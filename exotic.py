--- conflicted
+++ resolved
@@ -1351,14 +1351,10 @@
             raDeg = pDict['ra']
             decDeg = pDict['dec']
 
-<<<<<<< HEAD
-            # TARGET STAR
-=======
             # Check to see if the input files have WCS info in header and return it or nothing
             WCS_fits = check_wcs(inputfiles, saveDirectory)
 
                 # TARGET STAR
->>>>>>> 64746686
             if fileorcommandline == 1:
                 UIprevTPX = int(input(targetName + " X Pixel Coordinate: "))
                 UIprevTPY = int(input(targetName + " Y Pixel Coordinate: "))
