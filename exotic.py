--- conflicted
+++ resolved
@@ -40,13 +40,9 @@
 import time
 import sys
 
-<<<<<<< HEAD
-## To increase memory allocation for EXOTIC; allows for more fits files
-=======
 print('Python Version: %s' % sys.version)
 
 # To increase memory allocation for EXOTIC; allows for more fits files
->>>>>>> 265baa1a
 # import resource
 # resource.setrlimit(resource.RLIMIT_STACK, (resource.RLIM_INFINITY, resource.RLIM_INFINITY))
 
@@ -1376,7 +1372,7 @@
                 idx = planets.index(targetName.lower().replace(' ', '').replace('-', ''))
                 pDict = new_getParams(data[idx])
                 print('\nSuccessfuly found ' + targetName + ' in the NASA Exoplanet Archive!')
-        
+
         done = True
 
         # observation date
