# Copyright (c) 2002-2019, California Institute of Technology.
# All rights reserved.  Based on Government Sponsored Research under contracts NNN12AA01C, NAS7-1407 and/or NAS7-03001.

# Redistribution and use in source and binary forms, with or without modification, are permitted provided that the following conditions are met:
#    1. Redistributions of source code must retain the above copyright notice, this list of conditions and the following disclaimer.
#    2. Redistributions in binary form must reproduce the above copyright notice, this list of conditions and the following disclaimer in the documentation and/or other materials provided with the distribution.
#    3. Neither the name of the California Institute of Technology (Caltech), its operating division the Jet Propulsion Laboratory (JPL), the National Aeronautics and Space Administration (NASA), nor the names of its contributors may be used to endorse or promote products derived from this software without specific prior written permission.

# THIS SOFTWARE IS PROVIDED BY THE COPYRIGHT HOLDERS AND CONTRIBUTORS "AS IS" AND ANY EXPRESS OR IMPLIED WARRANTIES, INCLUDING, BUT NOT LIMITED TO, 
# THE IMPLIED WARRANTIES OF MERCHANTABILITY AND FITNESS FOR A PARTICULAR PURPOSE ARE DISCLAIMED. 
# IN NO EVENT SHALL THE CALIFORNIA INSTITUTE OF TECHNOLOGY BE LIABLE FOR ANY DIRECT, INDIRECT, INCIDENTAL, SPECIAL, EXEMPLARY, OR CONSEQUENTIAL DAMAGES 
# (INCLUDING, BUT NOT LIMITED TO, PROCUREMENT OF SUBSTITUTE GOODS OR SERVICES; LOSS OF USE, DATA, OR PROFITS; OR BUSINESS INTERRUPTION) HOWEVER CAUSED AND ON ANY THEORY OF LIABILITY, 
# WHETHER IN CONTRACT, STRICT LIABILITY, OR TORT (INCLUDING NEGLIGENCE OR OTHERWISE) ARISING IN ANY WAY OUT OF THE USE OF THIS SOFTWARE, 
# EVEN IF ADVISED OF THE POSSIBILITY OF SUCH DAMAGE.


####################################################################
# EXOplanet Transit Interpretation Code (EXOTIC)
#
# Authors: Ethan Blaser, Rob Zellem, Kyle Pearson, John Engelke, Sujay Nair, Jon Varghese, Michael Fitzgerald
# Supplemental Code: Kyle Pearson, Gael Roudier, and Jason Eastman
####################################################################

# EXOTIC version number
# Major releases are the first digit
# The next two digits are minor commits
# (If your commit will be #50, then you would type in 0.5.0; next commit would be 0.5.1)
versionid = "0.7.5"


# --IMPORTS -----------------------------------------------------------
print("Importing Python Packages - please wait.")

import itertools
import threading
import time
import sys

#here is the animation
def animate():
    for c in itertools.cycle(['|', '/', '-', '\\']):
        if done:
            break
        sys.stdout.write('\rThinking ' + c)
        sys.stdout.flush()
        time.sleep(0.1)
    # sys.stdout.write('\nDone!     \n')
    # print('\nDone!     \n')

done = False
t = threading.Thread(target=animate, daemon=True)
t.start()

import os
import json
import logging
import platform
import argparse
import glob as g
from io import StringIO

# data processing
import pandas
import requests
import numpy as np

# julian conversion imports
import dateutil.parser as dup

# UTC to BJD converter import
from barycorrpy import utc_tdb

# Curve fitting imports
from scipy.optimize import least_squares

# Pyplot imports
import matplotlib.pyplot as plt
from astropy.visualization import astropy_mpl_style
from matplotlib.animation import FuncAnimation

plt.style.use(astropy_mpl_style)

# MCMC imports
import pymc3 as pm
import theano.compile.ops as tco
import theano.tensor as tt

# astropy imports
import astropy.time
import astropy.coordinates
from astropy.io import fits
from astropy.stats import sigma_clip
import astropy.units as u
from astropy.coordinates import SkyCoord, EarthLocation, AltAz
from astropy.wcs import WCS

# Image alignment import
import astroalign as aa

# photometry
from photutils import CircularAperture
from photutils import aperture_photometry

# cross corrolation imports
from skimage.feature import register_translation

# Lightcurve imports
# TODO fix conflicts 
from gaelLCFuncs import *
from occultquad import *

# long process here
# time.sleep(10)
done = True


# ---HELPER FUNCTIONS----------------------------------------------------------------------
# Function that bins an array
def binner(arr, n, err=''):
    if len(err) == 0:
        ecks = np.pad(arr.astype(float), (0, ((n - arr.size%n) % n)), mode='constant', constant_values=np.NaN).reshape(-1, n)
        arr = np.nanmean(ecks, axis=1)
        return arr
    else:
        ecks = np.pad(arr.astype(float), (0, ((n - arr.size%n) % n)), mode='constant', constant_values=np.NaN).reshape(-1, n)
        why = np.pad(err.astype(float), (0, ((n - err.size%n) % n)), mode='constant', constant_values=np.NaN).reshape(-1, n)
        weights = 1./(why**2.)
        # Calculate the weighted average
        arr = np.nansum(ecks * weights, axis=1) / np.nansum(weights, axis=1)
        err = np.array([np.sqrt(1. / np.nansum(1. / (np.array(i) ** 2.))) for i in why])
        return arr, err


# finds the planet line in the composite dictionary
# returns -1 if its not there
def findPlanetLineComp(planName, dataDictionary):
    coun = 0
    for line in dataDictionary:
        if line['fpl_name'] == planName:
            index = coun
        coun = coun + 1
    return index


# finds the line number of the planetName in the confirmed dictionary
# returns -1 if its not there
def findPlanetLineConf(planName, dataDictionary):
    coun = 0
    index = -1
    # account for mistakes in capitalization, spaces, and dashes
    noSpaceP = planName.replace(" ", "")
    noSpaceDashP = noSpaceP.replace("-", "")
    noCapsSpaceP = noSpaceDashP.lower()
    for line in dataDictionary:
        exoPname = line['pl_name']
        exoPnoSpace = exoPname.replace(" ", "")
        exoPnoSpaceDash = exoPnoSpace.replace("-", "")
        exoPnoSpaceLower = exoPnoSpaceDash.lower()
        if noCapsSpaceP == exoPnoSpaceLower:
            index = coun
        coun = coun + 1
    if index != -1:
        return index
    else:
        # print('Error! Could Not Find Planet with the name: '+planName)
        # sys.exit()
        return -1


def findPlanetLinesExt(planName, dataDictionary):
    coun = 0
    indexList = []  # this has multiple lines per planet so list needed
    for line in dataDictionary:
        if line['mpl_name'] == planName:
            indexList.append(coun)
        coun = coun + 1
    return indexList


## ARCHIVE PRIOR SCRAPER ################################################################
pi = 3.14159
au=1.496e11 # m 
rsun = 6.955e8 # m
rjup = 7.1492e7 # m
G = 0.00029591220828559104 # day, AU, Msun

# keplerian semi-major axis (au)
sa = lambda m,P : (G*m*P**2/(4*pi**2) )**(1./3) 

def dataframe_to_jsonfile(dataframe, filename):
    jsondata = json.loads( dataframe.to_json(orient='table',index=False))
    with open(filename, "w") as f:
        f.write(json.dumps(jsondata['data'], indent=4))

def tap_query(base_url, query, dataframe=True):
    # table access protocol query

    # build url
    uri_full = base_url
    for k in query:
        if k != "format":
            uri_full+= "{} {} ".format(k, query[k])
    
    uri_full = uri_full[:-1] + "&format={}".format(query.get("format","csv"))
    uri_full = uri_full.replace(' ','+')
    print(uri_full)

    response = requests.get(uri_full, timeout=90)
    # TODO check status_code? 

    if dataframe:
        return pandas.read_csv(StringIO(response.text))
    else:
        return response.text

def new_scrape(filename="eaConf.json"):

    # scrape_new()
    uri_ipac_base = "https://exoplanetarchive.ipac.caltech.edu/TAP/sync?query="
    uri_ipac_query = {
        # Table columns: https://exoplanetarchive.ipac.caltech.edu/docs/API_PS_columns.html
        "select"   : "pl_name,hostname,tran_flag,pl_massj,pl_radj,pl_ratdor,"
                     "pl_orbper,pl_orbpererr1,pl_orbpererr2,pl_orbeccen,"
                     "pl_orbincl,pl_orblper,pl_tranmid,pl_tranmiderr1,pl_tranmiderr2,"
                     "st_teff,st_met,st_logg,st_mass,st_rad,ra,dec",
        "from"     : "ps", # Table name
        "where"    : "tran_flag = 1 and default_flag = 1",
        "order by" : "pl_name",
        "format"   : "csv"
    }

    default = tap_query(uri_ipac_base, uri_ipac_query)
    
    # fill in missing columns
    uri_ipac_query['where'] = 'tran_flag=1'
    extra = tap_query(uri_ipac_base, uri_ipac_query)

    # for each planet
    for i in default.pl_name:

        # extract rows for each planet
        ddata = default.loc[default.pl_name==i]
        edata = extra.loc[extra.pl_name==i]

        # for each nan column in default
        nans = ddata.isna()
        for k in ddata.keys():
            if nans[k].bool(): # if col value is nan
                if not edata[k].isna().all(): # if replacement data exists
                    # replace with first index 
                    default.loc[default.pl_name==i,k] = edata[k][edata[k].notna()].values[0]
                    # TODO could use mean for some variables (not mid-transit)
                    # print(i,k,edata[k][edata[k].notna()].values[0])
                else:
                    # permanent nans - require manual entry
                    if k == 'pl_orblper': # omega
                        default.loc[default.pl_name==i,k] = 0
                    elif k == 'pl_ratdor': # a/R*
                        # Kepler's 3rd law
                        semi = sa(ddata.st_mass.values[0], ddata.pl_orbper.values[0])
                        default.loc[default.pl_name==i,k] = semi*au / (ddata.st_rad.values[0]*rsun)
                    elif k == 'pl_orbincl': # inclination
                        default.loc[default.pl_name==i,k] = 90
                    elif k == "pl_orbeccen": # eccentricity
                        default.loc[default.pl_name==i,k] = 0
                    elif k == "st_met": # [Fe/H]
                        default.loc[default.pl_name==i,k] = 0

    dataframe_to_jsonfile(default, filename)

def new_getParams(data):
    # translate data from Archive keys to Ethan Keys
    
    planetDictionary = {
        'pName': data['pl_name'], 
        'sName': data['hostname'], 
        'rprs': data['pl_radj']*rjup/(data['st_rad']*rsun), 
        'aRs': data['pl_ratdor'],
        'midT': data['pl_tranmid'],
        'midTUnc': data['pl_tranmiderr1'], 
        'pPer': data['pl_orbper'], 
        'pPerUnc': data['pl_orbpererr1'], 
        'flag': data['tran_flag'],
        'inc': data["pl_orbincl"],
        'ecc': data.get("pl_orbeccen",0), 
        'teff': data["st_teff"], 
        'met': data["st_met"], 
        'logg': data["st_logg"],
        'ra': data["ra"],
        'dec': data["dec"]
    }

    return planetDictionary
#################### END ARCHIVE SCRAPER ########################################

# Method that gets and returns the julian time of the observation
def getJulianTime(hdul):
    exptime_offset = 0
    # Grab the BJD first
    if 'BJD_TDB' in hdul[0].header:
        julianTime = float(hdul[0].header['BJD_TDB'])
        # If the time is from the beginning of the observation, then need to calculate mid-exposure time
        if "start" in hdul[0].header.comments['BJD_TDB']:
            exptime_offset = hdul[0].header['EXPTIME'] / 2. / 60. / 60. / 24.  # assume exptime is in seconds for now
    elif 'BJD' in hdul[0].header:
        julianTime = float(hdul[0].header['BJD'])
        # If the time is from the beginning of the observation, then need to calculate mid-exposure time
        if "start" in hdul[0].header.comments['BJD']:
            exptime_offset = hdul[0].header['EXPTIME'] / 2. / 60. / 60. / 24.  # assume exptime is in seconds for now
    # then the DATE-OBS
    elif "UT-OBS" in hdul[0].header:
        gDateTime = hdul[0].header['UT-OBS']  # gets the gregorian date and time from the fits file header
        dt = dup.parse(gDateTime)
        time = astropy.time.Time(dt)
        julianTime = time.jd
        # If the time is from the beginning of the observation, then need to calculate mid-exposure time
        if "start" in hdul[0].header.comments['UT-OBS']:
            exptime_offset = hdul[0].header['EXPTIME'] / 2. / 60. / 60. / 24.  # assume exptime is in seconds for now
    # Then Julian Date
    elif 'JULIAN' in hdul[0].header:
        julianTime = float(hdul[0].header['JULIAN'])
        # If the time is from the beginning of the observation, then need to calculate mid-exposure time
        if "start" in hdul[0].header.comments['JULIAN']:
            exptime_offset = hdul[0].header['EXPTIME'] / 2. / 60. / 60. / 24.  # assume exptime is in seconds for now
    # Then MJD-OBS last, as in the MicroObservatory headers, it has less precision
    elif "MJD-OBS" in hdul[0].header:
        julianTime = float(hdul[0].header["MJD-OBS"]) + 2400000.5
        # If the time is from the beginning of the observation, then need to calculate mid-exposure time
        if "start" in hdul[0].header.comments['MJD-OBS']:
            exptime_offset = hdul[0].header['EXPTIME'] / 2. / 60. / 60. / 24.  # assume exptime is in seconds for now
    else:
        gDateTime = hdul[0].header['DATE-OBS']  # gets the gregorian date and time from the fits file header
        dt = dup.parse(gDateTime)
        time = astropy.time.Time(dt)
        julianTime = time.jd
        # If the time is from the beginning of the observation, then need to calculate mid-exposure time
        if "start" in hdul[0].header.comments['DATE-OBS']:
            exptime_offset = hdul[0].header['EXPTIME'] / 2. / 60. / 60. / 24.  # assume exptime is in seconds for now

    # If the mid-exposure time is given in the fits header, then no offset is needed to calculate the mid-exposure time
    return (julianTime + exptime_offset)


# Method that gets and returns the current phase of the target
def getPhase(curTime, pPeriod, tMid):
    phase = ((curTime - tMid) / pPeriod) % 1
    if phase >= .5:
        return (-1 * (1 - phase))
    else:
        return (phase)


# Method that gets and returns the airmass from the fits file (Really the Altitude)
def getAirMass(hdul, ra, dec, lati, longit, elevation):
    # Grab airmass from image header; if not listed, calculate it from TELALT; if that isn't listed, then calculate it the hard way
    if 'AIRMASS' in hdul[0].header:
        am = float(hdul[0].header['AIRMASS'])
    elif 'TELALT' in hdul[0].header:
        alt = float(hdul[0].header[
                        'TELALT'])  # gets the airmass from the fits file header in (sec(z)) (Secant of the zenith angle)
        cosam = np.cos((np.pi / 180) * (90.0 - alt))
        am = 1 / (cosam)
    else:
        # pointing = SkyCoord(str(astropy.coordinates.Angle(raStr+" hours").deg)+" "+str(astropy.coordinates.Angle(decStr+" degrees").deg ), unit=(u.deg, u.deg), frame='icrs')
        pointing = SkyCoord(str(ra)+" "+str(dec), unit=(u.deg, u.deg), frame='icrs')
        
        location = EarthLocation.from_geodetic(lat=lati*u.deg, lon=longit*u.deg, height=elevation)
        time = Time(getJulianTime(hdul), format='jd', scale='utc', location=location)
        pointingAltAz = pointing.transform_to(AltAz(obstime=time, location=location))
        am = float(pointingAltAz.secz)
    return (am)


# Validate user input
def user_input(prompt):
    while True:
        option = input(prompt)
        if option.lower() not in ('y', 'n'):
            print("Sorry, your response was not valid.")
        else:
            return option


# Check for WCS in the user's imaging data and possibly plate solves.
def check_wcs(files, saveDirectory):
    hdulist = fits.open(files[0])
    header = hdulist[0].header

    # MJD seems sometimes throw off an error. Deleted since not important for plate solving
    try:
        del header['MJD-OBS']
    except:
        pass

    # Gets the WCS of the header and checks to see if it exists
    wcs = WCS(header)
    wcsExists = wcs.is_celestial

    # If the fits file has WCS info, ask the user if they trust it
    if wcsExists:
        trustWCS = user_input('The imaging data from your file has WCS information. Do you trust this? (y/n): ')
    else:
        trustWCS = 'n'

    if trustWCS == 'n':
        plateSol = user_input("\nWould you like to upload the your image for a plate solution?"
                              "\nDISCLAIMER: One of your imaging files will be publicly viewable on nova.astrometry.net. (y/n): ")
        # Plate solve the fits file
        if plateSol.lower() == 'y':
            print("\nGetting the plate solution for your imaging file. Please wait.")
            global done
            done = False
            t = threading.Thread(target=animate, daemon=True)
            t.start()

            # Plate solves the first imaging file
            imagingFile = files[0]
            wcsFile = plate_solution(imagingFile, saveDirectory)
            done = True

            # Return plate solution from nova.astrometry.net
            return wcsFile
        else:
            # User either did not want a plate solution or had one in file header and decided not to use it,
            # therefore return nothing
            return False
    else:
        # User trusted their imaging file header's WCS
        return files[0]


# Gets the WCS of a .fits file for the user from nova.astrometry.net w/ API key
def plate_solution(fits_file, saveDirectory):
    default_url = 'http://nova.astrometry.net/api/'

    # Login to Exoplanet Watch's profile w/ API key
    r = requests.post(default_url + 'login', data={'request-json': json.dumps({"apikey": "vfsyxlmdxfryhprq"})})

    # Saves session number to upload imaging file
    sess = r.json()['session']
    files = {'file': open(fits_file, 'rb')}
    headers = {'request-json': json.dumps({"session": sess}), 'allow_commercial_use': 'n',
               'allow_modifications': 'n', 'publicly_visible': 'n'}

    # Uploads the .fits file to nova.astrometry.net
    r = requests.post(default_url + 'upload', files=files, data=headers)

    # Saves submission id for checking on the status of image uploaded
    sub_id = r.json()['subid']
    submissions_url = 'http://nova.astrometry.net/api/submissions/%s' % sub_id

    # Once the image has successfully been plate solved, the following loop will break
    while True:
        r = requests.get(submissions_url)
        if r.json()['job_calibrations']:
            break
        time.sleep(5)

    # Checks the job id's status for parameters
    job_id = r.json()['jobs']
    job_url = 'http://nova.astrometry.net/api/jobs/%s' % job_id[0]
    wcs_file = saveDirectory + 'newfits.fits'

    # Checks the job id's status
    while True:
        r = requests.get(job_url)

        # If the new-fits-file is successful and downloadable, the following will execute
        if r.json()['status'] == 'success':
            fits_download_url = 'http://nova.astrometry.net/new_fits_file/%s' % job_id[0]

            # Gets the new-fits-file and downloads it
            r = requests.get(fits_download_url)
            with open(wcs_file, 'wb') as f:
                f.write(r.content)
            print('\n\nSuccess. Check the directory in which you chose to your save plots.')
            return wcs_file

        # If the new-fits-file failed, inform user and exit
        elif r.json()['status'] == 'failure':
            print('\n\n.FITS file has failed to be given WCS.')
            return False
        time.sleep(5)


# Aligns imaging data from .fits file to easily track the host and comparison star's positions
def image_alignment(sortedallImageData):
    newlist = []
    boollist = []
    notAligned = 0

    # Align images from .FITS files and catch exceptions if images can't be aligned. Keep two lists: newlist for
    # images aligned and boollist for discarded images to delete .FITS data from airmass and times.
    for num in sortedallImageData:
        try:
            newData, footprint = aa.register(num, sortedallImageData[0])
            newlist.append(newData)
            boollist.append(True)
        except:
            notAligned += 1
            boollist.append(False)

    sortedallImageData = np.array(newlist)
    unalignedBoolList = np.array(boollist)

    if notAligned > 0:
        print('\n\n*********************************************************************')
        print('WARNING: From the given imaging files: ' + str(notAligned) + ' of ' + str(
            len(sortedallImageData) + notAligned) + ' were not aligned.')
        print('*********************************************************************')
        time.sleep(5)

    return sortedallImageData, unalignedBoolList, boollist


# Method that defines a 2D Gaussian
def twoD_Gaussian(xdata_tuple, amplitude, xo, yo, sigma_x, sigma_y, theta, offset):
    (x, y) = xdata_tuple
    xo = float(xo)
    yo = float(yo)
    a = (np.cos(theta) ** 2) / (2 * sigma_x ** 2) + (np.sin(theta) ** 2) / (2 * sigma_y ** 2)
    b = -(np.sin(2 * theta)) / (4 * sigma_x ** 2) + (np.sin(2 * theta)) / (4 * sigma_y ** 2)
    c = (np.sin(theta) ** 2) / (2 * sigma_x ** 2) + (np.cos(theta) ** 2) / (2 * sigma_y ** 2)
    g = offset + amplitude * np.exp(- (a * ((x - xo) ** 2) + 2 * b * (x - xo) * (y - yo) + c * ((y - yo) ** 2)))
    return g


# defines the star point spread function as a 2D Gaussian
def star_psf(x, y, x0, y0, a, sigx, sigy, b):
    gaus = a * np.exp(-(x - x0) ** 2 / (2 * sigx ** 2)) * np.exp(-(y - y0) ** 2 / (2 * sigy ** 2)) + b
    return gaus


# Class of star_psf objects with setters and getters
class psf(object):
    def __init__(self, x0, y0, a, sigx, sigy, b, rot=0):
        self.pars = [x0, y0, a, sigx, sigy, b]
        self.a = a
        self.x0 = x0
        self.y0 = y0
        self.sigx = sigx
        self.sigy = sigy
        self.b = b
        self.rot = rot

    # define the star's rotational orientation and orient the Gaussian to it
    def eval(self, x, y):
        if self.rot == 0:
            return star_psf(x, y, *self.pars)
        else:
            return rotate(star_psf(x, y, *self.pars), self.rot, reshape=False)

    @property
    def gaussian_area(self):
        # PSF area without background
        return 2 * np.pi * self.a * self.sigx * self.sigy

    @property
    def cylinder_area(self):
        # models background
        return np.pi * (3 * self.sigx * 3 * self.sigy) * self.b

    @property
    def area(self):
        return self.gaussian_area + self.cylinder_area

# Method uses the Full Width Half Max to estimate the standard deviation of the star's psf
def estimate_sigma(x, maxidx=-1):
    if maxidx == -1:
        maxidx = np.argmax(x)
    lower = np.abs(x - 0.5 * np.max(x))[:maxidx].argmin()
    upper = np.abs(x - 0.5 * np.max(x))[maxidx:].argmin() + maxidx
    FWHM = upper - lower
    return FWHM / (2 * np.sqrt(2 * np.log(2)))

# Method fits a 2D gaussian function that matches the star_psf to the star image and returns its pixel coordinates
def fit_centroid(data, pos, init=None, psf_output=False, lossfn='linear', box=25):
    if not init:  # if init is none, then set the values
        init = [-1, 5, 5, 0]

    # estimate the amplitude and centroid
    if init[0] == -1:
        # subarray of data around star
        xv, yv = mesh_box(pos, box)

        # amplitude guess
        init[0] = np.max(data[yv, xv])

        # weighted sum to estimate center
        wx = np.sum(np.unique(xv) * data[yv, xv].sum(0)) / np.sum(data[yv, xv].sum(0))
        wy = np.sum(np.unique(yv) * data[yv, xv].sum(1)) / np.sum(data[yv, xv].sum(1))
        pos = [wx, wy]
        # estimate std by calculation of FWHM
        x, y = data[yv, xv].sum(0), data[yv, xv].sum(1)
        init[1] = estimate_sigma(x)
        init[2] = estimate_sigma(y)

        # Background Estimate
        # compute the average from 1/4 of the lowest values in the background
        init[3] = np.mean(np.sort(data[yv, xv].flatten())[:int(data[yv, xv].flatten().shape[0] * 0.25)])
    # print('init priors for centroid:',init)
    # print('init2:',init)

    # recenter data on weighted average of light (peak amplitude)
    xv, yv = mesh_box(pos, box)

    # pars = x,y, a,sigx,sigy, rotate
    def fcn2min(pars):
        model = star_psf(xv, yv, *pars)
        return (data[yv, xv] - model).flatten()  # method for LS
        # return np.sum( (data[yv,xv]-model)**2 ) # method for minimize

    lo = [pos[0] - box, pos[1] - box, 0, 1, 1, 0]
    up = [pos[0] + box, pos[1] + box, 100000, 40, 40, np.max(data[yv, xv])]
    res = least_squares(fcn2min, x0=[*pos, *init], bounds=[lo, up], loss=lossfn, jac='3-point')
    del init

    if psf_output:
        return psf(*res.x, 0)
    else:
        return res.x

def mesh_box(pos,box):
    pos = [int(np.round(pos[0])),int(np.round(pos[1]))]
    x = np.arange(pos[0]-box, pos[0]+box+1)
    y = np.arange(pos[1]-box, pos[1]+box+1)
    xv, yv = np.meshgrid(x, y)
    return xv.astype(int),yv.astype(int)

# Method calculates the flux of the star (uses the skybg_phot method to do backgorund sub)
def getFlux(data,xc,yc, r=5,dr=5):

    if dr>0:
        bgflux = skybg_phot(data,xc,yc,r,dr)
    else:
        bgflux = 0
    positions = [(xc, yc)]
    data = data-bgflux
    data[data<0] = 0 

    apertures = CircularAperture(positions, r=r)
    phot_table = aperture_photometry(data, apertures, method='exact')
    
    return float(phot_table['aperture_sum']), bgflux

def skybg_phot(data, xc,yc, r=10,dr=5):
    # create a crude annulus to mask out bright background pixels 
    xv,yv = mesh_box([xc,yc], np.round(r+dr) )
    rv = ((xv-xc)**2 + (yv-yc)**2)**0.5
    mask = (rv>r) & (rv<(r+dr))
    cutoff = np.percentile(data[yv,xv][mask], 50)
    dat = np.copy(data)
    dat[dat>cutoff] = cutoff # ignore bright pixels like stars 
    return min( np.mean(dat[yv,xv][mask]), np.median(dat[yv,xv][mask]) )

# Mid-Transit Time Prior Helper Functions
def numberOfTransitsAway(timeData, period, originalT):
    return int((np.nanmin(timeData) - originalT) / period) + 1


def nearestTransitTime(timeData, period, originalT):
    nearT = ((numberOfTransitsAway(timeData, period, originalT) * period) + originalT)
    return nearT


# Mid-Transit Time Error Helper Functions
def propMidTVariance(uncertainP, uncertainT, timeData, period, originalT):
    n = numberOfTransitsAway(timeData, period, originalT)
    varTMid = n * n * uncertainP + uncertainT
    return varTMid


def uncTMid(uncertainP, uncertainT, timeData, period, originalT):
    n = numberOfTransitsAway(timeData, period, originalT)
    midErr = np.sqrt((n * n * uncertainP * uncertainP) + 2 * n * uncertainP * uncertainT + (uncertainT * uncertainT))
    return midErr


def transitDuration(rStar, rPlan, period, semi):
    rSun = 6.957 * 10 ** 8  # m
    tDur = (period / np.pi) * np.arcsin((np.sqrt((rStar * rSun + rPlan * rSun) ** 2)) / (semi * rStar * rSun))
    return tDur


# calculates chi squared which is used to determine the quality of the LC fit
def chisquared(observed_values, expected_values, uncertainty):
    for chiCount in range(0, len(observed_values)):
        zeta = ((observed_values[chiCount] - expected_values[chiCount]) / uncertainty[chiCount])
        chiToReturn = np.sum(zeta ** 2)
        return chiToReturn


# make and plot the chi squared traces
def plotChi2Trace(myTrace, myFluxes, myTimes, theAirmasses, uncertainty):
    print("Performing Chi^2 Burn")
    print("Please be patient- this step can take a few minutes.")
    global done
    done = False
    t = threading.Thread(target=animate, daemon=True)
    t.start()

    midTArr = myTrace.get_values('Tmid', combine=False)
    radiusArr = myTrace.get_values('RpRs', combine=False)
    am1Arr = myTrace.get_values('Am1', combine=False)
    am2Arr = myTrace.get_values('Am2', combine=False)

    allchiSquared = []
    for chain in myTrace.chains:
        chiSquaredList1 = []
        for counter in np.arange(len(midTArr[chain])):  # [::25]:
            # first chain
            midT1 = midTArr[chain][counter]
            rad1 = radiusArr[chain][counter]
            am11 = am1Arr[chain][counter]
            am21 = am2Arr[chain][counter]

            fittedModel1 = lcmodel(midT1, rad1, am11, am21, myTimes, theAirmasses, plots=False)
            chis1 = np.sum(((myFluxes - fittedModel1) / uncertainty) ** 2.) / (len(myFluxes) - 4)
            chiSquaredList1.append(chis1)
        allchiSquared.append(chiSquaredList1)

    plt.figure()
    plt.xlabel('Chain Length')
    plt.ylabel('Chi^2')
    for chain in np.arange(myTrace.nchains):
        plt.plot(np.arange(len(allchiSquared[chain])), allchiSquared[chain], '-bo')
    plt.rc('grid', linestyle="-", color='black')
    plt.grid(True)
    plt.title(targetName + ' Chi^2 vs. Chain Length ' + date)
    # plt.show()
    plt.savefig(saveDirectory + 'temp/ChiSquaredTrace' + date + targetName + '.png')
    plt.close()

    chiMedian = np.nanmedian(allchiSquared)

    burns = []
    for chain in np.arange(myTrace.nchains):
        idxburn, = np.where(allchiSquared[chain] <= chiMedian)
        if len(idxburn) == 0:
            burnno = 0
        else:
            burnno = idxburn[0]
        burns.append(burnno)

    completeBurn = np.max(burns)
    done = True
    print('Chi^2 Burn In Length: ' + str(completeBurn))

    return completeBurn


# make plots of the centroid positions as a function of time
def plotCentroids(xTarg, yTarg, xRef, yRef, times, date):
    times = np.array(times)
    # X TARGET
    plt.figure()
    plt.plot(times - np.nanmin(times), xTarg, '-bo')
    plt.xlabel('Time (JD-' + str(np.nanmin(times)) + ')')
    plt.ylabel('X Pixel Position')
    plt.title(targetName + ' X Centroid Position ' + date)
    plt.savefig(saveDirectory + 'temp/XCentroidPosition' + targetName + date + '.png')
    plt.close()

    # Y TARGET
    plt.figure()
    plt.plot(times - np.nanmin(times), yTarg, '-bo')
    plt.xlabel('Time (JD-' + str(np.nanmin(times)) + ')')
    plt.ylabel('Y Pixel Position')
    plt.title(targetName + ' Y Centroid Position ' + date)
    plt.savefig(saveDirectory + 'temp/YCentroidPos' + targetName + date + '.png')
    plt.close()

    # X COMP
    plt.figure()
    plt.plot(times - np.nanmin(times), xRef, '-ro')
    plt.xlabel('Time (JD-' + str(np.nanmin(times)) + ')')
    plt.ylabel('X Pixel Position')
    plt.title('Comp Star X Centroid Position ' + date)
    plt.savefig(saveDirectory + 'temp/CompStarXCentroidPos' + date + '.png')
    plt.close()

    # Y COMP
    plt.figure()
    plt.plot(times - np.nanmin(times), yRef, '-ro')
    plt.xlabel('Time (JD-' + str(np.nanmin(times)) + ')')
    plt.ylabel('Y Pixel Position')
    plt.title('Comp Star Y Centroid Position ' + date)
    plt.savefig(saveDirectory + 'temp/CompStarYCentroidPos' + date + '.png')
    plt.close()

    # X DISTANCE BETWEEN TARGET AND COMP
    plt.figure()
    plt.xlabel('Time (JD-' + str(np.nanmin(times)) + ')')
    plt.ylabel('X Pixel Distance')
    for e in range(0, len(xTarg)):
        plt.plot(times[e] - np.nanmin(times), abs(int(xTarg[e]) - int(xRef[e])), 'bo')
    plt.title('Distance between Target and Comparison X position')
    plt.savefig(saveDirectory + 'temp/XCentroidDistance' + targetName + date + '.png')
    plt.close()

    # Y DISTANCE BETWEEN TARGET AND COMP
    plt.figure()
    plt.xlabel('Time (JD-' + str(np.nanmin(times)) + ')')
    plt.ylabel('Y Pixel Difference')
    d = 0
    for d in range(0, len(yTarg)):
        plt.plot(times[d] - np.nanmin(times), abs(int(yTarg[d]) - int(yRef[d])), 'bo')
    plt.title('Difference between Target and Comparison Y position')
    plt.savefig(saveDirectory + 'temp/YCentroidDistance' + targetName + date + '.png')
    plt.close()


# -----CONTEXT FREE GLOBAL VARIABLES-----------------------------
def contextupdt(times=None, airm=None):
    global context

    if times is not None:
        context['times'] = times
    if airm is not None:
        context['airmass'] = airm


# -- LIGHT CURVE MODEL -- ----------------------------------------------------------------
def lcmodel(midTran, radi, am1, am2, theTimes, theAirmasses, plots=False):
    sep, ophase = time2z(theTimes, inc, midTran, semi, planetPeriod, eccent)
    model, junk = occultquad(abs(sep), linearLimb, quadLimb, radi)

    airmassModel = (am1 * (np.exp(am2 * theAirmasses)))
    fittedModel = model * airmassModel
    if plots:
        plt.figure()
        plt.plot(ophase, fittedModel, '-o')
        plt.xlabel('Orbital Phase')
        plt.show()
        pass
    return fittedModel


def realTimeReduce(i):
    targetFluxVals = []
    referenceFluxVals = []
    normalizedFluxVals = []
    fileNameList = []
    timeSortedNames = []
    timeList = []
    timesListed = []

    # -------TIME SORT THE FILES--------------------------------------------------------------------------------
    while len(g.glob(directoryP)) == 0:
        print("Error: .FITS files not found in " + directoryP)
        directToWatch = str(input("Enter the Directory Path where FITS Image Files are located: "))
        # Add / to end of directory if user does not input it
        if directToWatch[-1] != "/":
            directToWatch += "/"
        directoryP = directToWatch

    fileNumber = 1
    for fileName in g.glob(directoryP):  # Loop through all the fits files and time sorts

        fitsHead = fits.open(fileName)  # opens the file

        # TIME
        timeVal = getJulianTime(fitsHead)  # gets the julian time registered in the fits header
        timeList.append(timeVal)  # adds to time value list
        fileNameList.append(fileName)

    # Time sorts the file names based on the fits file header
    timeSortedNames = [x for _, x in sorted(zip(timeList, fileNameList))]

    # sorts the times for later plotting use
    sortedTimeList = sorted(timeList)

    hdul = fits.open(timeSortedNames[0])  # opens the fits file
    # Extracts data from the image file and puts it in a 2D numpy array: firstImageData
    firstImageData = fits.getdata(timeSortedNames[0], ext=0)

    # fit first image
    targx, targy, targamplitude, targsigX, targsigY, targoff = fit_centroid(firstImageData, [UIprevTPX, UIprevTPY], box=15)
    refx, refy, refamplitude, refsigX, refsigY, refoff = fit_centroid(firstImageData, [UIprevRPX, UIprevRPY], box=15)

    # just use one aperture and annulus
    apertureR = 3 * max(targsigX, targsigY)
    annulusR = 10

    for imageFile in timeSortedNames:

        hDul = fits.open(imageFile)  # opens the fits file
        # Extracts data from the image file and puts it in a 2D numpy array: imageData
        imageData = fits.getdata(imageFile, ext=0)
        header = fits.getheader(imageFile)

        # Find the target star in the image and get its pixel coordinates if it is the first file
        if fileNumber == 1:
            # Initializing the star location guess as the user inputted pixel coordinates
            prevTPX, prevTPY, prevRPX, prevRPY = UIprevTPX, UIprevTPY, UIprevRPX, UIprevRPY
            prevTSigX, prevTSigY, prevRSigX, prevRSigY = targsigX, targsigY, refsigX, refsigY

            prevImageData = imageData  # no shift should be registered

        # ---FLUX CALCULATION WITH BACKGROUND SUBTRACTION---------------------------------

        # corrects for any image shifts that result from a tracking slip
        shift, error, diffphase = register_translation(prevImageData, imageData)
        xShift = shift[1]
        yShift = shift[0]

        prevTPX = prevTPX - xShift
        prevTPY = prevTPY - yShift
        prevRPX = prevRPX - xShift
        prevRPY = prevRPY - yShift

        # --------GAUSSIAN FIT AND CENTROIDING----------------------------------------------

        txmin = int(prevTPX) - distFC  # left
        txmax = int(prevTPX) + distFC  # right
        tymin = int(prevTPY) - distFC  # top
        tymax = int(prevTPY) + distFC  # bottom

        targSearchA = imageData[tymin:tymax, txmin:txmax]

        # Set reference search area
        rxmin = int(prevRPX) - distFC  # left
        rxmax = int(prevRPX) + distFC  # right
        rymin = int(prevRPY) - distFC  # top
        rymax = int(prevRPY) + distFC  # bottom

        refSearchA = imageData[rymin:rymax, rxmin:rxmax]

        # Guess at Gaussian Parameters and feed them in to help gaussian fitter

        tGuessAmp = targSearchA.max() - targSearchA.min()

        # Fits Centroid for Target
        myPriors = [tGuessAmp, prevTSigX, prevTSigY, targSearchA.min()]
        tx, ty, tamplitude, tsigX, tsigY, toff = fit_centroid(imageData, [prevTPX, prevTPY], init=myPriors, box=15)
        currTPX = tx
        currTPY = ty

        # Fits Centroid for Reference
        rGuessAmp = refSearchA.max() - refSearchA.min()
        myRefPriors = [rGuessAmp, prevRSigX, prevRSigY, refSearchA.min()]
        rx, ry, ramplitude, rsigX, rsigY, roff = fit_centroid(imageData, [prevRPX, prevRPY], init=myRefPriors, box=15)
        currRPX = rx
        currRPY = ry

        # gets the flux value of the target star and
        tFluxVal, tTotCts = getFlux(imageData, currTPX, currTPY, apertureR, annulusR)
        targetFluxVals.append(tFluxVal)  # adds tFluxVal to the total list of flux values of target star

        # gets the flux value of the reference star and subracts the background light
        rFluxVal, rTotCts = getFlux(imageData, currRPX, currRPY, apertureR, annulusR)
        referenceFluxVals.append(rFluxVal)  # adds rFluxVal to the total list of flux values of reference star

        normalizedFluxVals.append((tFluxVal / rFluxVal))

        # TIME
        currTime = getJulianTime(hDul)
        timesListed.append(currTime)

        # UPDATE PIXEL COORDINATES and SIGMAS
        # target
        prevTPX = currTPX
        prevTPY = currTPY
        prevTSigX = tsigX
        prevTSigY = tsigY
        # reference
        prevRPX = currRPX
        prevRPY = currRPY
        prevRSigX = rsigX
        prevTSigY = rsigY

        # UPDATE FILE COUNT
        prevImageData = imageData
        fileNumber = fileNumber + 1
        hDul.close()  # close the stream

    # EXIT THE FILE LOOP

    ax1.clear()
    ax1.set_title(targetName)
    ax1.set_ylabel('Normalized Flux')
    ax1.set_xlabel('Time (jd)')
    ax1.plot(timesListed, normalizedFluxVals, 'bo')


def parse_args():
    # TODO 
    parser = argparse.ArgumentParser()

    help_ = "Choose a target to process"
    parser.add_argument("-t", "--target", help=help_, type=str, default="all")

    return parser.parse_args()


if __name__ == "__main__":
    # TODO use text based interface if no command line arguments

    print('\n')
    print('*************************************************************')
    print('Welcome to the EXOplanet Transit Interpretation Code (EXOTIC)')
    print("Version ", versionid)
    print('*************************************************************\n')

    # ---INITIALIZATION-------------------------------------------------------
    targetFluxVals, referenceFluxVals, normalizedFluxVals, targUncertanties, refUncertanties, timeList, phasesList, airMassList = (
        [] for l in range(8))

    fileNameList, timeSortedNames, xTargCent, yTargCent, xRefCent, yRefCent, finXTargCent, finYTargCent, finXRefCent, finYRefCent = (
        [] for m in range(10))

    timesListed = []  # sorted times of observation
    fileNumber = 1  # initializes file number to one
    minSTD = 100000  # sets the initial minimum standard deviation absurdly high so it can be replaced immediately
    minChi2 = 100000
    distFC = 10  # gaussian search area
    context = {}

    # ---USER INPUTS--------------------------------------------------------------------------

    realTimeAns = int(input('Enter "1" for Real Time Reduction or "2" for for Complete Reduction: '))
    while realTimeAns != 1 and realTimeAns != 2:
        print('Sorry, did not recognize that input')
        realTimeAns = int(input('Enter "1" for Real Time Reduction or "2" for for Complete Reduction: '))
    #############################
    # Real Time Reduction Routine
    #############################

    if realTimeAns == 1:
        print('\n**************************************************************')
        print('Real Time Reduction ("Control + C"  or close the plot to quit)')
        print('**************************************************************\n')

        directToWatch = str(input("Enter the Directory Path where FITS Image Files are located: "))
        directoryP = directToWatch
        # Add / to end of directory if user does not input it
        if directToWatch[-1] != "/":
            directToWatch += "/"

        # Find fits files
        fits_extensions = ["*.FITS", "*.FIT", "*.fits", "*.fit"]
        looper = True
        # Loop until we find something
        while looper:
            for exti in fits_extensions:
                inputfiles = g.glob(directToWatch + exti)
                # If we find files, then stop the for loop and while loop
                if len(inputfiles) > 0:
                    looper = False
                    break
            # If we don't find any files, then we need the user to check their directory and loop over again....
            if len(inputfiles) == 0:
                print("Error: .FITS files not found in " + directToWatch + ". Please try again.")
                directToWatch = str(input("Enter the Directory Path where FITS Image Files are located: "))
                # Add / to end of directory if user does not input it
                if directToWatch[-1] != "/":
                    directToWatch += "/"

        targetName = str(input("Enter the Planet Name: "))

        carryOn = input('Type continue after the first image has been taken and saved: ')

        while carryOn != 'continue':
            carryOn = input('Type continue after the first image has been taken and saved: ')

        UIprevTPX = int(input(targetName + " X Pixel Coordinate: "))
        UIprevTPY = int(input(targetName + " Y Pixel Coordinate: "))
        UIprevRPX = int(input("Comp Star X Pixel Coordinate: "))
        UIprevRPY = int(input("Comp Star Y Pixel Coordinate: "))

        print('Real Time Plotting ("Control + C" or close the plot to quit)')
        print('\nPlease be patient. It will take at least 15 seconds for the first image to get plotted.')

        fig = plt.figure()
        ax1 = fig.add_subplot(1, 1, 1)
        ax1.set_title(targetName)
        ax1.set_ylabel('Normalized Flux')
        ax1.set_xlabel('Time (jd)')

        anim = FuncAnimation(fig, realTimeReduce, interval=15000)  # refresh every 15 seconds
        plt.show()

    ###########################
    # Complete Reduction Routine
    ###########################

    # ----USER INPUTS----------------------------------------------------------
    else:
        print('\n**************************')
        print('Complete Reduction Routine')
        print('**************************\n')

        fitsortext = int(input(
            'Enter "1" to perform aperture photometry on fits files or "2" to start with pre-reduced data in a .txt format: '))

        fileorcommandline = int(input(
            'How would you like to input your initial parameters? Enter "1" to use the Command Line or "2" to use an input file: '))

        # Read in input file rather than using the command line
        if fileorcommandline == 2:
            print("\nYour current working directory is: ", os.getcwd())
            print("\nPotential initialization files I've found in " + os.getcwd() + " are: ")
            [print(i) for i in g.glob(os.getcwd() + "/*.txt")]
            initfilename = str(input("\nPlease enter the Directory and Filename of your Initialization File: "))
            if initfilename == 'ok':
                initfilename = "/Users/rzellem/Documents/EXOTIC/inits.txt"

            # Parse input file
            looper = True
            while looper:
                try:
                    initf = open(initfilename, 'r')
                    looper = False
                except FileNotFoundError:
                    print("Initialization file not found. Please try again.")
                    initfilename = str(input("\nPlease enter the Directory and Filename of your Initialization File: "))

            # inits = []
            # for line in initf:
            #     if line[0] == "#": continue
            #     inits.append(line)
            # initf.close()

            inits = initf.readlines()
            initf.close()

            for line in inits:
                # Directory Info
                if 'directory with fits files'.lower() in line.lower():
                    directoryP = line.split("\t")[-1].rstrip()
                if 'directory to save plots'.lower() in line.lower():
                    saveDirectory = line.split("\t")[-1].rstrip()
                if 'directory of flats'.lower() in line.lower():
                    flatsPath = line.split("\t")[-1].rstrip()
                if 'directory of darks'.lower() in line.lower():
                    darksPath = line.split("\t")[-1].rstrip()
                if 'directory of biases'.lower() in line.lower():
                    biasesPath = line.split("\t")[-1].rstrip()

                # AAVSO Output Info
                if 'AAVSO output?'.lower() in line.lower():
                    AAVSOoutput = line.split("\t")[-1].rstrip()
                if 'AAVSO Observer Account Number'.lower() in line.lower():
                    userCode = line.split("\t")[-1].rstrip()
                if 'Secondary Observer Codes'.lower() in line.lower():
                    secuserCode = line.split("\t")[-1].rstrip()

                # Observatory Info
                if "Observation date".lower() in line.lower():
                    date = line.split("\t")[-1].rstrip()
                if 'Obs. Latitude (+=N,-=S)'.lower() in line.lower():
                    latiStr = line.split("\t")[-1].rstrip()
                if 'Obs. Longitude (+=E,-=W)'.lower() in line.lower():
                    longitStr = line.split("\t")[-1].rstrip()
                if "Obs. Elevation (meters)".lower() in line.lower():
                    elevation = line.split("\t")[-1].rstrip()

                # Observation Setup Info
                if 'Camera Type (CCD or DSLR)'.lower() in line.lower():
                    cameraType = line.split("\t")[-1].rstrip()
                if 'Pixel Binning'.lower() in line.lower():
                    binning = line.split("\t")[-1].rstrip()
                if 'Exposure Time (seconds)'.lower() in line.lower():
                    exposureTime = line.split("\t")[-1].rstrip()
                if 'Filter Name (aavso.org/filters)'.lower() in line.lower():
                    filterName = line.split("\t")[-1].rstrip()
                if 'Observing Notes'.lower() in line.lower():
                    obsNotes = line.split("\t")[-1].rstrip()

                # Target Info
                if 'planet name'.lower() in line.lower():
                    targetName = line.split("\t")[-1].rstrip()
                if 'Target Star RA (hh:mm:ss)'.lower() in line.lower():
                    ra = line.split("\t")[-1].rstrip()
                if 'Target Star Dec (+/-hh:mm:ss)'.lower() in line.lower():
                    dec = line.split("\t")[-1].rstrip()
                if 'Target Star pixel coords (x,y)'.lower() in line.lower():
                    targetpixloc = line.split("\t")[-1].rstrip()
                if 'Number of Comparison Stars'.lower() in line.lower():
                    numCompStars = int(line.split("\t")[-1].rstrip())

            if AAVSOoutput == "none" or AAVSOoutput == "no" or AAVSOoutput == "n/a" or AAVSOoutput == "n":
                AAVSOBool = False
            else:
                AAVSOBool = True

            if flatsPath == "none" or flatsPath == "no" or flatsPath == "n/a" or flatsPath == "n":
                flats = 'n'
                flatsBool = False
            else:
                flats = 'y'
                flatsBool = True

            if darksPath == "none" or darksPath == "no" or darksPath == "n/a" or darksPath == "n":
                darks = 'n'
                darksBool = False
            else:
                darks = 'y'
                darksBool = True

            if biasesPath == "none" or biasesPath == "no" or biasesPath == "n/a" or biasesPath == "n":
                biases = 'n'
                biasesBool = False
            else:
                biases = 'y'
                biasesBool = True

            if flatsBool + darksBool + biasesBool:
                cals = 'y'
            else:
                cals = 'n'

            # Initial position of target star
            UIprevTPX = int(targetpixloc.split(",")[0])
            UIprevTPY = int(targetpixloc.split(",")[-1])

            # Read in locations of comp stars
            compStarList = []
            for line in inits[-1 * numCompStars:]:
                rxp, ryp = [int(i) for i in line.split("\t")[-1].rstrip().split(',')]
                compStarList.append((rxp, ryp))

        if fitsortext == 1:
            # File directory name and initial guess at target and comp star locations on image.
            if fileorcommandline == 1:
                directoryP = str(input("\nEnter the Directory of the FITS Image Files: "))

            # Add / to end of directory if user does not input it
            if directoryP[-1] != "/":
                directoryP += "/"
            # Check for .FITS files

            # Find fits files
            fits_extensions = ["*.FITS", "*.FIT", "*.fits", "*.fit"]
            looper = True
            # Loop until we find something
            while looper:
                for exti in fits_extensions:
                    inputfiles = g.glob(directoryP + exti)
                    # If we find files, then stop the for loop and while loop
                    if len(inputfiles) > 0:
                        looper = False
                        break
                # If we don't find any files, then we need the user to check their directory and loop over again....
                if len(inputfiles) == 0:
                    print("Error: .FITS files not found in " + directoryP + ". Please try again.")
                    directoryP = str(input("Enter the Directory Path where FITS Image Files are located: "))
                    # Add / to end of directory if user does not input it
                    if directoryP[-1] != "/":
                        directoryP += "/"
        else:
            datafile = str(input("Enter the path and filename of your data file: "))
            if datafile == 'ok':
                datafile = "/Users/rzellem/Documents/EXOTIC/sample-data/NormalizedFluxHAT-P-32 bDecember 17, 2017.txt"
                # datafile = "/Users/rzellem/Downloads/fluxorama.csv"

            try:
                initf = open(datafile, 'r')
            except FileNotFoundError:
                print("Data file not found. Please try again.")
                sys.exit()

            processeddata = initf.readlines()

        if fileorcommandline == 1:
            saveDirectory = str(input("Enter the Directory to Save Plots into: "))
        # In case the user forgets the trailing / for the folder
        if saveDirectory[-1] != "/":
            saveDirectory += "/"

        # Make a temp directory of helpful files
        try:
            os.makedirs(saveDirectory + "temp/")
        except FileExistsError:
            # directory already exists
            pass

        if fileorcommandline == 1:
            targetName = str(input("\nEnter the Planet Name: "))

        print("\nLooking up ", targetName, "- please wait.")
        # done = False
        # t = threading.Thread(target=animate, daemon=True)
        # t.start()
        # check to make sure the target can be found in the exoplanet archive right after they enter its name
        
        if not os.path.exists("eaConf.json"):
            new_scrape(filename="eaConf.json")

        CandidatePlanetBool = False
        with open("eaConf.json","r") as confirmedFile:
            data = json.load(confirmedFile)
            planets = [data[i]['pl_name'].lower() for i in range(len(data))]
            #stars = [data[i]['hostname'] for i in range(len(data))]
            if targetName.lower() not in planets:
                while targetName.lower() not in planets:
                    print("\nCannot find " + targetName + " in the NASA Exoplanet Archive. Check file: eaConf.json")
                    targetName = str(input("Enter the Planet Name Again or type 'manual': "))
                    if targetName == 'manual':
                        CandidatePlanetBool = True
                        break
            idx = planets.index(targetName.lower())
            pDict = new_getParams(data[idx])
            print('\nSuccessfuly found ' + targetName + ' in the NASA Exoplanet Archive!')
        
        # observation date
        if fileorcommandline == 1:
            date = str(input("\nEnter the Observation Date: "))

        # Using a / in your date can screw up the file paths- this will check user's date
        while "/" in date:
            print("Do not use / in your date. Please try again.")
            date = str(input("\nEnter the Observation Date: "))

        if fitsortext == 1:
            # latitude and longitude
            if fileorcommandline == 1:
                latiStr = str(input("Enter the latitude of where you observed (deg) (Don't forget the sign where North is '+' and South is '-'): "))
            noSpaceLati = latiStr.replace(" ", "")
            latiSign = noSpaceLati[0]
            # check to make sure they have a sign
            while latiSign != '+' and latiSign != '-':
                print("You forgot the sign for the latitude! North is '+' and South is '-'. Please try again.")
                latiStr = str(input(
                    "Enter the latitude of where you observed (deg) (Don't forget the sign where North is '+' and South is '-'): "))
                noSpaceLati = latiStr.replace(" ", "")
                latiSign = noSpaceLati[0]
            lati = float(latiStr)

            # handle longitude
            if fileorcommandline == 1:
                longitStr = str(input(
                    "Enter the longitude of where you observed (deg) (Don't forget the sign where East is '+' and West is '-'): "))
            noSpaceLongit = longitStr.replace(" ", "")
            longitSign = noSpaceLongit[0]
            # check to make sure they have the sign
            while longitSign != '+' and longitSign != '-':
                print("You forgot the sign for the latitude! East is '+' and West is '-'. Please try again.")
                longitStr = str(input(
                    "Enter the longitude of where you observed (deg) (Don't forget the sign where East is '+' and West is '-'): "))
                noSpaceLongit = longitStr.replace(" ", "")
                longitSign = noSpaceLongit[0]
            longit = float(longitStr)

            if fileorcommandline == 1:
                elevation = str(input("Enter the elevation (in meters) of where you observed: "))

<<<<<<< HEAD
            print('\nLocate Your Target Star')
            print('***************************************')
            if fileorcommandline == 1:
                raStr = str(input("Enter the Ra of your target star in the form: HH:MM:SS (ignore the decimal values) : "))
                decStr = str(input("Enter the Dec of your target star in form: <sign>DD:MM:SS "
                                   "(ignore the decimal values and don't forget the '+' or '-' sign!)' : "))
            elif fileorcommandline == 2:
                print("Reading star positions from init file.")

            # **************************************************************************************************************
            # FUTURE: clean up this code a little bit so that you split by :, if no : in the string, then split by the spaces
            # **************************************************************************************************************

            # convert UI RA and DEC into degrees

            # # parse their ra string
            # # remove the spaces in their answer and split by the colons
            # # take first character to be the sign and write a check if they forget
            # noSpaceRa = raStr.replace(" ", "")
            # noSpaceColonRa = noSpaceRa.replace(":", "")
            # # noCapsSpaceRa = noSpaceColonRa.lower()

            # raHr = noSpaceColonRa[:2]
            # raMin = noSpaceColonRa[2:4]
            # raSec = noSpaceColonRa[4:]
            # raDeg = round((float(raHr) + float(raMin) / 60.0 + float(raSec) / 3600.0) * 15.0, 4)
            raDeg = astropy.coordinates.Angle(raStr + " hours").deg

            noSpaceDec = decStr.replace(" ", "")
            noSpaceColonDec = noSpaceDec.replace(":", "")
            # noCapsSpaceDec = noSpaceColonDec.lower()

            decSign = noSpaceColonDec[0]
            while decSign != '+' and decSign != '-':
                print('You forgot the sign for the dec! Please try again.')
                decStr = str(input(
                    "Enter the Dec of your target star in form: <sign>DD:MM:SS (ignore the decimal values and don't forget the '+' or '-' sign!)' : "))
            #     noSpaceDec = decStr.replace(" ", "")
            #     noSpaceColonDec = noSpaceDec.replace(":", "")
            #     decSign = noSpaceColonDec[0]
            # decD = noSpaceColonDec[1:3]
            # decMin = noSpaceColonDec[3:5]
            # decSec = noSpaceColonDec[5:]
            # if decSign == '-':
            #     decDeg = round((float(decD) + float(decMin) / 60.0 + float(decSec) / 3600.0),
            #                 4) * -1  # account for the negative
            # else:
            #     decDeg = round((float(decD) + float(decMin) / 60.0 + float(decSec) / 3600.0), 4)
            decDeg = astropy.coordinates.Angle(decStr + " degrees").deg
=======
            # Check to see if the input files have WCS info in header and return it or nothing
            wcsFile = check_wcs(inputfiles, saveDirectory)
>>>>>>> f109be81

            # TARGET STAR
            if fileorcommandline == 1:
                UIprevTPX = int(input('\n' + targetName + " X Pixel Coordinate: "))
                UIprevTPY = int(input(targetName + " Y Pixel Coordinate: "))
                numCompStars = int(input("How many comparison stars would you like to use? (1-10) "))

                # MULTIPLE COMPARISON STARS
                compStarList = []
                for num in range(1, numCompStars + 1):
                    rxp = int(input("Comparison Star " + str(num) + " X Pixel Coordinate: "))
                    ryp = int(input("Comparison Star " + str(num) + " Y Pixel Coordinate: "))
                    compStarList.append((rxp, ryp))

            # ---HANDLE CALIBRATION IMAGES------------------------------------------------
            if fileorcommandline == 1:
                cals = user_input('\nDo you have any calibration images (flats, darks or biases)? (y/n): ')

            # if they have cals, handle them by calculating the median flat, dark or bias
            if cals == 'y':

                # flats
                # THIS DOES NOT ACCOUNT FOR CALIBRATING THE FLATS, WHICH COULD BE TAKEN AT A DIFFERENT EXPOSURE TIME
                if fileorcommandline == 1:
                    flats = user_input('\nDo you have flats? (y/n): ')
                    if flats == 'y':
                        flatsBool = True
                        flatsPath = str(input('Enter the directory path to your flats (must be in their own separate folder): '))  # +"/*.FITS"
                    else:
                        flatsBool = False

                    if flatsBool:
                        # Add / to end of directory if user does not input it
                        if flatsPath[-1] != "/":
                            flatsPath += "/"
                        # Check for .FITS files
                        inputflats = g.glob(flatsPath + "*.FITS")
                        # If none exist, try other extensions
                        if len(inputflats) == 0:
                            inputflats = g.glob(flatsPath + "*.FIT")
                        if len(inputflats) == 0:
                            inputflats = g.glob(flatsPath + "*.fits")
                        if len(inputflats) == 0:
                            inputflats = g.glob(flatsPath + "*.fit")

                        if len(inputflats) == 0:
                            print("Error: no flats found in" + flatsPath + ". Proceeding with reduction WITHOUT flatfields.")
                            flatsBool = False
                        else:
                            flatsImgList = []
                            for flatFile in inputflats:
                                flatData = fits.getdata(flatFile, ext=0)
                                flatsImgList.append(flatData)
                            notNormFlat = np.median(flatsImgList, axis=0)

                            # NORMALIZE
                            medi = np.median(notNormFlat)
                            generalFlat = notNormFlat / medi
                else:
                    flatsBool = False

                # darks
                if fileorcommandline == 1:
                    darks = user_input('\nDo you have darks? (y/n): ')
                    if darks == 'y':
                        darksBool = True
                        darksPath = str(input('Enter the directory path to your darks (must be in their own separate folder): '))  # +"/*.FITS"
                    else:
                        darksBool = False

                # Only do the dark correction if user selects this option
                if darksBool:
                    # Add / to end of directory if user does not input it
                    if darksPath[-1] != "/":
                        darksPath += "/"
                    # Check for .FITS files
                    inputdarks = g.glob(darksPath + "*.FITS")
                    # If none exist, try other extensions
                    if len(inputdarks) == 0:
                        inputdarks = g.glob(darksPath + "*.FIT")
                    if len(inputdarks) == 0:
                        inputdarks = g.glob(darksPath + "*.fits")
                    if len(inputdarks) == 0:
                        inputdarks = g.glob(darksPath + "*.fit")
                    if len(inputdarks) == 0:
                        print("Error: no darks found in" + darksPath + ". Proceeding with reduction WITHOUT darks.")
                        darksBool = False
                    else:
                        darksImgList = []
                        for darkFile in inputdarks:
                            darkData = fits.getdata(darkFile, ext=0)
                            darksImgList.append(darkData)
                        generalDark = np.median(darksImgList, axis=0)

                # biases
                if fileorcommandline == 1:
                    biases = user_input('\nDo you have biases? (y/n): ')

                    if biases == 'y':
                        biasesBool = True
                        biasesPath = str(input(
                            'Enter the directory path to your biases (must be in their own separate folder): '))  # +"/*.FITS"
                    else:
                        biasesBool = False

                if biasesBool:
                    # Add / to end of directory if user does not input it
                    if biasesPath[-1] != "/":
                        biasesPath += "/"
                    # Check for .FITS files
                    inputbiases = g.glob(biasesPath + "*.FITS")
                    # If none exist, try other extensions
                    if len(inputbiases) == 0:
                        inputbiases = g.glob(biasesPath + "*.FIT")
                    if len(inputbiases) == 0:
                        inputbiases = g.glob(biasesPath + "*.fits")
                    if len(inputbiases) == 0:
                        inputbiases = g.glob(biasesPath + "*.fit")
                    if len(inputbiases) == 0:
                        print("Error: no darks found in" + biasesPath + ". Proceeding with reduction WITHOUT biases.")
                        darksBool = False
                    else:
                        biasesImgList = []
                        for biasFile in inputbiases:
                            biasData = fits.getdata(biasFile, ext=0)
                            biasesImgList.append(biasData)
                        generalBias = np.median(biasesImgList, axis=0)
                else:
                    biasesBool = False
            else:
                flatsBool = False
                darksBool = False
                biasesBool = False

        print("\n***************************************")
        print("Plotting Options")
        binplotBool = True
        # binplot = str(input("Would you like to overplot a binned version of your data for plotting purposes? (y/n; select y if you have a lot of data.) "))
        # if binplot == 'y' or binplot == 'yes' or binplot == 'Y' or binplot == 'Yes':
        #     binplotBool = True
        # else:
        #     binplotBool = False

        # Handle AAVSO Formatting
        if fileorcommandline == 1:
            AAVSOoutput = user_input('Do you have an AAVSO Observer Account? (y/n): ')
            if AAVSOoutput == 'n':
                AAVSOBool = False
            else:
                AAVSOBool = True
                # userNameEmails = str(input('Please enter your name(s) and email address(es) in the format: Your Name (youremail@example.com), Next Name (nextemail@example.com), etc.  '))
                userCode = str(input('Please enter your AAVSO Observer Account Number: '))
                secuserCode = str(input('Please enter your comma-separated secondary observer codes (or type none if only 1 observer code): '))
            cameraType = str(input("Please enter your camera type (CCD or DSLR): "))
            binning = str(input('Please enter your pixel binning: '))
            exposureTime = str(input('Please enter your exposure time (seconds): ')) 
            filterName = str(input('Please enter your filter name (U,B,V,R,I,J,H,K): ')) # TODO modify for exofast input
            obsNotes = str(input('Please enter any observing notes (seeing, weather, etc.): ')) 

        # --------PLANETARY PARAMETERS UI------------------------------------------
        # Scrape the exoplanet archive for all of the planets of their planet
        # ask user to confirm the values that will later be used in lightcurve fit

        print('\n*******************************************')
        print("Planetary Parameters for Lightcurve Fitting\n")
        
        if not CandidatePlanetBool: 

            print('Here are the values scraped from the NASA Exoplanet Archive for ' + pDict['pName'])
            print('For each planetary parameter, enter "y" if you agree and "n" if you disagree')

            # get data from NASA exoplanet archive
            targetName = pDict['pName'] 
            hostName = pDict['sName']            
            raDeg = pDict['ra']
            decDeg = pDict['dec']

            # Orbital Period
            print('\n' + targetName + ' Orbital Period (days): ' + str(pDict['pPer']))
            agreement = user_input("Do you agree? (y/n): ")
            if agreement.lower() == 'y':
                planetPeriod = pDict['pPer']
            else:
                planetPeriod = float(input("Enter the Orbital Period in days: "))

            # Orbital Period Error
            print('\n' + targetName + ' Orbital Period Uncertainty (days): ' + str(pDict['pPerUnc']))
            print('Keep in mind that "1.2e-34" is the same as 1.2 x 10^-34')
            agreement = user_input("Do you agree? (y/n): ")
            if agreement.lower() == 'y':
                ogPeriodErr = pDict['pPerUnc']
            else:
                ogPeriodErr = float(input("Enter the Uncertainty for the Orbital Period in days: "))

            # Mid Transit Time
            print('\n' + targetName + ' Published Time of Mid-Transit (BJD_UTC): ' + str(pDict['midT']))
            agreement = user_input("Do you agree? (y/n): ")
            if agreement.lower() == 'y':
                timeMidTransit = pDict['midT']
            else:
                timeMidTransit = float(input("Enter a reported Time of Mid-Transit in BJD_UTC: "))

            # Mid Transit Time Uncertainty
            print('\n' + targetName + ' Time of Mid-Transit Uncertainty (JD): ' + str(pDict['midTUnc']))
            agreement = user_input("Do you agree? (y/n): ")
            if agreement.lower() == 'y':
                ogMidTErr = pDict['midTUnc']
            else:
                ogMidTErr = float(input("Enter the uncertainty of the Mid-Transit Time (JD): "))

            # rprs
            print('\n' + targetName + ' Ratio of Planet to Stellar Radius (Rp/Rs): ' + str(round(pDict['rprs'], 4)))
            agreement = user_input("Do you agree? (y/n): ")
            if agreement.lower() == 'y':
                rprs = pDict['rprs']
            else:
                rprs = float(input("Enter the Ratio of Planet to Stellar Radius (Rp/Rs): "))

            # aRstar
            print('\n' + targetName + ' Ratio of Distance to Stellar Radius (a/Rs): ' + str(pDict['aRs']))
            agreement = user_input("Do you agree? (y/n): ")
            if agreement.lower() == 'y':
                semi = pDict['aRs']
            else:
                semi = float(input("Enter the Ratio of Distance to Stellar Radius (a/Rs): "))

            # inclination
            print('\n' + targetName + ' Orbital Inclination (deg): ' + str(pDict['inc']))
            agreement = user_input("Do you agree? (y/n) ")
            if agreement.lower() == 'y':
                inc = pDict['inc']
            else:
                inc = float(input("Enter the Orbital Inclination in degrees (90 if null): "))

            # eccentricity
            print('\n' + targetName + ' Orbital Eccentricity: ' + str(pDict['ecc']))
            agreement = user_input("Do you agree? (y/n): ")
            if agreement.lower() == 'y':
                eccent = pDict['ecc']
            else:
                eccent = float(input("Enter the Orbital Eccentricity (0 if null): "))

            # LIMB DARKENING
            print('\n***************************')
            print('Limb Darkening Coefficients')
            print('***************************')

            # stellar temperature
            print('\n' + hostName + ' Star Effective Temperature (K): ' + str(pDict['teff']))
            agreement = user_input("Do you agree? (y/n): ")
            if agreement.lower() == 'y':
                starTeff = pDict['teff']
            else:
                starTeff = float(input("Enter the Effective Temperature (K): "))

            # metallicity
            print('\n' + hostName + ' Star Metallicity ([FE/H]): ' + str(pDict['met']))
            agreement = user_input("Do you agree? (y/n): ")
            if agreement.lower() == 'y':
                starMetall = pDict['met']
            else:
                starMetall = float(input("Enter the Metallicity ([Fe/H]): "))

            # Log g
            print('\n' + hostName + ' Star Surface Gravity log(g): ' + str(pDict['logg']))
            agreement = user_input("Do you agree? (y/n): ")
            if agreement.lower() == 'y':
                starSurfG = pDict['logg']
            else:
                starSurfG = float(input("Enter the Surface Gravity (log(g)): "))
        #  if the planet is not in the NASA Exoplanet Archive, then ask user for input
        else:
            targetName = str(input("Enter the planet's name: "))
            hostName = str(input("Enter the host star's name: "))
            
            raStr = str(input("Enter the Ra of your target star in the form: HH:MM:SS (ignore the decimal values) : "))
            decStr = str(input("Enter the Dec of your target star in form: <sign>DD:MM:SS "
                                   "(ignore the decimal values and don't forget the '+' or '-' sign!)' : "))
        
            raDeg = astropy.coordinates.Angle(raStr + " hours").deg

            noSpaceDec = decStr.replace(" ", "")
            noSpaceColonDec = noSpaceDec.replace(":", "")

            decSign = noSpaceColonDec[0]
            while decSign != '+' and decSign != '-':
                print('You forgot the sign for the dec! Please try again.')
                decStr = str(input(
                    "Enter the Dec of your target star in form: <sign>DD:MM:SS (ignore the decimal values and don't forget the '+' or '-' sign!)' : "))
                decDeg = astropy.coordinates.Angle(decStr + " degrees").deg
            

            # Orbital Period
            planetPeriod = float(input("\nEnter the Orbital Period in days: "))
            # Orbital Period Error
            ogPeriodErr = float(input("\nEnter the Uncertainty for the Orbital Period in days: "))
            # Mid Transit Time
            timeMidTransit = float(input("\nEnter a reported Time of Mid-Transit in BJD_UTC: "))
            # Mid Transit Time Uncertainty
            ogMidTErr = float(input("\nEnter the uncertainty of the Mid-Transit Time (JD): "))
            # rprs
            rprs = float(input("\nEnter the Ratio of Planet to Stellar Radius (Rp/Rs): "))
            # aRstar
            semi = float(input("\nEnter the Ratio of Distance to Stellar Radius (a/Rs): "))
            # inclination
            inc = float(input("\nEnter the Orbital Inclination in degrees (90 if null): "))
            # eccentricity
            eccent = float(input("\nEnter the Orbital Eccentricity (0 if null): "))

            # LIMB DARKENING
            print('\n***************************')
            print('Limb Darkening Coefficients')
            print('***************************')
            # stellar temperature
            starTeff = float(input("\nEnter the host star's effective temperature (K): "))

            # metallicity
            starMetall = float(input("\nEnter the host star's metallicity ([Fe/H]): "))

            # Log g
            starSurfG = float(input("\nEnter the host star's surface gravity (log(g)): "))

        # curl exofast for the limb darkening terms based on effective temperature, metallicity, surface gravity
        URL = 'http://astroutils.astronomy.ohio-state.edu/exofast/limbdark.shtml'
        URLphp = 'http://astroutils.astronomy.ohio-state.edu/exofast/quadld.php'

        with requests.Session() as sesh:
            form_newData = {"action": URLphp,
                            "teff": str(starTeff),
                            "feh": str(starMetall),
                            "logg": str(starSurfG),
                            "bname": "V", # TODO filterName - check name
                            "pname": "Select Planet"
                            }

            r = sesh.post(URLphp, data=form_newData)

        fullcontents = r.text

        # linear term
        linearString = ''
        for indexLinear in range(len(fullcontents)):
            if fullcontents[indexLinear].isdigit():
                while fullcontents[indexLinear + 1] != ' ':
                    linearString = linearString + fullcontents[indexLinear]
                    indexLinear = indexLinear + 1
                # print (linearString)
                linearLimb = float(linearString)
                break

        # quadratic term
        quadString = ''
        for indexQuad in range(indexLinear + 1, len(fullcontents)):
            if fullcontents[indexQuad].isdigit() or fullcontents[indexQuad] == '.':
                quadString = quadString + fullcontents[indexQuad]
                indexQuad = indexQuad + 1
        # print (quadString)
        quadLimb = float(quadString)

        print('\nBased on the stellar parameters you just entered, the limb darkening coefficients are: ')
        print('Linear Term: ' + linearString)
        print('Quadratic Term: ' + quadString)

        if fitsortext == 1:
            print('\n**************************')
            print('Starting Reduction Process')
            print('**************************')

            #########################################
            # FLUX DATA EXTRACTION AND MANIPULATION
            #########################################

            fileNumber = 1
            allImageData = []
            timeList = []
            fileNameList = []
            timesListed = []
            airMassList = []

            # ----TIME SORT THE FILES-------------------------------------------------------------
            for fileName in inputfiles:  # Loop through all the fits files in the directory and executes data reduction

                # fitsHead = fits.open(fileName)  # opens the file

                # FOR 61'' DATA ONLY: ONLY REDUCE DATA FROM B FILTER
                # if fitsHead[0].header ['FILTER']== 'Harris-B':
                #     #TIME
                #     timeVal = getJulianTime(fitsHead) #gets the julian time registered in the fits header
                #     timeList.append(timeVal) #adds to time value list
                #     fileNameList.append (fileName)

                hdul = fits.open(fileName)  # opens the file

                # TIME
                timeVal = getJulianTime(hdul)  # gets the julian time registered in the fits header
                timeList.append(timeVal)  # adds to time value list
                fileNameList.append(fileName)

                # TIME
                currTime = getJulianTime(hdul)
                timesListed.append(currTime)

                # AIRMASS
                airMass = getAirMass(hdul, raDeg, decDeg, lati, longit, elevation)  # gets the airmass at the time the image was taken
                airMassList.append(airMass)  # adds that airmass value to the list of airmasses

                # IMAGES
                allImageData.append(hdul[0].data)

                hdul.close()  # closes the file to avoid using up all of computer's resources

            # Recast list as numpy arrays
            allImageData = np.array(allImageData)
            timesListed = np.array(timesListed)
            airMassList = np.array(airMassList)

            # If all of the airmasses == 1, then you need to calculate the airmass for the user
            if set(airMassList) == 1:
                pointingAltAz = pointing.transform_to(AltAz(obstime=t, location=location))

            # # Time sorts the file names based on the fits file header
            # timeSortedNames = [x for _, x in sorted(zip(timeList, fileNameList))]
            # tsnCopy = timeSortedNames

            # sorts the times for later plotting use
            sortedallImageData = allImageData[np.argsort(timeList)]
            timesListed = timesListed[np.argsort(timeList)]
            airMassList = airMassList[np.argsort(timeList)]
            sortedTimeList = sorted(timeList)

            # print("\nEXOTIC now has the option to filter the raw images for cosmic rays. Typically, images do not need this filter. However, if you run into an error while running EXOTIC, give this a try. As a heads up, this can take a few minutes.")
            # cosmicrayfilter = user_input("\nDo you want to filter the raw images for cosmic rays? (y/n): ")
            # if cosmicrayfilter.lower() == "yes" or cosmicrayfilter.lower() == "y":
            #     cosmicrayfilter_bool = True
            # else:
            #     cosmicrayfilter_bool = False

            # The cosmic ray filter isn't really working for now...so let's just turn it off
            cosmicrayfilter_bool = False
            if cosmicrayfilter_bool:
                print("\nFiltering your data for cosmic rays.")
                done = False
                t = threading.Thread(target=animate, daemon=True)
                t.start()
                # # -------COSMIC RAY FILTERING-----------------------------------------------------------------------
                # For now, this is a simple median filter...in the future, should use something more smart later
                for xi in np.arange(np.shape(sortedallImageData)[-2]):
                    # print("Filtering for cosmic rays in image row: "+str(xi)+"/"+str(np.shape(sortedallImageData)[-2]))
                    for yi in np.arange(np.shape(sortedallImageData)[-1]):
                        # Simple median filter
                        idx = np.abs(sortedallImageData[:,xi,yi]-np.nanmedian(sortedallImageData[:,xi,yi])) >  5*np.nanstd(sortedallImageData[:,xi,yi])
                        sortedallImageData[idx,xi,yi] = np.nanmedian(sortedallImageData[:,xi,yi])
                        # Filter iteratively until no more 5sigma outliers exist - not currently working, so keep commented out for now
                        # while sum(idx) > 0:
                        #     # sortedallImageData[idx,xi,yi] = np.nanmedian(sortedallImageData[:,xi,yi])
                        #     idx = np.abs(sortedallImageData[:,xi,yi]-np.nanmedian(sortedallImageData[:,xi,yi])) >  5*np.nanstd(sortedallImageData[:,xi,yi])
                done = True

            # if len(sortedTimeList) == 0:
            #     print("Error: .FITS files not found in " + directoryP)
            #     sys.exit()

            # -------OPTIMAL COMP STAR, APERTURE, AND ANNULUS CALCULATION----------------------------------------

            # Loops through all of the possible aperture and annulus radius
            # guess at optimal aperture by doing a gaussian fit and going out 3 sigma as an estimate

            # hdul = fits.open(timeSortedNames[0])  # opens the fits file
            # firstImageData = fits.getdata(timeSortedNames[0], ext=0)
            firstimagecounter = 0
            firstImageData = sortedallImageData[firstimagecounter]

            # Sometimes the first image is a bad one...in that case, we iterate until we do not fail
            firstimagegood = True
            while firstimagegood:
                # fit Target in the first image and use it to determine aperture and annulus range
                try:
                    targx, targy, targamplitude, targsigX, targsigY, targoff = fit_centroid(firstImageData, [UIprevTPX, UIprevTPY],
                                                                                            box=10)
                    firstimagegood = False
                # If the first image is a bad one, then move on to the next image
                except:
                    firstimagecounter = firstimagecounter + 1
                    firstImageData = sortedallImageData[firstimagecounter]

            # Filter the other data as well
            sortedallImageData = sortedallImageData[firstimagecounter:]
            timesListed = timesListed[firstimagecounter:]
            airMassList = airMassList[firstimagecounter:]
            sortedTimeList = sortedTimeList[firstimagecounter:]

            # apply cals correction if applicable
            if darksBool:
                print("Dark subtracting images.")
                sortedallImageData = sortedallImageData - generalDark
            elif biasesBool:
                print("Bias-correcting images.")
                sortedallImageData = sortedallImageData - generalBias
            else:
                pass

            if flatsBool:
                print("Flattening images.")
                sortedallImageData = sortedallImageData / generalFlat

            # Check to see if the input files have WCS info in header and return it or nothing
            # solvethis = fits.PrimaryHDU(data=sortedallImageData[0])
            # solvethis.writeto('platesolveme.fits')
            # wcsFile = check_wcs(saveDirectory + 'platesolveme.fits', saveDirectory)
            print("\nAligning your images from .FITS. Please wait.")
            done = False
            t = threading.Thread(target=animate, daemon=True)
            t.start()
            sortedallImageData, unalignedBoolList, boollist = image_alignment(sortedallImageData)
            done = True
            print('\n\nImages Aligned.')

            minAperture = int(2 * max(targsigX, targsigY))
            maxAperture = int(5 * max(targsigX, targsigY) + 1)
            minAnnulus = 2
            maxAnnulus = 5
            # exit()
            # fit centroids for first image to determine priors to be used later
            for compCounter in range(0, len(compStarList)):
                print('\n***************************************************************')
                print('Determining Optimal Aperture and Annulus Size for Comp Star #' + str(compCounter + 1))
                print('***************************************************************')

                # #just in case comp star drifted off and timeSortedNames had to be altered, reset it for the new comp star
                # timeSortedNames = tsnCopy

                UIprevRPX, UIprevRPY = compStarList[compCounter]

                print('Target X: ' + str(round(targx)) + ' Target Y: ' + str(round(targy)))
                refx, refy, refamplitude, refsigX, refsigY, refoff = fit_centroid(firstImageData, [UIprevRPX, UIprevRPY],
                                                                                box=10)
                print('Comparison X: ' + str(round(refx)) + ' Comparison Y: ' + str(round(refy)) + '\n')

                # determines the aperture and annulus combinations to iterate through based on the sigmas of the LM fit
                aperture_min = int(3 * np.nanmax([targsigX, targsigY]))
                aperture_max = int(5 * np.nanmax([targsigX, targsigY]))
                annulus_min = int(2 * np.nanmax([targsigX, targsigY]))
                annulus_max = int(4 * np.nanmax([targsigX, targsigY]))

                # Run through only 5 different aperture sizes, all interger pixel values
                aperture_step = np.nanmax([1, (aperture_max + 1 - aperture_min)//5])  # forces step size to be at least 1
                aperture_sizes = np.arange(aperture_min, aperture_max + 1, aperture_step)

                # Run through only 5 different annulus sizes, all interger pixel values
                annulus_step = np.nanmax([1, (annulus_max - annulus_min)//5])  # forces step size to be at least 1
                annulus_sizes = [5] # np.arange(annulus_min, annulus_max, annulus_step) # TODO clean up for issue #40

                target_fits = {}
                ref_fits = {}
                reg_trans = {}

                for apertureR in aperture_sizes:  # aperture loop
                    for annulusR in annulus_sizes:  # annulus loop # no need
                        # fileNumber = 1
                        print('Testing Comparison Star #' + str(compCounter+1) + ' with a '+str(apertureR)+' pixel aperture and a '+str(annulusR)+' pixel annulus.')
                        for fileNumber, imageData in enumerate(sortedallImageData):

                            # hDul = fits.open(imageFile)  # opens the fits file
                            # imageData = fits.getdata(imageFile, ext=0)  # Extracts data from the image file

                            # header = fits.getheader(imageFile)

                            # Find the target star in the image and get its pixel coordinates if it is the first file
                            if fileNumber == 0:
                                # Initializing the star location guess as the user inputted pixel coordinates
                                prevTPX, prevTPY, prevRPX, prevRPY = UIprevTPX, UIprevTPY, UIprevRPX, UIprevRPY  # 398, 275, 419, 203
                                prevTSigX, prevTSigY, prevRSigX, prevRSigY = targsigX, targsigY, refsigX, refsigY
                                prevImageData = imageData  # no shift should be registered

                            # ------ CENTROID FITTING ----------------------------------------

                            # corrects for any image shifts that result from a tracking slip
                            # shift, error, diffphase = register_translation(prevImageData, imageData)
                            if fileNumber in reg_trans.keys():
                                shift, error, diffphase = reg_trans[fileNumber]
                            else:
                                shift, error, diffphase = register_translation(prevImageData, imageData)
                                reg_trans[fileNumber] = [shift, error, diffphase]

                            xShift = shift[1]
                            yShift = shift[0]

                            prevTPX = prevTPX - xShift
                            prevTPY = prevTPY - yShift
                            prevRPX = prevRPX - xShift
                            prevRPY = prevRPY - yShift

                            # set target search area
                            txmin = int(prevTPX) - distFC  # left
                            txmax = int(prevTPX) + distFC  # right
                            tymin = int(prevTPY) - distFC  # top
                            tymax = int(prevTPY) + distFC  # bottom

                            # boolean that represents if either the target or comp star gets too close to the detector
                            driftBool = False

                            #check if your target star is too close to the edge of the detector
                            if txmin <= 0 or tymin <= 0 or txmax >= len(imageData) or tymax >= len(imageData[0]):
                                print('*************************************************************************************')
                                print('WARNING: In image '+str(fileNumber)+', your target star has drifted too close to the edge of the detector.')
                                #tooClose = int(input('Enter "1" to pick a new comparison star or enter "2" to continue using the same comp star, with the images with all the remaining images ignored \n'))
                                print('All the remaining images after image #'+str(fileNumber-1)+' will be ignored')
                                driftBool = True

                                # mask off the rest of timeSortedNames and then ignore the rest of the procedure until

                            # Set reference search area
                            rxmin = int(prevRPX) - distFC  # left
                            rxmax = int(prevRPX) + distFC  # right
                            rymin = int(prevRPY) - distFC  # top
                            rymax = int(prevRPY) + distFC  # bottom

                            # check if the reference is too close to the edge of the detector
                            if (rxmin <= 0 or rymin <= 0 or rxmax >= len(imageData[0]) or rymax >= len(imageData)):
                                print('*************************************************************************************') 
                                print('WARNING: In image '+str(fileNumber)+', your reference star has drifted too close to the edge of the detector.')
                                #tooClose = int(input('Enter "1" to pick a new comparison star or enter "2" to continue using the same comp star, with the images with all the remaining images ignored \n'))
                                print('All the remaining images after image #'+str(fileNumber-1)+' will be ignored for this comparison star')
                                print('*************************************************************************************')
                                driftBool = True

                            # if the star isn't too close, then proceed as normal
                            if (driftBool == False):
                                targSearchA = imageData[tymin:tymax, txmin:txmax]
                                refSearchA = imageData[rymin:rymax, rxmin:rxmax]

                                targPos = [prevTPX, prevTPY]

                                # get minimum background value bigger than 0
                                targImFlat = np.sort(np.array(targSearchA).ravel())

                                # Initialize the variable
                                tGuessBkg = 0
                                for el in targImFlat:
                                    if (el > 0):
                                        tGuessBkg = el
                                        break

                                refImFlat = np.sort(np.array(refSearchA).ravel())
                                for rel in refImFlat:
                                    if (rel > 0):
                                        rGuessBkg = rel
                                        break

                                # Guess at Gaussian Parameters and feed them in to help gaussian fitter

                                tGuessAmp = targSearchA.max() - tGuessBkg
                                if (tGuessAmp < 0):
                                    print('Error: the Darks have a higher pixel counts than the image itself')
                                myPriors = [tGuessAmp, prevTSigX, prevTSigY, tGuessBkg]  #########ERROR HERE

                                # tx, ty, tamplitude, tsigX, tsigY, toff = fit_centroid(imageData, targPos,
                                #                                                     init=myPriors, box=distFC)
                                if fileNumber in target_fits.keys():
                                    tx, ty, tamplitude, tsigX, tsigY, toff = target_fits[fileNumber]
                                else:
                                    tx, ty, tamplitude, tsigX, tsigY, toff = fit_centroid(imageData, targPos,
                                                                                     init=myPriors, box=distFC)
                                    target_fits[fileNumber] = [tx, ty, tamplitude, tsigX, tsigY, toff]

                                currTPX = tx
                                currTPY = ty

                                # append to list of target centroid positions for later plotting
                                xTargCent.append(currTPX)
                                yTargCent.append(currTPY)

                                rGuessAmp = refSearchA.max() - rGuessBkg
                                myRefPriors = [rGuessAmp, prevRSigX, prevRSigY, rGuessBkg]
                                # rx, ry, ramplitude, rsigX, rsigY, roff = fit_centroid(imageData, [prevRPX, prevRPY],
                                # init=myRefPriors, box=distFC)
                                if fileNumber in ref_fits.keys():
                                    rx, ry, ramplitude, rsigX, rsigY, roff = ref_fits[fileNumber]
                                else:
                                    rx, ry, ramplitude, rsigX, rsigY, roff = fit_centroid(imageData, [prevRPX, prevRPY],
                                                                                    init=myRefPriors, box=distFC)
                                    ref_fits[fileNumber] = [rx, ry, ramplitude, rsigX, rsigY, roff ]
                                currRPX = rx
                                currRPY = ry

                                # append to list of reference centroid positions for later plotting
                                xRefCent.append(currRPX)
                                yRefCent.append(currRPY)

                                if tamplitude < 0 or tsigX < 0 or tsigY < 0:  # gets rid of negative amplitude values that indicate it couldn't fit gaussian
                                    print('Could not fit 2D gaussian to Target for File Number' + str(fileNumber))

                                elif ramplitude < 0 or rsigX < 0 or rsigY < 0:  # gets rid of negative amplitude values that indicate it couldn't fit gaussian
                                    print('Could not fit 2D gaussian to Comparison Star for File Number' + str(fileNumber))

                                else:
                                    # ------FLUX CALCULATION WITH BACKGROUND SUBTRACTION----------------------------------

                                    # gets the flux value of the target star and subtracts the background light
                                    tFluxVal, tTotCts = getFlux(imageData, currTPX, currTPY, apertureR, annulusR)
                                    # FIXME centroid position is way off from user input for star

                                    targetFluxVals.append(
                                        tFluxVal)  # adds tFluxVal to the total list of flux values of target star
                                    targUncertanties.append(
                                        np.sqrt(tFluxVal))  # uncertanty on each point is the sqrt of the total counts

                                    # gets the flux value of the reference star and subracts the background light
                                    rFluxVal, rTotCts = getFlux(imageData, currRPX, currRPY, apertureR, annulusR)

                                    referenceFluxVals.append(
                                        rFluxVal)  # adds rFluxVal to the total list of flux values of reference star
                                    refUncertanties.append(np.sqrt(rFluxVal))

                                    # # TIME
                                    # currTime = getJulianTime(hDul)
                                    # timesListed.append(currTime)

                                    # ORBITAL PHASE
                                    currentPhase = getPhase(currTime, planetPeriod, timeMidTransit)
                                    phasesList.append(currentPhase)  # adds to list of phases

                                    # # AIRMASS
                                    # airMass = getAirMass(hDul)  # gets the airmass at the time the image was taken
                                    # airMassList.append(airMass)  # adds that airmass value to the list of airmasses

                                    # UPDATE PIXEL COORDINATES and SIGMAS
                                    # target
                                    prevTPX = currTPX
                                    prevTPY = currTPY
                                    prevTSigX = tsigX
                                    prevTSigY = tsigY
                                    # reference
                                    prevRPX = currRPX
                                    prevRPY = currRPY
                                    prevRSigX = rsigX
                                    prevTSigY = rsigY

                                # UPDATE FILE COUNT
                                prevImageData = imageData
                                # fileNumber = fileNumber + 1
                                # hDul.close()  # close the stream

                            # otherwise, mask off the rest of the files from time sorted names including the current one
                            else:
                                print("\nFiltering data to account for drifting target.")
                                # timeSortedNames = timeSortedNames[:fileNumber]

                                # TIME
                                timesListed = timesListed[:fileNumber]

                                # AIRMASS
                                airMassList = airMassList[:fileNumber]

                                # ALL IMAGES
                                sortedallImageData = sortedallImageData[:fileNumber]

                                boollist = boollist[:fileNumber]

                                break

                        # EXIT THE FILE LOOP

                        # NORMALIZE BY REF STAR
                        # Convert the raw flux values to arrays and then divide them to get the normalized flux data
                        rawFinalFluxData = np.array(targetFluxVals) / np.array(referenceFluxVals)

                        # --- 5 Sigma Clip from mean to get rid of ridiculous outliers (based on sigma of entire dataset)-----------------------------------------

                        # Convert Everything to numpy Arrays
                        arrayFinalFlux = np.array(rawFinalFluxData)  # finalFluxData
                        arrayTargets = np.array(targetFluxVals)  # finalFluxData
                        arrayTimes = np.array(timesListed)
                        arrayPhases = np.array(phasesList)
                        arrayTargets = np.array(targetFluxVals)
                        arrayReferences = np.array(referenceFluxVals)
                        arrayAirmass = np.array(airMassList)
                        arrayTUnc = np.array(targUncertanties)
                        arrayRUnc = np.array(refUncertanties)

                        # If unaligned images existed, delete .fits data w/ boollist from airmass and times.
                        if unalignedBoolList.size > 0:
                            arrayTimes = arrayTimes[boollist]
                            arrayAirmass = arrayAirmass[boollist]

                        normUncertainties = (arrayTargets / arrayReferences) * np.sqrt(
                            ((arrayTUnc / arrayTargets) ** 2.) + ((arrayRUnc / arrayReferences) ** 2.))
                        arrayNormUnc = np.array(normUncertainties)

                        # Execute sigma_clip
                        try:
                            filtered_data = sigma_clip(arrayFinalFlux, sigma=5, maxiters=1, cenfunc=np.mean, copy=False)
                        except TypeError:
                            filtered_data = sigma_clip(arrayFinalFlux, sigma=5, cenfunc=np.mean, copy=False)
                        
                        # -----LM LIGHTCURVE FIT--------------------------------------

                        midTranCur = nearestTransitTime(timesListed,  planetPeriod, timeMidTransit)
                        #midTranCur was in the initval first
                        initvals = [np.median(arrayTimes), rprs, np.median(arrayFinalFlux[~filtered_data.mask]), 0]
                        up = [arrayTimes[-1], 1, np.inf, 1.0]
                        low = [arrayTimes[0], 0, -np.inf, -1.0]
                        bound = [low, up]


                        # define residual function to be minimized
                        def lc2min(x):
                            gaelMod = lcmodel(x[0], x[1], x[2], x[3], arrayTimes[~filtered_data.mask],
                                            arrayAirmass[~filtered_data.mask], plots=False)
                            # airMod= ( x[2]*(np.exp(x[3]*arrayAirmass[~filtered_data.mask])))
                            # return arrayFinalFlux[~filtered_data.mask]/airMod - gaelMod/airMod
                            return ((arrayFinalFlux[~filtered_data.mask] / gaelMod) - 1.)


                        res = least_squares(lc2min, x0=initvals, bounds=bound, method='trf')  # results of least squares fit

                        # Calculate the standard deviation of the residuals
                        residualVals = res.fun
                        standardDev2 = np.std(residualVals, dtype=np.float64)  # calculates standard deviation of data

                        lsFit = lcmodel(res.x[0], res.x[1], res.x[2], res.x[3], arrayTimes[~filtered_data.mask],
                                        arrayAirmass[~filtered_data.mask], plots=False)

                        # compute chi^2 from least squares fit
                        # print('Median Uncertainty Value: '+ str(round(np.median(arrayNormUnc),5)))
                        chi2_init = np.sum(((arrayFinalFlux[~filtered_data.mask] - lsFit) / arrayNormUnc[~filtered_data.mask]) ** 2.) / (
                                len(arrayFinalFlux[~filtered_data.mask]) - len(res.x))
                        # print("Non-Reduced chi2: ",np.sum(((arrayFinalFlux[~filtered_data.mask]-lsFit)/arrayNormUnc)**2.))

                        # chi2 = np.sum(((arrayFinalFlux[~filtered_data.mask]-lsFit)/arrayNormUnc)**2.)/(len(arrayFinalFlux[~filtered_data.mask])-len(res.x)-1)

                        print('The Residual Standard Deviation is: ' + str(round(standardDev2, 6)))
                        print('The Reduced Chi-Squared is: ' + str(round(chi2_init, 6)) + '\n')
                        if minSTD > standardDev2:  # If the standard deviation is less than the previous min
                            bestCompStar = compCounter + 1
                            minSTD = standardDev2  # set the minimum standard deviation to that
                            
                            arrayNormUnc = arrayNormUnc * np.sqrt(chi2_init)  # scale errorbars by sqrt(chi2) so that chi2 == 1
                            minAnnulus = annulusR  # then set min aperature and annulus to those values
                            minAperture = apertureR
                            # gets the centroid trace plots to ensure tracking is working
                            finXTargCentArray = np.array(xTargCent)
                            finYTargCentArray = np.array(yTargCent)
                            finXRefCentArray = np.array(xRefCent)
                            finYRefCentArray = np.array(yRefCent)

                            # APPLY DATA FILTER
                            # apply data filter sets the lists we want to print to correspond to the optimal aperature
                            finXTargCent = finXTargCentArray[~filtered_data.mask]
                            finYTargCent = finYTargCentArray[~filtered_data.mask]
                            finXRefCent = finXRefCentArray[~filtered_data.mask]
                            finYRefCent = finYRefCentArray[~filtered_data.mask]
                            # sets the lists we want to print to correspond to the optimal aperature
                            goodFluxes = arrayFinalFlux[~filtered_data.mask]
                            nonBJDTimes = arrayTimes[~filtered_data.mask]
                            nonBJDPhases = arrayPhases[~filtered_data.mask]
                            goodAirmasses = arrayAirmass[~filtered_data.mask]
                            goodTargets = arrayTargets[~filtered_data.mask]
                            goodReferences = arrayReferences[~filtered_data.mask]
                            goodTUnc = arrayTUnc[~filtered_data.mask]
                            goodRUnc = arrayRUnc[~filtered_data.mask]
                            goodNormUnc = arrayNormUnc[~filtered_data.mask]
                            goodResids = residualVals

                        # Reinitialize the the arrays to be empty
                        # airMassList = []
                        phasesList = []
                        # timesListed = []
                        targetFluxVals = []
                        referenceFluxVals = []
                        targUncertanties = []
                        refUncertanties = []
                        normUncertainties = []
                        xTargCent = []
                        yTargCent = []
                        xRefCent = []
                        yRefCent = []

                    # Exit aperture loop
                # Exit annulus loop
            # Exit the Comp Stars Loop
            print('\n*********************************************')
            print('Best Comparison Star: #' + str(bestCompStar))
            print('Minimum Residual Scatter: ' + str(round(minSTD * 100, 4)) + '%')
            print('Optimal Aperture: ' + str(minAperture))
            print('Optimal Annulus: ' + str(minAnnulus))
            print('********************************************\n')

            # # %%%%%%%%%%%%%%%%%%%%%%%%%%%%%%%%%%%%%%%%%%%%%%%%%%%%%%%%%%%%%%%%%%%%
            # # Save a text file of the RA and DEC of the target and comp
            # # %%%%%%%%%%%%%%%%%%%%%%%%%%%%%%%%%%%%%%%%%%%%%%%%%%%%%%%%%%%%%%%%%%%%
            # outParamsFile = open(saveDirectory + targetName + date + '.radec', 'w+')
            # outParamsFile.write('#RA, Dec, Target = 0 / Ref Star = 1, Centroid [pix]\n')
            # outParamsFile.write(raStr+","+decStr+",0,"+str(minAperture)+"\n")
            # outParamsFile.close()

            # %%%%%%%%%%%%%%%%%%%%%%%%%%%%%%%%%%%%%%%%%%%%%%%%%%%%%%%%%%%%%%%%%%%%
            # Save an image of the FOV
            # (for now, take the first image; later will sum all of the images up)
            # %%%%%%%%%%%%%%%%%%%%%%%%%%%%%%%%%%%%%%%%%%%%%%%%%%%%%%%%%%%%%%%%%%%%
            if "IM_SCALE" in hdul[0].header:
                imscalen = hdul[0].header['IM_SCALE']
                imscaleunits = hdul[0].header.comments['IM_SCALE']
                imscale = imscaleunits + ": " + str(imscalen)
            elif "PIXSCALE" in hdul[0].header:
                imscalen = hdul[0].header['PIXSCALE']
                imscaleunits = hdul[0].header.comments['PIXSCALE']
                imscale = imscaleunits + ": " + str(imscalen)
            else:
                print("Cannot find the pixel scale in the image header.")
                # pixscale = input("Do you know the size of your pixels? (y/n) ")
                # if pixscale == 'y' or pixscale == 'Y' or pixscale == 'yes':
                imscalen = input("Please enter the size of your pixel (e.g., 5 arcsec/pixel). ")
                imscale = "Image scale: " + imscalen
            imwidth = np.shape(sortedallImageData[0])[1]
            imheight = np.shape(sortedallImageData[0])[0]
            picframe = 10*(minAperture+minAnnulus)
            pltx = [min([finXTargCent[0],finXRefCent[0]])-picframe, max([finXTargCent[0],finXRefCent[0]])+picframe]
            FORwidth = pltx[1]-pltx[0]
            plty = [min([finYTargCent[0],finYRefCent[0]])-picframe, max([finYTargCent[0],finYRefCent[0]])+picframe]
            FORheight = plty[1]-plty[0]
            fig, ax = plt.subplots()  
            target_circle = plt.Circle((finXTargCent[0], finYTargCent[0]), minAperture, color='lime', fill=False, ls='-', label='Target')
            target_circle_sky = plt.Circle((finXTargCent[0], finYTargCent[0]), minAperture+minAnnulus, color='lime', fill=False, ls='--', lw=.5)
            ref_circle = plt.Circle((finXRefCent[0], finYRefCent[0]), minAperture, color='r', fill=False, ls='-.', label='Comp')
            ref_circle_sky = plt.Circle((finXRefCent[0], finYRefCent[0]), minAperture+minAnnulus, color='r', fill=False, ls='--', lw=.5)
            plt.imshow(np.log10(sortedallImageData[0]), origin='lower', cmap='Greys_r', interpolation=None)  #,vmax=np.nanmax([arrayTargets[0],arrayReferences[0]]))
            plt.plot(finXTargCent[0], finYTargCent[0], marker='+', color='lime')
            ax.add_artist(target_circle)
            ax.add_artist(target_circle_sky)
            ax.add_artist(ref_circle)
            ax.add_artist(ref_circle_sky)
            plt.plot(finXRefCent[0], finYRefCent[0], '+r')
            plt.xlabel("x-axis [pixel]")
            plt.ylabel("y-axis [pixel]")
            plt.title("FOV for " + targetName + "\n(" + imscale + ")")
            plt.xlim(pltx[0], pltx[1])
            plt.ylim(plty[0], plty[1])
            ax.grid(False)
            plt.plot(0, 0, color='lime', ls='-', label='Target')
            plt.plot(0, 0, color='r', ls='-.', label='Comp')
            l = plt.legend(frameon=None, framealpha=0)
            for text in l.get_texts():
                text.set_color("white")
            plt.savefig(saveDirectory + "FOV" + targetName + date + ".pdf", bbox_inches='tight')
            plt.close()

            # Take the BJD times from the image headers
            if "BJD_TDB" in hdul[0].header:
                goodTimes = nonBJDTimes
            # If not in there, then convert all the final times into BJD - using astropy alone
            else:
                print("No BJDs in Image Headers. Converting all JDs to BJD_TDBs.")
                print("Please be patient- this step can take a few minutes.")
                # targetloc = astropy.coordinates.SkyCoord(raStr, decStr, unit=(astropy.units.deg,astropy.units.deg), frame='icrs')
                # obsloc = astropy.coordinates.EarthLocation(lat=lati, lon=longit)
                # timesToConvert = astropy.time.Time(nonBJDTimes, format='jd', scale='utc', location=obsloc)
                # ltt_bary = timesToConvert.light_travel_time(targetloc)
                # time_barycentre = timesToConvert.tdb + ltt_bary
                # resultos = time_barycentre.value
                # goodTimes = resultos
                done = False
                t = threading.Thread(target=animate, daemon=True)
                t.start()
                resultos = utc_tdb.JDUTC_to_BJDTDB(nonBJDTimes, ra= raDeg, dec = decDeg, lat=lati, longi=longit, alt=elevation)
                goodTimes = resultos[0]
                done = True

            # Centroid position plots
            plotCentroids(finXTargCent, finYTargCent, finXRefCent, finYRefCent, goodTimes, date)

            # TODO: convert the exoplanet archive mid transit time to bjd - need to take into account observatory location listed in Exoplanet Archive
            # tMidtoC = astropy.time.Time(timeMidTransit, format='jd', scale='utc')
            # forPhaseResult = utc_tdb.JDUTC_to_BJDTDB(tMidtoC, ra=raDeg, dec=decDeg, lat=lati, longi=longit, alt=2000)
            # bjdMidTOld = float(forPhaseResult[0])
            bjdMidTOld = timeMidTransit
            

            goodPhasesList = []
            # convert all the phases based on the updated bjd times
            for convertedTime in goodTimes:
                bjdPhase = getPhase(float(convertedTime), planetPeriod, bjdMidTOld)
                goodPhasesList.append(bjdPhase)
            goodPhases = np.array(goodPhasesList)

            # another 3 sigma clip based on residuals of the best LM fit
            try:
                interFilter = sigma_clip(goodResids, sigma=3, maxiters=1, cenfunc=np.median, copy=False)
            except TypeError:
                interFilter = sigma_clip(goodResids, sigma=3, cenfunc=np.median, copy=False)

            goodFluxes = goodFluxes[~interFilter.mask]
            goodTimes = goodTimes[~interFilter.mask]
            goodPhases = goodPhases[~interFilter.mask]
            goodAirmasses = goodAirmasses[~interFilter.mask]
            goodTargets = goodTargets[~interFilter.mask]
            goodReferences = goodReferences[~interFilter.mask]
            goodTUnc = goodTUnc[~interFilter.mask]
            goodRUnc = goodRUnc[~interFilter.mask]
            goodNormUnc = goodNormUnc[~interFilter.mask]

            # Calculate the standard deviation of the normalized flux values
            standardDev1 = np.std(goodFluxes)

            ######################################
            # PLOTS ROUND 1
            ####################################
            # Make plots of raw target and reference values
            plt.figure()
            plt.errorbar(goodTimes, goodTargets, yerr=goodTUnc, linestyle='None', fmt='-o')
            plt.xlabel('Time (BJD)')
            plt.ylabel('Total Flux')
            plt.rc('grid', linestyle="-", color='black')
            plt.grid(True)
            plt.title(targetName + ' Raw Flux Values ' + date)
            plt.savefig(saveDirectory + 'temp/TargetRawFlux' + targetName + date + '.png')
            plt.close()

            plt.figure()
            plt.errorbar(goodTimes, goodReferences, yerr=goodRUnc, linestyle='None', fmt='-o')
            plt.xlabel('Time (BJD)')
            plt.ylabel('Total Flux')
            plt.rc('grid', linestyle="-", color='black')
            plt.grid(True)
            plt.title('Comparison Star Raw Flux Values ' + date)
            plt.savefig(saveDirectory + 'temp/CompRawFlux' + targetName + date + '.png')
            plt.close()

            # Plots final reduced light curve (after the 3 sigma clip)
            plt.figure()
            plt.errorbar(goodPhases, goodFluxes, yerr=goodNormUnc, linestyle='None', fmt='-bo')
            plt.xlabel('Phase')
            plt.ylabel('Normalized Flux')
            plt.rc('grid', linestyle="-", color='black')
            plt.grid(True)
            plt.title(targetName + ' Normalized Flux vs. Phase ' + date)
            plt.savefig(saveDirectory + 'NormalizedFluxPhase' + targetName + date + '.png')
            plt.close()

            # Save normalized flux to text file prior to MCMC
            outParamsFile = open(saveDirectory + 'NormalizedFlux' + targetName + date + '.txt', 'w+')
            outParamsFile.write(str("BJD") + ',' + str("Norm Flux") + ',' + str("Norm Err") + ',' + str("AM") + '\n')
            for ti, fi, erri, ami in zip(goodTimes, goodFluxes, goodNormUnc, goodAirmasses):
                outParamsFile.write(str(round(ti, 8)) + ',' + str(round(fi, 7)) + ',' + str(round(erri, 6)) + ',' + str(round(ami, 2)) + '\n')
            # CODE YIELDED DATA IN PREV LINE FORMAT
            outParamsFile.close()
            print('\nOutput File Saved')
        else:
            goodTimes, goodFluxes, goodNormUnc, goodAirmasses = [], [], [], []
            for i in processeddata:
                try:
                    goodTimes.append(float(i.split(",")[0]))
                    goodFluxes.append(float(i.split(",")[1]))
                    goodNormUnc.append(float(i.split(",")[2]))
                    goodAirmasses.append(float(i.split(",")[3]))
                except ValueError:
                    continue

            goodTimes = np.array(goodTimes)
            goodFluxes = np.array(goodFluxes)
            goodNormUnc = np.array(goodNormUnc)
            goodAirmasses = np.array(goodAirmasses)

            bjdMidTOld = goodTimes[0]
            standardDev1 = np.std(goodFluxes)

        print('\n****************************************')
        print('Fitting a Light Curve Model to Your Data')
        print('****************************************\n')

        # EXOTIC now will automatically bin your data together to limit the MCMC runtime
        if len(goodTimes) > 200:
            print("Whoa! You have a lot of datapoints (" + str(len(goodTimes)) + ")!")
            bin_option = user_input("In order to limit EXOTIC's run time, EXOTIC can automatically bin down your data."
                                 "Would you to perform this action? (y/n): ")
            if bin_option.lower() == 'y':
                goodTimes = binner(goodTimes, len(goodTimes) // 200)
                goodFluxes, goodNormUnc = binner(goodFluxes, len(goodFluxes) // 200, goodNormUnc)
                goodAirmasses = binner(goodAirmasses, len(goodAirmasses) // 200)
                print("Onwards and upwards!\n")

        #####################
        # MCMC LIGHTCURVE FIT
        #####################
        # The transit function is based on the analytic expressions of Mandel and Agol et al 2002. and Gael Roudier's transit model

        log = logging.getLogger(__name__)
        pymc3log = logging.getLogger('pymc3')
        pymc3log.setLevel(logging.ERROR)

        # OBSERVATIONS

        bjdMidTranCur = float(nearestTransitTime(goodTimes, planetPeriod, bjdMidTOld))

        extractRad = rprs
        extractTime = bjdMidTranCur  # expected mid transit time of the transit the user observed (based on previous calculation)
        sigOff = standardDev1
        amC2Guess = 0  # guess b airmass term is 0
        sigC2 = .1  # this is a huge guess so it's always going to be less than this
        sigRad = (np.median(standardDev1)) / (2 * rprs)  # uncertainty is the uncertainty in the dataset w/ propogation
        # propMidTUnct = uncTMid(ogPeriodErr, ogMidTErr, goodTimes, planetPeriod,bjdMidTOld)  # use method to calculate propogated midTUncertainty

        contextupdt(times=goodTimes, airm=goodAirmasses)  # update my global constant variable


        # define the light curve model using theano tensors
        @tco.as_op(itypes=[tt.dscalar, tt.dscalar, tt.dscalar, tt.dscalar], otypes=[tt.dvector])
        def gaelModel(*specparams):
            tranTime, pRad, amc1, amc2 = specparams

            # lightcurve model
            sep, ophase = time2z(context['times'], inc, float(tranTime), semi, planetPeriod, eccent)
            gmodel, garb = occultquad(abs(sep), linearLimb, quadLimb, float(pRad))

            # exponential airmass model
            airmassModel = (float(amc1) * (np.exp(float(amc2) * context['airmass'])))
            completeModel = gmodel * airmassModel

            return completeModel


        # initialize pymc3 sampler using gael model
        nodes = []
        lcMod = pm.Model()
        with lcMod:

            # PRIORS
            ### Double check these priors
            # BoundedNormal = pm.Bound(pm.Normal, lower=extractTime - 3 * planetPeriod / 4, upper=extractTime + 3 * planetPeriod / 4)  # ###get the transit duration
            midT = pm.Uniform('Tmid', upper=goodTimes[len(goodTimes) - 1], lower=goodTimes[0])
            BoundedNormal2 = pm.Bound(pm.Normal, lower=0, upper=1)
            radius = BoundedNormal2('RpRs', mu=extractRad, tau=1.0 / (sigRad ** 2))
            airmassCoeff1 = pm.Normal('Am1', mu=np.median(goodFluxes), tau=1.0 / (sigOff ** 2))
            airmassCoeff2 = pm.Normal('Am2', mu=amC2Guess, tau=1.0 / (sigC2 ** 2))

            # append to list of parameters
            nodes.append(midT)
            nodes.append(radius)
            nodes.append(airmassCoeff1)
            nodes.append(airmassCoeff2)

            # OBSERVATION MODEL
            obs = pm.Normal('obs', mu=gaelModel(*nodes), tau=1. / (goodNormUnc ** 2.), observed=goodFluxes)

        # Sample from the model
        final_chain_length = int(100000)

        with lcMod:
            step = pm.Metropolis()  # Metropolis-Hastings Sampling Technique
            if "Windows" in platform.system():
                trace = pm.sample(final_chain_length, step, chains=None, cores=1) # For some reason, Windows machines do not like using multi-cores with pymc3....
            else:
                trace = pm.sample(final_chain_length, step, chains=None, cores=None)

        # ----Plot the Results from the MCMC -------------------------------------------------------------------
        print('\n******************************************')
        print('MCMC Diagnostic Tests and Chi Squared Burn\n')

        # ChiSquared Trace to determine burn in length
        burn = plotChi2Trace(trace, goodFluxes, goodTimes, goodAirmasses, goodNormUnc)

        # OUTPUTS
        fitMidTArray = trace['Tmid', burn:]
        fitRadiusArray = trace['RpRs', burn:]

        fitMidT = float(np.median(trace['Tmid', burn:]))
        fitRadius = float(np.median(trace['RpRs', burn:]))
        fitAm1 = float(np.median(trace['Am1', burn:]))
        fitAm2 = float(np.median(trace['Am2', burn:]))

        midTranUncert = round(np.std(trace['Tmid', burn:]), 6)
        radUncert = round(np.std(trace['RpRs', burn:]), 6)
        am1Uncert = round(np.std(trace['Am1', burn:]), 6)
        am2Uncert = round(np.std(trace['Am2', burn:]), 6)

        # Plot Traces
        for keyi in trace.varnames:
            if "interval" not in keyi:
                plt.plot(trace[keyi, burn:])
                plt.title(keyi)
                plt.savefig(saveDirectory + 'temp/Traces' + targetName + date + "_" + keyi + '.png')
                plt.close()

        # # Gelman Rubin
        # print("Gelman Rubin Convergence Test:")
        # print(pm.gelman_rubin(trace))

        # TODO set the MCMC chain length low, then run a gelman_rubin(trace) to see if <=1.1
        # (RTZ will probably make this 1.01 to be safe)
        # if they are not below this value, then run more chains
        # Hopefully this will keep the code running for less time

        fittedModel = lcmodel(fitMidT, fitRadius, fitAm1, fitAm2, goodTimes, goodAirmasses, plots=False)
        airmassMo = (fitAm1 * (np.exp(fitAm2 * goodAirmasses)))

        # Final 3-sigma Clip
        residuals = (goodFluxes / fittedModel) - 1.0
        try:
            finalFilter = sigma_clip(residuals, sigma=3, maxiters=1, cenfunc=np.median, copy=False)
        except TypeError:
            finalFilter = sigma_clip(residuals, sigma=3, cenfunc=np.median, copy=False)

        finalFluxes = goodFluxes[~finalFilter.mask]
        finalTimes = goodTimes[~finalFilter.mask]
        # finalPhases = goodPhases[~finalFilter.mask]
        finalPhases = (finalTimes - fitMidT) / planetPeriod + 1.
        finalAirmasses = goodAirmasses[~finalFilter.mask]
        # finalTargets = goodTargets[~finalFilter.mask]
        # finalReferences = goodReferences[~finalFilter.mask]
        # finalTUnc = goodTUnc[~finalFilter.mask]
        # finalRUnc = goodRUnc[~finalFilter.mask]
        finalNormUnc = goodNormUnc[~finalFilter.mask]

        finalAirmassModel = (fitAm1 * (np.exp(fitAm2 * finalAirmasses)))

        # Final Light Curve Model
        finalModel = lcmodel(fitMidT, fitRadius, fitAm1, fitAm2, finalTimes, finalAirmasses, plots=False)

        # recaclculate phases based on fitted mid transit time
        adjPhases = []
        for bTime in finalTimes:
            newPhase = ((bTime - fitMidT) / planetPeriod)
            adjPhases.append(newPhase)
        adjustedPhases = np.array(adjPhases)

        #########################
        # PLOT FINAL LIGHT CURVE
        #########################

        f = plt.figure(figsize=(12 / 1.5, 9.5 / 1.5))
        f.subplots_adjust(top=0.94, bottom=0.08, left=0.1, right=0.96)
        ax_lc = plt.subplot2grid((4, 5), (0, 0), colspan=5, rowspan=3)
        ax_res = plt.subplot2grid((4, 5), (3, 0), colspan=5, rowspan=1)
        f.suptitle(targetName)

        x = adjustedPhases
        ax_res.set_xlabel('Phase')

        # # make symmetric about 0 phase
        # maxdist = max(np.abs(adjustedPhases[0]), adjustedPhases[-1])
        # ax_res.set_xlim([-maxdist, maxdist])
        # ax_lc.set_xlim([-maxdist, maxdist])

        # clip plot to get rid of white space
        ax_res.set_xlim([min(adjustedPhases), max(adjustedPhases)])
        ax_lc.set_xlim([min(adjustedPhases), max(adjustedPhases)])

        # residual histogramfinalAirmassModel
        # bins up to 3 std of Residuals

        # # key cahnge of dividing residuals by the airmass model too
        finalResiduals = finalFluxes / finalModel - 1.0

        maxbs = np.round(3 * np.std(finalResiduals), -2) * 1e6
        bins = np.linspace(-maxbs, maxbs, 7)

        # residual plot
        ax_res.plot(x, finalResiduals, 'ko')
        ax_res.plot(x, np.zeros(len(adjustedPhases)), 'r-', lw=2, alpha=1, zorder=100)
        ax_res.set_ylabel('Residuals')
        # ax_res.set_ylim([-.04, .04])
        ax_res.set_ylim([-2 * np.nanstd(finalResiduals), 2 * np.nanstd(finalResiduals)])

        correctedSTD = np.std(finalResiduals)
        # ax_lc.errorbar( x, self.y/self.data[t]['airmass'], yerr=self.yerr/self.data[t]['airmass'], ls='none', marker='o', color='black')
        ax_lc.errorbar(adjustedPhases, finalFluxes / finalAirmassModel, yerr=finalNormUnc / finalAirmassModel, ls='none',
                       marker='o', color='black')
        ax_lc.plot(adjustedPhases, finalModel / finalAirmassModel, 'r', zorder=1000, lw=2)

        ax_lc.set_ylabel('Relative Flux')
        ax_lc.get_xaxis().set_visible(False)

        if binplotBool:
            ax_res.errorbar(binner(x, len(finalResiduals) // 10), binner(finalResiduals, len(finalResiduals) // 10),
                            yerr=binner(finalResiduals, len(finalResiduals) // 10, finalNormUnc / finalAirmassModel)[1],
                            fmt='s', mfc='white', mec='b', ecolor='b', zorder=10)
            ax_lc.errorbar(binner(adjustedPhases, len(adjustedPhases) // 10),
                           binner(finalFluxes / finalAirmassModel, len(adjustedPhases) // 10),
                           yerr=binner(finalResiduals, len(finalResiduals) // 10, finalNormUnc / finalAirmassModel)[1],
                           fmt='s', mfc='white', mec='b', ecolor='b', zorder=10)

        # For some reason, saving as a pdf crashed on Rob's laptop...so adding in a try statement to save it as a pdf if it can, otherwise, png
        try:
            f.savefig(saveDirectory + 'FinalLightCurve' + targetName + date + ".pdf", bbox_inches="tight")
        except AttributeError:
            f.savefig(saveDirectory + 'FinalLightCurve' + targetName + date + ".png", bbox_inches="tight")
        plt.close()

        # write output to text file
        outParamsFile = open(saveDirectory + 'FinalLightCurve' + targetName + date + '.csv', 'w+')
        outParamsFile.write('FINAL TIMESERIES OF ' + targetName + '\n')
        outParamsFile.write('BJD_TDB,Orbital Phase,Model,Flux,Uncertainty\n')

        for bjdi, phasei, fluxi, fluxerri, modeli, ami in zip(finalTimes,adjustedPhases, finalFluxes/finalAirmassModel,
            finalNormUnc/finalAirmassModel, finalModel/finalAirmassModel, finalAirmassModel):
            outParamsFile.write(str(bjdi)+","+str(phasei)+","+str(modeli)+","+str(fluxi)+","+str(fluxerri)+"\n")

        outParamsFile.close()

        ###################
        # CHI SQUARED ROLL
        ###################

        # Check for how well the light curve fits the data
        chiSum = 0
        chiSquareList = []
        rollList = []

        # ----Chi squared calculation---------------------------------------------------------------
        for k in np.arange(len(finalFluxes) // 10):  # +1
            sushi = np.roll(finalFluxes, k * 10)

            # Performs a chi squared roll
            chiSquareList.append(np.sum(((sushi - finalModel) / finalNormUnc) ** 2.) / (len(sushi) - 4))
            rollList.append(k * 10)

        plt.figure()
        plt.plot(rollList, chiSquareList, "-o")
        plt.xlabel('Bin Number')
        plt.ylabel('Chi Squared')
        plt.savefig(saveDirectory + 'temp/ChiSquaredRoll' + targetName + '.png')
        plt.close()

        # print final extracted planetary parameters

        print('*********************************************************')
        print('FINAL PLANETARY PARAMETERS')
        print('\nThe fitted Mid-Transit Time is: ' + str(fitMidT) + ' +/- ' + str(midTranUncert) + ' (BJD)')
        print('The fitted Ratio of Planet to Stellar Radius is: ' + str(fitRadius) + ' +/- ' + str(
            radUncert) + ' (Rp/Rs)')
        print('The transit depth uncertainty is: ' + str(
            100 * 2 * fitRadius * round(np.std(trace['RpRs', burn:]), 6)) + ' (%)')
        print('The fitted airmass1 is: ' + str(fitAm1) + ' +/- ' + str(am1Uncert))
        print('The fitted airmass2 is: ' + str(fitAm2) + ' +/- ' + str(am2Uncert))
        print('The scatter in the residuals of the lightcurve fit is: ' + str(round(100 * correctedSTD, 3)) + ' (%)')
        print('\n*********************************************************')

        ##########
        # SAVE DATA
        ##########

        # write output to text file
        outParamsFile = open(saveDirectory + 'FinalParams' + targetName + date + '.txt', 'w+')
        outParamsFile.write('FINAL PLANETARY PARAMETERS\n')
        outParamsFile.write('')
        outParamsFile.write('The fitted Mid-Transit Time is: ' + str(fitMidT) + ' +/- ' + str(midTranUncert) + ' (BJD)\n')
        outParamsFile.write('The fitted Ratio of Planet to Stellar Radius is: ' + str(fitRadius) + ' +/- ' + str(
            radUncert) + ' (Rp/Rs)\n')
        outParamsFile.write('The transit depth uncertainty is: ' + str(
            2 * 100 * fitRadius * round(np.std(trace['RpRs', burn:]), 6)) + ' (%)\n')
        outParamsFile.write('The fitted airmass1 is: ' + str(fitAm1) + ' +/- ' + str(am1Uncert) + '\n')
        outParamsFile.write('The fitted airmass2 is: ' + str(fitAm2) + ' +/- ' + str(am2Uncert) + '\n')
        outParamsFile.write(
            'The scatter in the residuals of the lightcurve fit is: ' + str(round(100 * correctedSTD, 3)) + '%\n')
        outParamsFile.close()
        print('\nFinal Planetary Parameters have been saved in ' + saveDirectory + ' as ' + targetName + date + '.txt' + '\n')

        # AAVSO Format
        if not AAVSOBool:
            userCode = "N/A"
            secuserCode = "N/A"
        # else:
        outParamsFile = open(saveDirectory + 'AAVSO' + targetName + date + '.txt', 'w+')
        outParamsFile.write('#TYPE=EXOPLANET\n')  # fixed
        outParamsFile.write('#OBSCODE=' + userCode + '\n')  # UI
        outParamsFile.write('#SECONDARYOBSCODE=' + secuserCode + '\n')  # UI
        outParamsFile.write('#SOFTWARE=EXOTIC v' + versionid + '\n')  # fixed
        outParamsFile.write('#DELIM=,\n')  # fixed
        outParamsFile.write('#DATE_TYPE=BJD_TDB\n')  # fixed
        outParamsFile.write('#OBSTYPE=' + cameraType + '\n')
        outParamsFile.write('#STAR_NAME=' + hostName + '\n')  # code yields
        outParamsFile.write('#EXOPLANET_NAME=' + targetName + '\n')  # code yields
        outParamsFile.write('#BINNING=' + binning + '\n')  # user input
        outParamsFile.write('#EXPOSURE_TIME=' + str(exposureTime) + '\n')  # UI
        outParamsFile.write('#FILTER=' + str(filterName) + '\n')
        outParamsFile.write('#NOTES=' + str(obsNotes) + '\n')
        outParamsFile.write('#DETREND_PARAMETERS=AIRMASS, AIRMASS CORRECTION FUNCTION\n')  # fixed
        outParamsFile.write('#MEASUREMENT_TYPE=Rnflux\n')  # fixed
        # outParamsFile.write('#PRIORS=Period=' + str(planetPeriod) + ' +/- ' + str(ogPeriodErr) + ',a/R*=' + str(
        #     semi) + ',Tc=' + str(round(bjdMidTranCur, 8)) + ' +/- ' + str(round(propMidTUnct, 8)) + ',T0=' + str(
        #     round(bjdMidTOld, 8)) + ' +/- ' + str(round(ogMidTErr, 8)) + ',inc=' + str(inc) + ',ecc=' + str(
        #     eccent) + ',u1=' + str(linearLimb) + ',u2=' + str(quadLimb) + '\n')  # code yields
        outParamsFile.write('#PRIORS=Period=' + str(planetPeriod) + ' +/- ' + str(ogPeriodErr) + ',a/R*=' + str(
            semi) + ',inc=' + str(inc) + ',ecc=' + str(eccent) + ',u1=' + str(linearLimb) + ',u2=' + str(quadLimb) + '\n')
        # code yields
        outParamsFile.write(
            '#RESULTS=Tc=' + str(round(fitMidT, 8)) + ' +/- ' + str(round(midTranUncert, 8)) + ',Rp/R*=' + str(
                round(fitRadius, 6)) + ' +/- ' + str(round(radUncert, 6)) + ',Am1=' + str(
                round(fitAm1, 5)) + ' +/- ' + str(round(am1Uncert, 5)) + ',Am2=' + str(
                round(fitAm2, 5)) + ' +/- ' + str(round(am2Uncert, 5)) + '\n')  # code yields
        # outParamsFile.write('#NOTES= ' + userNameEmails + '\n')
        outParamsFile.write('#DATE,NORM_FLUX,MERR,DETREND_1,DETREND_2\n')
        for aavsoC in range(0, len(finalTimes)):
            outParamsFile.write(
                str(round(finalTimes[aavsoC], 8)) + ',' + str(round(finalFluxes[aavsoC], 7)) + ',' + str(
                    round(finalNormUnc[aavsoC], 7)) + ',' + str(round(finalAirmasses[aavsoC], 7)) + ',' + str(
                    round(finalAirmassModel[aavsoC], 7)) + '\n')
        # CODE YIELDED DATA IN PREV LINE FORMAT
        outParamsFile.close()
        print('Output File Saved')
        # pass

        # outParamsFile = open(saveDirectory + 'Residuals' + targetName + date + '.txt', 'w+')
        # outParamsFile.write('#DATE,RESIDUALS\n')
        # for aavsoC in range(0, len(finalTimes)):
        #     outParamsFile.write(
        #         str(round(finalTimes[aavsoC], 8)) + ',' + str(round(finalResiduals[aavsoC], 8)) + '\n')
        # # CODE YIELDED DATA IN PREV LINE FORMAT
        # outParamsFile.close()
        # print('Residuals File Saved')

        print('\n************************')
        print('End of Reduction Process')
        print('************************')

    # end regular reduction script

    pass<|MERGE_RESOLUTION|>--- conflicted
+++ resolved
@@ -105,7 +105,7 @@
 from skimage.feature import register_translation
 
 # Lightcurve imports
-# TODO fix conflicts 
+# TODO fix conflicts
 from gaelLCFuncs import *
 from occultquad import *
 
@@ -179,13 +179,13 @@
 
 ## ARCHIVE PRIOR SCRAPER ################################################################
 pi = 3.14159
-au=1.496e11 # m 
+au=1.496e11 # m
 rsun = 6.955e8 # m
 rjup = 7.1492e7 # m
 G = 0.00029591220828559104 # day, AU, Msun
 
 # keplerian semi-major axis (au)
-sa = lambda m,P : (G*m*P**2/(4*pi**2) )**(1./3) 
+sa = lambda m,P : (G*m*P**2/(4*pi**2) )**(1./3)
 
 def dataframe_to_jsonfile(dataframe, filename):
     jsondata = json.loads( dataframe.to_json(orient='table',index=False))
@@ -200,13 +200,13 @@
     for k in query:
         if k != "format":
             uri_full+= "{} {} ".format(k, query[k])
-    
+
     uri_full = uri_full[:-1] + "&format={}".format(query.get("format","csv"))
     uri_full = uri_full.replace(' ','+')
     print(uri_full)
 
     response = requests.get(uri_full, timeout=90)
-    # TODO check status_code? 
+    # TODO check status_code?
 
     if dataframe:
         return pandas.read_csv(StringIO(response.text))
@@ -230,7 +230,7 @@
     }
 
     default = tap_query(uri_ipac_base, uri_ipac_query)
-    
+
     # fill in missing columns
     uri_ipac_query['where'] = 'tran_flag=1'
     extra = tap_query(uri_ipac_base, uri_ipac_query)
@@ -247,7 +247,7 @@
         for k in ddata.keys():
             if nans[k].bool(): # if col value is nan
                 if not edata[k].isna().all(): # if replacement data exists
-                    # replace with first index 
+                    # replace with first index
                     default.loc[default.pl_name==i,k] = edata[k][edata[k].notna()].values[0]
                     # TODO could use mean for some variables (not mid-transit)
                     # print(i,k,edata[k][edata[k].notna()].values[0])
@@ -270,21 +270,21 @@
 
 def new_getParams(data):
     # translate data from Archive keys to Ethan Keys
-    
+
     planetDictionary = {
-        'pName': data['pl_name'], 
-        'sName': data['hostname'], 
-        'rprs': data['pl_radj']*rjup/(data['st_rad']*rsun), 
+        'pName': data['pl_name'],
+        'sName': data['hostname'],
+        'rprs': data['pl_radj']*rjup/(data['st_rad']*rsun),
         'aRs': data['pl_ratdor'],
         'midT': data['pl_tranmid'],
-        'midTUnc': data['pl_tranmiderr1'], 
-        'pPer': data['pl_orbper'], 
-        'pPerUnc': data['pl_orbpererr1'], 
+        'midTUnc': data['pl_tranmiderr1'],
+        'pPer': data['pl_orbper'],
+        'pPerUnc': data['pl_orbpererr1'],
         'flag': data['tran_flag'],
         'inc': data["pl_orbincl"],
-        'ecc': data.get("pl_orbeccen",0), 
-        'teff': data["st_teff"], 
-        'met': data["st_met"], 
+        'ecc': data.get("pl_orbeccen",0),
+        'teff': data["st_teff"],
+        'met': data["st_met"],
         'logg': data["st_logg"],
         'ra': data["ra"],
         'dec': data["dec"]
@@ -363,7 +363,7 @@
     else:
         # pointing = SkyCoord(str(astropy.coordinates.Angle(raStr+" hours").deg)+" "+str(astropy.coordinates.Angle(decStr+" degrees").deg ), unit=(u.deg, u.deg), frame='icrs')
         pointing = SkyCoord(str(ra)+" "+str(dec), unit=(u.deg, u.deg), frame='icrs')
-        
+
         location = EarthLocation.from_geodetic(lat=lati*u.deg, lon=longit*u.deg, height=elevation)
         time = Time(getJulianTime(hdul), format='jd', scale='utc', location=location)
         pointingAltAz = pointing.transform_to(AltAz(obstime=time, location=location))
@@ -636,21 +636,21 @@
         bgflux = 0
     positions = [(xc, yc)]
     data = data-bgflux
-    data[data<0] = 0 
+    data[data<0] = 0
 
     apertures = CircularAperture(positions, r=r)
     phot_table = aperture_photometry(data, apertures, method='exact')
-    
+
     return float(phot_table['aperture_sum']), bgflux
 
 def skybg_phot(data, xc,yc, r=10,dr=5):
-    # create a crude annulus to mask out bright background pixels 
+    # create a crude annulus to mask out bright background pixels
     xv,yv = mesh_box([xc,yc], np.round(r+dr) )
     rv = ((xv-xc)**2 + (yv-yc)**2)**0.5
     mask = (rv>r) & (rv<(r+dr))
     cutoff = np.percentile(data[yv,xv][mask], 50)
     dat = np.copy(data)
-    dat[dat>cutoff] = cutoff # ignore bright pixels like stars 
+    dat[dat>cutoff] = cutoff # ignore bright pixels like stars
     return min( np.mean(dat[yv,xv][mask]), np.median(dat[yv,xv][mask]) )
 
 # Mid-Transit Time Prior Helper Functions
@@ -984,7 +984,7 @@
 
 
 def parse_args():
-    # TODO 
+    # TODO
     parser = argparse.ArgumentParser()
 
     help_ = "Choose a target to process"
@@ -1283,7 +1283,7 @@
         # t = threading.Thread(target=animate, daemon=True)
         # t.start()
         # check to make sure the target can be found in the exoplanet archive right after they enter its name
-        
+
         if not os.path.exists("eaConf.json"):
             new_scrape(filename="eaConf.json")
 
@@ -1302,7 +1302,7 @@
             idx = planets.index(targetName.lower())
             pDict = new_getParams(data[idx])
             print('\nSuccessfuly found ' + targetName + ' in the NASA Exoplanet Archive!')
-        
+
         # observation date
         if fileorcommandline == 1:
             date = str(input("\nEnter the Observation Date: "))
@@ -1345,7 +1345,6 @@
             if fileorcommandline == 1:
                 elevation = str(input("Enter the elevation (in meters) of where you observed: "))
 
-<<<<<<< HEAD
             print('\nLocate Your Target Star')
             print('***************************************')
             if fileorcommandline == 1:
@@ -1395,10 +1394,9 @@
             # else:
             #     decDeg = round((float(decD) + float(decMin) / 60.0 + float(decSec) / 3600.0), 4)
             decDeg = astropy.coordinates.Angle(decStr + " degrees").deg
-=======
+
             # Check to see if the input files have WCS info in header and return it or nothing
             wcsFile = check_wcs(inputfiles, saveDirectory)
->>>>>>> f109be81
 
             # TARGET STAR
             if fileorcommandline == 1:
@@ -1554,9 +1552,9 @@
                 secuserCode = str(input('Please enter your comma-separated secondary observer codes (or type none if only 1 observer code): '))
             cameraType = str(input("Please enter your camera type (CCD or DSLR): "))
             binning = str(input('Please enter your pixel binning: '))
-            exposureTime = str(input('Please enter your exposure time (seconds): ')) 
+            exposureTime = str(input('Please enter your exposure time (seconds): '))
             filterName = str(input('Please enter your filter name (U,B,V,R,I,J,H,K): ')) # TODO modify for exofast input
-            obsNotes = str(input('Please enter any observing notes (seeing, weather, etc.): ')) 
+            obsNotes = str(input('Please enter any observing notes (seeing, weather, etc.): '))
 
         # --------PLANETARY PARAMETERS UI------------------------------------------
         # Scrape the exoplanet archive for all of the planets of their planet
@@ -1564,15 +1562,15 @@
 
         print('\n*******************************************')
         print("Planetary Parameters for Lightcurve Fitting\n")
-        
-        if not CandidatePlanetBool: 
+
+        if not CandidatePlanetBool:
 
             print('Here are the values scraped from the NASA Exoplanet Archive for ' + pDict['pName'])
             print('For each planetary parameter, enter "y" if you agree and "n" if you disagree')
 
             # get data from NASA exoplanet archive
-            targetName = pDict['pName'] 
-            hostName = pDict['sName']            
+            targetName = pDict['pName']
+            hostName = pDict['sName']
             raDeg = pDict['ra']
             decDeg = pDict['dec']
 
@@ -1673,11 +1671,11 @@
         else:
             targetName = str(input("Enter the planet's name: "))
             hostName = str(input("Enter the host star's name: "))
-            
+
             raStr = str(input("Enter the Ra of your target star in the form: HH:MM:SS (ignore the decimal values) : "))
             decStr = str(input("Enter the Dec of your target star in form: <sign>DD:MM:SS "
                                    "(ignore the decimal values and don't forget the '+' or '-' sign!)' : "))
-        
+
             raDeg = astropy.coordinates.Angle(raStr + " hours").deg
 
             noSpaceDec = decStr.replace(" ", "")
@@ -1689,7 +1687,7 @@
                 decStr = str(input(
                     "Enter the Dec of your target star in form: <sign>DD:MM:SS (ignore the decimal values and don't forget the '+' or '-' sign!)' : "))
                 decDeg = astropy.coordinates.Angle(decStr + " degrees").deg
-            
+
 
             # Orbital Period
             planetPeriod = float(input("\nEnter the Orbital Period in days: "))
@@ -2193,7 +2191,7 @@
                             filtered_data = sigma_clip(arrayFinalFlux, sigma=5, maxiters=1, cenfunc=np.mean, copy=False)
                         except TypeError:
                             filtered_data = sigma_clip(arrayFinalFlux, sigma=5, cenfunc=np.mean, copy=False)
-                        
+
                         # -----LM LIGHTCURVE FIT--------------------------------------
 
                         midTranCur = nearestTransitTime(timesListed,  planetPeriod, timeMidTransit)
@@ -2375,7 +2373,7 @@
             # forPhaseResult = utc_tdb.JDUTC_to_BJDTDB(tMidtoC, ra=raDeg, dec=decDeg, lat=lati, longi=longit, alt=2000)
             # bjdMidTOld = float(forPhaseResult[0])
             bjdMidTOld = timeMidTransit
-            
+
 
             goodPhasesList = []
             # convert all the phases based on the updated bjd times
