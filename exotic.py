# Copyright (c) 2002-2019, California Institute of Technology.
# All rights reserved.  Based on Government Sponsored Research under contracts NNN12AA01C, NAS7-1407 and/or NAS7-03001.

# Redistribution and use in source and binary forms, with or without modification, are permitted provided that the following conditions are met:
#    1. Redistributions of source code must retain the above copyright notice, this list of conditions and the following disclaimer.
#    2. Redistributions in binary form must reproduce the above copyright notice, this list of conditions and the following disclaimer in the documentation and/or other materials provided with the distribution.
#    3. Neither the name of the California Institute of Technology (Caltech), its operating division the Jet Propulsion Laboratory (JPL), the National Aeronautics and Space Administration (NASA), nor the names of its contributors may be used to endorse or promote products derived from this software without specific prior written permission.

# THIS SOFTWARE IS PROVIDED BY THE COPYRIGHT HOLDERS AND CONTRIBUTORS "AS IS" AND ANY EXPRESS OR IMPLIED WARRANTIES, INCLUDING, BUT NOT LIMITED TO,
# THE IMPLIED WARRANTIES OF MERCHANTABILITY AND FITNESS FOR A PARTICULAR PURPOSE ARE DISCLAIMED.
# IN NO EVENT SHALL THE CALIFORNIA INSTITUTE OF TECHNOLOGY BE LIABLE FOR ANY DIRECT, INDIRECT, INCIDENTAL, SPECIAL, EXEMPLARY, OR CONSEQUENTIAL DAMAGES
# (INCLUDING, BUT NOT LIMITED TO, PROCUREMENT OF SUBSTITUTE GOODS OR SERVICES; LOSS OF USE, DATA, OR PROFITS; OR BUSINESS INTERRUPTION) HOWEVER CAUSED AND ON ANY THEORY OF LIABILITY,
# WHETHER IN CONTRACT, STRICT LIABILITY, OR TORT (INCLUDING NEGLIGENCE OR OTHERWISE) ARISING IN ANY WAY OUT OF THE USE OF THIS SOFTWARE,
# EVEN IF ADVISED OF THE POSSIBILITY OF SUCH DAMAGE.


####################################################################
# EXOplanet Transit Interpretation Code (EXOTIC)
#
# Authors: Ethan Blaser, Rob Zellem, Kyle Pearson, Tamim Fatahi, Marlee Smith, Aaron Tran, John Engelke, Sujay Nair, Jon Varghese, Michael Fitzgerald
# Supplemental Code: Kyle Pearson, Gael Roudier, and Jason Eastman
####################################################################

# EXOTIC version number
# Now adhering to the Semantic Versioning 2.0.0
# Given a version number MAJOR.MINOR.PATCH, increment the:
# MAJOR version when you make incompatible API changes,
# MINOR version when you add functionality in a backwards compatible manner, and
# PATCH version when you make backwards compatible bug fixes.
# Additional labels for pre-release and build metadata are available as extensions to the MAJOR.MINOR.PATCH format.
# https://semver.org
versionid = "0.12.0"


# --IMPORTS -----------------------------------------------------------
print("Importing Python Packages - please wait.")

import itertools
import threading
import time
import sys

print('Python Version: %s' % sys.version)

# To increase memory allocation for EXOTIC; allows for more fits files
# import resource
# resource.setrlimit(resource.RLIMIT_STACK, (resource.RLIM_INFINITY, resource.RLIM_INFINITY))

# here is the animation
def animate():
    for c in itertools.cycle(['|', '/', '-', '\\']):
        if done:
            break
        sys.stdout.write('\rThinking ' + c)
        sys.stdout.flush()
        time.sleep(0.1)
    # sys.stdout.write('\nDone!     \n')
    # print('\nDone!     \n')


done = False
t = threading.Thread(target=animate, daemon=True)
t.start()

import os
import json
import logging
import platform
import argparse
import glob as g
from io import StringIO

# data processing
import pandas
import requests
import numpy as np

# julian conversion imports
import dateutil.parser as dup

# UTC to BJD converter import
from barycorrpy import utc_tdb

# Curve fitting imports
from scipy.optimize import least_squares

# Pyplot imports
import matplotlib.pyplot as plt
from astropy.visualization import astropy_mpl_style
from matplotlib.animation import FuncAnimation

plt.style.use(astropy_mpl_style)

# Nested Sampling imports
from elca import lc_fitter
import dynesty

# MCMC imports
import pymc3 as pm
import theano.compile.ops as tco
import theano.tensor as tt

# astropy imports
import astropy.time
import astropy.coordinates
from astropy.io import fits
from astropy.stats import sigma_clip
import astropy.units as u
from astropy.coordinates import SkyCoord, EarthLocation, AltAz
from astropy.wcs import WCS

# Image alignment import
import astroalign as aa

# photometry
from photutils import CircularAperture
from photutils import aperture_photometry

# cross corrolation imports
from skimage.registration import phase_cross_correlation

# Lightcurve imports
# TODO fix conflicts
from gaelLCFuncs import *
from occultquad import *

# long process here
# time.sleep(10)
done = True

# ################### START PROPERTIES ########################################
# CONFIGURATIONS
requests_timeout = 16, 512  # connection timeout, response timeout in secs.

# SHARED CONSTANTS
pi = 3.14159
au = 1.496e11  # m
rsun = 6.955e8  # m
rjup = 7.1492e7  # m
G = 0.00029591220828559104  # day, AU, Msun

# SHARED LAMBDAS
# keplerian semi-major axis (au)
sa = lambda m, P: (G*m*P**2/(4*pi**2))**(1./3)
# ################### END PROPERTIES ##########################################


# ---HELPER FUNCTIONS----------------------------------------------------------------------
# Function that bins an array
def binner(arr, n, err=''):
    if len(err) == 0:
        ecks = np.pad(arr.astype(float), (0, ((n - arr.size % n) % n)), mode='constant', constant_values=np.NaN).reshape(-1, n)
        arr = np.nanmean(ecks, axis=1)
        return arr
    else:
        ecks = np.pad(arr.astype(float), (0, ((n - arr.size % n) % n)), mode='constant', constant_values=np.NaN).reshape(-1, n)
        why = np.pad(err.astype(float), (0, ((n - err.size % n) % n)), mode='constant', constant_values=np.NaN).reshape(-1, n)
        weights = 1./(why**2.)
        # Calculate the weighted average
        arr = np.nansum(ecks * weights, axis=1) / np.nansum(weights, axis=1)
        err = np.array([np.sqrt(1. / np.nansum(1. / (np.array(i) ** 2.))) for i in why])
        return arr, err


# ################### START ARCHIVE SCRAPER (PRIORS) ##########################
def dataframe_to_jsonfile(dataframe, filename):
    jsondata = json.loads(dataframe.to_json(orient='table', index=False))
    with open(filename, "w") as f:
        f.write(json.dumps(jsondata['data'], indent=4))


def tap_query(base_url, query, dataframe=True):
    # table access protocol query

    # build url
    uri_full = base_url
    for k in query:
        if k != "format":
            uri_full += "{} {} ".format(k, query[k])

    uri_full = uri_full[:-1] + "&format={}".format(query.get("format", "csv"))
    uri_full = uri_full.replace(' ', '+')
    print(uri_full)

    response = requests.get(uri_full, timeout=requests_timeout)
    # TODO check status_code?

    if dataframe:
        return pandas.read_csv(StringIO(response.text))
    else:
        return response.text


def new_scrape(filename="eaConf.json"):

    # scrape_new()
    uri_ipac_base = "https://exoplanetarchive.ipac.caltech.edu/TAP/sync?query="
    uri_ipac_query = {
        # Table columns: https://exoplanetarchive.ipac.caltech.edu/docs/API_PS_columns.html
        "select"   : "pl_name,hostname,tran_flag,pl_massj,pl_radj,pl_radjerr1,"
                     "pl_ratdor,pl_ratdorerr1,pl_orbincl,pl_orbinclerr1,"
                     "pl_orbper,pl_orbpererr1,pl_orbeccen,"
                     "pl_orblper,pl_tranmid,pl_tranmiderr1,"
                     "st_teff,st_tefferr1,st_tefferr2,st_met,st_meterr1,st_meterr2,"
                     "st_logg,st_loggerr1,st_loggerr2,st_mass,st_rad,st_raderr1,ra,dec",
        "from"     : "ps",  # Table name
        "where"    : "tran_flag = 1 and default_flag = 1",
        "order by" : "pl_name",
        "format"   : "csv"
    }

    default = tap_query(uri_ipac_base, uri_ipac_query)

    # fill in missing columns
    uri_ipac_query['where'] = 'tran_flag=1'
    extra = tap_query(uri_ipac_base, uri_ipac_query)

    # for each planet
    for i in default.pl_name:

        # extract rows for each planet
        ddata = default.loc[default.pl_name == i]
        edata = extra.loc[extra.pl_name == i]

        # for each nan column in default
        nans = ddata.isna()
        for k in ddata.keys():
            if nans[k].bool():  # if col value is nan
                if not edata[k].isna().all():  # if replacement data exists
                    # replace with first index
                    default.loc[default.pl_name == i, k] = edata[k][edata[k].notna()].values[0]
                    # TODO could use mean for some variables (not mid-transit)
                    # print(i,k,edata[k][edata[k].notna()].values[0])
                else:
                    # permanent nans - require manual entry
                    if k == 'pl_orblper':  # omega
                        default.loc[default.pl_name == i, k] = 0
                    elif k == 'pl_ratdor':  # a/R*
                        # Kepler's 3rd law
                        semi = sa(ddata.st_mass.values[0], ddata.pl_orbper.values[0])
                        default.loc[default.pl_name == i, k] = semi*au / (ddata.st_rad.values[0]*rsun)
                    elif k == 'pl_orbincl':  # inclination
                        default.loc[default.pl_name == i, k] = 90
                    elif k == "pl_orbeccen":  # eccentricity
                        default.loc[default.pl_name == i, k] = 0
                    elif k == "st_met":  # [Fe/H]
                        default.loc[default.pl_name == i, k] = 0

    dataframe_to_jsonfile(default, filename)


def new_getParams(data):
    # translate data from Archive keys to Ethan Keys
    rp = data['pl_radj']*rjup
    rperr = data['pl_radjerr1']*rjup
    rs = data['st_rad']*rsun
    rserr = data['st_raderr1']*rsun
    rprserr = ((rperr/rs)**2 + (-rp*rserr/rs**2)**2 )**0.5

    planetDictionary = {
        'ra': data['ra'],
        'dec': data['dec'],
        'pName': data['pl_name'],
        'sName': data['hostname'],
        'pPer': data['pl_orbper'],
        'pPerUnc': data['pl_orbpererr1'],

        'midT': data['pl_tranmid'],
        'midTUnc': data['pl_tranmiderr1'],
        'rprs': rp/rs,
        'rprsUnc': rprserr,
        'aRs': data['pl_ratdor'],
        'aRsUnc': data['pl_ratdorerr1'],
        'inc': data['pl_orbincl'],
        'incUnc': data['pl_orbinclerr1'],

        'ecc': data.get('pl_orbeccen', 0),
        'teff': data['st_teff'],
        'teffUncPos': data['st_tefferr1'],
        'teffUncNeg': data['st_tefferr2'],
        'met': data['st_met'],
        'metUncPos': data['st_meterr1'],
        'metUncNeg': data['st_meterr2'],
        'logg': data['st_logg'],
        'loggUncPos': data['st_loggerr1'],
        'loggUncNeg': data['st_loggerr2'],
        'flag': data['tran_flag']
    }

    return planetDictionary
# ################### END ARCHIVE SCRAPER (PRIORS) ############################


# Method that gets and returns the julian time of the observation
def getJulianTime(hdul):
    exptime_offset = 0
    # Grab the BJD first
    if 'BJD_TDB' in hdul[0].header:
        julianTime = float(hdul[0].header['BJD_TDB'])
        # If the time is from the beginning of the observation, then need to calculate mid-exposure time
        if "start" in hdul[0].header.comments['BJD_TDB']:
            exptime_offset = hdul[0].header['EXPTIME'] / 2. / 60. / 60. / 24.  # assume exptime is in seconds for now
    elif 'BJD' in hdul[0].header:
        julianTime = float(hdul[0].header['BJD'])
        # If the time is from the beginning of the observation, then need to calculate mid-exposure time
        if "start" in hdul[0].header.comments['BJD']:
            exptime_offset = hdul[0].header['EXPTIME'] / 2. / 60. / 60. / 24.  # assume exptime is in seconds for now
    # then the DATE-OBS
    elif "UT-OBS" in hdul[0].header:
        gDateTime = hdul[0].header['UT-OBS']  # gets the gregorian date and time from the fits file header
        dt = dup.parse(gDateTime)
        time = astropy.time.Time(dt)
        julianTime = time.jd
        # If the time is from the beginning of the observation, then need to calculate mid-exposure time
        if "start" in hdul[0].header.comments['UT-OBS']:
            exptime_offset = hdul[0].header['EXPTIME'] / 2. / 60. / 60. / 24.  # assume exptime is in seconds for now
    # Then Julian Date
    elif 'JULIAN' in hdul[0].header:
        julianTime = float(hdul[0].header['JULIAN'])
        # If the time is from the beginning of the observation, then need to calculate mid-exposure time
        if "start" in hdul[0].header.comments['JULIAN']:
            exptime_offset = hdul[0].header['EXPTIME'] / 2. / 60. / 60. / 24.  # assume exptime is in seconds for now
    # Then MJD-OBS last, as in the MicroObservatory headers, it has less precision
    elif "MJD-OBS" in hdul[0].header:
        julianTime = float(hdul[0].header["MJD-OBS"]) + 2400000.5
        # If the time is from the beginning of the observation, then need to calculate mid-exposure time
        if "start" in hdul[0].header.comments['MJD-OBS']:
            exptime_offset = hdul[0].header['EXPTIME'] / 2. / 60. / 60. / 24.  # assume exptime is in seconds for now
    else:
        gDateTime = hdul[0].header['DATE-OBS']  # gets the gregorian date and time from the fits file header
        dt = dup.parse(gDateTime)
        time = astropy.time.Time(dt)
        julianTime = time.jd
        # If the time is from the beginning of the observation, then need to calculate mid-exposure time
        if "start" in hdul[0].header.comments['DATE-OBS']:
            exptime_offset = hdul[0].header['EXPTIME'] / 2. / 60. / 60. / 24.  # assume exptime is in seconds for now

    # If the mid-exposure time is given in the fits header, then no offset is needed to calculate the mid-exposure time
    return julianTime + exptime_offset


# Method that gets and returns the current phase of the target
def getPhase(curTime, pPeriod, tMid):
    phase = ((curTime - tMid) / pPeriod) % 1
    if phase >= .5:
        return -1 * (1 - phase)
    else:
        return phase


# Method that gets and returns the airmass from the fits file (Really the Altitude)
def getAirMass(hdul, ra, dec, lati, longit, elevation):
    # Grab airmass from image header; if not listed, calculate it from TELALT; if that isn't listed, then calculate it the hard way
    if 'AIRMASS' in hdul[0].header:
        am = float(hdul[0].header['AIRMASS'])
    elif 'TELALT' in hdul[0].header:
        alt = float(hdul[0].header['TELALT'])  # gets the airmass from the fits file header in (sec(z)) (Secant of the zenith angle)
        cosam = np.cos((np.pi / 180) * (90.0 - alt))
        am = 1 / cosam
    else:
        # pointing = SkyCoord(str(astropy.coordinates.Angle(raStr+" hours").deg)+" "+str(astropy.coordinates.Angle(decStr+" degrees").deg ), unit=(u.deg, u.deg), frame='icrs')
        pointing = SkyCoord(str(ra)+" "+str(dec), unit=(u.deg, u.deg), frame='icrs')

        location = EarthLocation.from_geodetic(lat=lati*u.deg, lon=longit*u.deg, height=elevation)
        time = astropy.time.Time(getJulianTime(hdul), format='jd', scale='utc', location=location)
        pointingAltAz = pointing.transform_to(AltAz(obstime=time, location=location))
        am = float(pointingAltAz.secz)
    return am


# Validate user input
def user_input(prompt, type_, val1=None, val2=None, val3=None):
    while True:
        try:
            option = type_(input(prompt))
        except ValueError:
            print('Sorry, not a valid data type.')
            continue
        if type_ == str and val1 and val2:
            option = option.lower()
            if option not in (val1, val2):
                print("Sorry, your response was not valid.")
            else:
                return option
        elif type_ == int and val1 and val2 and val3:
            if option not in (val1, val2, val3):
                print("Sorry, your response was not valid.")
            else:
                return option
        elif type_ == int and val1 and val2:
            if option not in (val1, val2):
                print("Sorry, your response was not valid.")
            else:
                return option
        elif type_ == int or type_ == float or type_ == str:
            return option


# Create a save directory within the current working directory
def create_directory():
    while True:
        try:
            directoryname = input('Enter the name for your new directory: ')
            newdirectoryPath = os.getcwd()
            savedirectory = newdirectoryPath + '/' + directoryname + '/'
            os.mkdir(savedirectory)
        except OSError:
            print("Creation of the directory %s failed" % savedirectory)
        else:
            print("Successfully created the directory %s " % savedirectory)
            return savedirectory


# Check user's inits.json for user information and planetary parameters
def inits_file(initspath, dictinfo, dictplanet):
    with open(initspath) as json_file:
        data = json.load(json_file)

    initdictinfo = data['user_info']
    initdictplanet = data['planetary_parameters']

    for key, key2 in zip(dictinfo, initdictinfo[0]):
        dictinfo[key] = initdictinfo[0][key2]

    for key, key2 in zip(dictplanet, initdictplanet[0]):
        dictplanet[key] = initdictplanet[0][key2]

    return dictinfo, dictplanet


# --------PLANETARY PARAMETERS UI------------------------------------------
# Get the user's confirmation of values that will later be used in lightcurve fit
def get_planetary_parameters(candplanetbool, userpdict, pdict=None):
    print('\n*******************************************')
    print("Planetary Parameters for Lightcurve Fitting\n")

    # The order of planet_params list must match the pDict that is declared when scraping the NASA Exoplanet Archive
    planet_params = ["Target Star RA in the form: HH:MM:SS (ignore the decimal values)",
                     "Target Star DEC in form: <sign>DD:MM:SS (ignore the decimal values and don't forget the '+' or '-' sign!)",
                     "Planet's Name",
                     "Host Star's Name",
                     "Orbital Period (days)",
                     "Orbital Period Uncertainty (days) \nKeep in mind that 1.2e-34 is the same as 1.2 x 10^-34",
                     "Published Mid-Transit Time (BJD_UTC)",
                     "Mid-Transit Time Uncertainty (JD)",
                     "Ratio of Planet to Stellar Radius (Rp/Rs)",
                     "Ratio of Planet to Stellar Radius (Rp/Rs) Uncertainty",
                     "Ratio of Distance to Stellar Radius (a/Rs)",
                     "Ratio of Distance to Stellar Radius (a/Rs) Uncertainty",
                     "Orbital Inclination (deg)",
                     "Orbital Inclination (deg) Uncertainty",                     
                     "Orbital Eccentricity (0 if null)",
                     "Star Effective Temperature (K)",
                     "Star Effective Temperature Positive Uncertainty (K)",
                     "Star Effective Temperature Negative Uncertainty (K)",
                     "Star Metallicity ([FE/H])",
                     "Star Metallicity Positive Uncertainty ([FE/H])",
                     "Star Metallicity Negative Uncertainty ([FE/H])",
                     "Star Surface Gravity (log(g))",
                     "Star Surface Gravity Positive Uncertainty (log(g))",
                     "Star Surface Gravity Negative Uncertainty (log(g))"]

    # Conversion between hours to degrees if user entered ra and dec
    if userpdict['ra'] is None:
        userpdict['ra'] = input('\nEnter the %s: ' % planet_params[0])
    if userpdict['dec'] is None:
        userpdict['dec'] = input('\nEnter the %s: ' % planet_params[1])
    userpdict['ra'], userpdict['dec'] = radec_hours_to_degree(userpdict['ra'], userpdict['dec'])

    radeclist = ['ra', 'dec']
    if not candplanetbool:
        for idx, item in enumerate(radeclist):
            if pdict[item] - 0.00556 <= userpdict[item] <= pdict[item] + 0.00556:
                continue
            else:
                print("\n\n*** WARNING: %s initialization file's %s does not match the NASA Exoplanet Archive. ***\n" % (pdict['pName'], planet_params[idx]))
                print("\tNASA Exoplanet Archive value: %s" % pdict[item])
                print("\tInitialization file value: %s" % userpdict[item])
                print("\nWould you like to: (1) use NASA Exoplanet Archive value, (2) use initialization file value, or (3) enter in a new value.")
                option = user_input('Which option do you choose? (1/2/3): ', type_=int, val1=1, val2=2, val3=3)
                if option == 1:
                    userpdict[item] = pdict[item]
                elif option == 2:
                    continue
                else:
                    userpdict['ra'] = user_input('Enter the ' + planet_params[0] + ': ', type_=str)
                    userpdict['dec'] = user_input('Enter the ' + planet_params[1] + ': ', type_=str)
                    break

    if type(userpdict['ra']) and type(userpdict['dec']) is str:
        userpdict['ra'], userpdict['dec'] = radec_hours_to_degree(userpdict['ra'], userpdict['dec'])

    # Exoplanet confirmed in NASA Exoplanet Archive
    if not candplanetbool:
        print('\n\n*** Here are the values scraped from the NASA Exoplanet Archive for %s that were not set (or set to null) in your initialization file. ***' % pdict['pName'])
        print('For each planetary parameter, enter "y" if you agree and "n" if you disagree.')
        # print('enter "1" to use NASA Exoplanet Archive value, "2" to use initialization file value, or "3" to enter a new value if you ')
        # print('decided to use an initialization file.')

        for i, key in enumerate(userpdict):
            if key in ('ra', 'dec'):
                continue
            if key in ('pName', 'sName'):
                userpdict[key] = pdict[key]
            # Initialization planetary parameters match NEA
            if pdict[key] == userpdict[key]:
                continue
            # Initialization planetary parameters don't match NASA Exoplanet Archive
            if userpdict[key] is not None:
                print("\n\n*** WARNING: %s initialization file's %s does not match the NASA Exoplanet Archive. ***\n" % (pdict['pName'], planet_params[i]))
                print("\tNASA Exoplanet Archive value: %s" % pdict[key])
                print("\tInitialization file value: %s" % userpdict[key])
                print("\nWould you like to: (1) use NASA Exoplanet Archive value, (2) use initialization file value, or (3) enter in a new value.")
                option = user_input('Which option do you choose? (1/2/3): ', type_=int, val1=1, val2=2, val3=3)
                if option == 1:
                    userpdict[key] = pdict[key]
                elif option == 2:
                    continue
                else:
                    userpdict[key] = user_input('Enter the ' + planet_params[i] + ': ', type_=type(userpdict[key]))
            # Did not use initialization file
            else:
                print('\n' + pdict['pName'] + ' ' + planet_params[i] + ': ' + str(pdict[key]))
                agreement = user_input('Do you agree? (y/n): ', type_=str, val1='y', val2='n')
                if agreement == 'y':
                    userpdict[key] = pdict[key]
                else:
                    userpdict[key] = user_input('Enter the ' + planet_params[i] + ': ', type_=type(pdict[key]))

    # Exoplanet not confirmed in NASA Exoplanet Archive
    else:
        for i, key in enumerate(userpdict):
            if key in ('ra', 'dec'):
                continue
            # Used initialization file and is not empty
            if userpdict[key] is not None:
                agreement = user_input('%s: %s \nDo you agree? (y/n): '
                                       % (planet_params[i], userpdict[key]), type_=str, val1='y', val2='n')
                if agreement == 'y':
                    continue
                else:
                    userpdict[key] = user_input('Enter the ' + planet_params[i] + ': ', type_=type(userpdict[key]))
            # Did not use initialization file
            else:
                if key in ('pName', 'sName'):
                    userpdict[key] = input('\nEnter the ' + planet_params[i] + ': ')
                else:
                    userpdict[key] = user_input('Enter the ' + planet_params[i] + ': ', type_=float)
    return userpdict


def radec_hours_to_degree(ra, dec):
    while True:
        try:
            ra = ra.replace(' ', '').replace(':', ' ')
            dec = dec.replace(' ', '').replace(':', ' ')
            c = SkyCoord(ra + ' ' + dec, unit=(u.hourangle, u.deg))
            return c.ra.degree, c.dec.degree
        except ValueError:
            print('Error: The format is not correct, please try again.')
            ra = input('Input the right ascension of target (HH:MM:SS): ')
            dec = input('Input the declination of target (<sign>DD:MM:SS): ')


# Check if user's directory contains imaging files that are able to be reduced
def check_file_extensions(directory, filename):
    # Find fits files
    file_extensions = ['.fits', '.fit', '.fts']
    inputfiles = []

    while True:
        try:
            # Add / to end of directory if user does not input it
            if directory[-1] != "/":
                directory += "/"

            if os.path.isdir(directory):
                # Loop until we find something
                for exti in file_extensions:
                    for file in os.listdir(directory):
                        if file.lower().endswith(exti.lower()):
                            inputfiles.append(os.path.join(directory, file))
                    # If we find files, then stop the for loop and while loop
                    if inputfiles:
                        return directory, inputfiles

                # If we don't find any files, then we need the user to check their directory and loop over again
                if not inputfiles:
                    raise FileNotFoundError

            # If the directory does not exist
            else:
                raise OSError

        except FileNotFoundError:
            extaddoption = user_input("\nError: " + filename + " files not found with .fits, .fit or .fts extensions in " + directory +
                                      ".\nWould you like to enter in an extension related to .FITS? (y/n): ", type_=str, val1='y', val2='n')
            if extaddoption == 'y':
                file_extensions.append(input('Please enter the extension you want to add (EX: .FITS): '))
            else:
                directory = input("Enter the directory path where " + filename + " files are located: ")
        except OSError:
            print("Error: No such directory exists. Please try again.")
            directory = input("Enter the directory path where " + filename + " files are located: ")


# Check for WCS in the user's imaging data and possibly plate solves.
def check_wcs(fits_file, saveDirectory):
    hdulist = fits.open(name=fits_file, memmap=False, cache=False, lazy_load_hdus=False)  # opens the fits file
    header = hdulist[0].header
    hdulist.close()  # close stream
    del hdulist

    # MJD seems sometimes throw off an error. Deleted since not important for plate solving
    try:
        del header['MJD-OBS']
    except:
        pass

    # Gets the WCS of the header and checks to see if it exists
    wcsheader = WCS(header)
    wcsExists = wcsheader.is_celestial

    # If the fits file has WCS info, ask the user if they trust it
    if wcsExists:
        trustWCS = user_input('The imaging data from your file has WCS information. Do you trust this? (y/n): ', type_=str, val1='y', val2='n')
    else:
        trustWCS = 'n'

    if trustWCS == 'n':
        plateSol = user_input("\nWould you like to upload the your image for a plate solution?"
                              "\nDISCLAIMER: One of your imaging files will be publicly viewable on nova.astrometry.net. (y/n): ", type_=str, val1='y', val2='n')
        # Plate solve the fits file
        if plateSol == 'y':
            print("\nGetting the plate solution for your imaging file. Please wait.")
            global done
            done = False
            t = threading.Thread(target=animate, daemon=True)
            t.start()

            # Plate solves the first imaging file
            imagingFile = fits_file
            wcsFile = plate_solution(imagingFile, saveDirectory)
            done = True

            # Return plate solution from nova.astrometry.net
            return wcsFile
        else:
            # User either did not want a plate solution or had one in file header and decided not to use it,
            # therefore return nothing
            return False
    else:
        # User trusted their imaging file header's WCS
        return fits_file


# Gets the WCS of a .fits file for the user from nova.astrometry.net w/ API key
def plate_solution(fits_file, saveDirectory):
    default_url = 'http://nova.astrometry.net/api/'

    # Login to Exoplanet Watch's profile w/ API key. If session fails, allow 5 attempts of
    # rejoining before returning False and informing user of technical failure.
    for i in range(5):
        try:
            r = requests.post(default_url + 'login', data={'request-json': json.dumps({"apikey": "vfsyxlmdxfryhprq"})})
            sess = r.json()['session']
            break
        except KeyError:
            if i == 4:
                print('Imaging file could not receive a plate solution due to technical difficulties '
                      'from nova.astrometry.net. Please try again later. Data reduction will continue.')
                return False
            time.sleep(5)
            continue

    # Saves session number to upload imaging file
    files = {'file': open(fits_file, 'rb')}
    headers = {'request-json': json.dumps({"session": sess}), 'allow_commercial_use': 'n',
               'allow_modifications': 'n', 'publicly_visible': 'n'}

    # Uploads the .fits file to nova.astrometry.net
    r = requests.post(default_url + 'upload', files=files, data=headers)

    # Saves submission id for checking on the status of image uploaded
    sub_id = r.json()['subid']
    submissions_url = 'http://nova.astrometry.net/api/submissions/%s' % sub_id

    # Once the image has successfully been plate solved, the following loop will break
    while True:
        r = requests.get(submissions_url)
        if r.json()['job_calibrations']:
            break
        time.sleep(5)

    # Checks the job id's status for parameters
    job_id = r.json()['jobs']
    job_url = 'http://nova.astrometry.net/api/jobs/%s' % job_id[0]
    wcs_file = saveDirectory + 'newfits.fits'

    # Checks the job id's status
    while True:
        r = requests.get(job_url)

        # If the new-fits-file is successful and downloadable, the following will execute
        if r.json()['status'] == 'success':
            fits_download_url = 'http://nova.astrometry.net/new_fits_file/%s' % job_id[0]

            # Gets the new-fits-file and downloads it
            r = requests.get(fits_download_url)
            with open(wcs_file, 'wb') as f:
                f.write(r.content)
            print('\n\nSuccess. ')
            return wcs_file

        # If the new-fits-file failed, inform user and exit
        elif r.json()['status'] == 'failure':
            print('\n\n.FITS file has failed to be given WCS.')
            return False
        time.sleep(5)


# Getting the right ascension and declination for every pixel in imaging file if there is a plate solution
def get_radec(hdulWCSrd):
    wcsheader = WCS(hdulWCSrd[0].header)
    xaxis = np.arange(hdulWCSrd[0].header['NAXIS1'])
    yaxis = np.arange(hdulWCSrd[0].header['NAXIS2'])
    x, y = np.meshgrid(xaxis, yaxis)
    ra, dec = wcsheader.all_pix2world(x, y, 0)
    return ra, dec


# Check the ra and dec against the plate solution to see if the user entered in the correct values
def check_targetpixelwcs(pixx, pixy, expra, expdec, ralist, declist):
    while True:
        try:
            # Margins are within 20 arcseconds ~ 0.00556 degrees
            if expra - 0.00556 >= ralist[pixy][pixx] or ralist[pixy][pixx] >= expra + 0.00556:
                print('\nError: The X Pixel Coordinate entered does not match the right ascension.')
                raise ValueError
            if expdec - 0.00556 >= declist[pixy][pixx] or declist[pixy][pixx] >= expdec + 0.00556:
                print('\nError: The Y Pixel Coordinate entered does not match the declination.')
                raise ValueError
            return pixx, pixy
        except ValueError:
            repixopt = user_input('Would you like to re-enter the pixel coordinates? (y/n): ', type_=str, val1='y', val2='n')

            # User wants to change their coordinates
            if repixopt == 'y':
                # Checks for the closest pixel location in ralist and declist for expected ra and dec
                dist = (ralist - expra) ** 2 + (declist - expdec) ** 2
                pixy, pixx = np.unravel_index(dist.argmin(), dist.shape)
                searchopt = user_input('Here are the suggested pixel coordinates: X Pixel: %s Y Pixel: %s'
                                       '\nWould you like to use these? (y/n): ' % (pixx, pixy), type_=str, val1='y', val2='n')
                # Use the coordinates found by code
                if searchopt == 'y':
                    return pixx, pixy
                # User enters their own coordinates to be re-checked
                else:
                    pixx = user_input("Please re-enter the target star's X Pixel Coordinate: ", type_=int)
                    pixy = user_input("Please re-enter the target star's Y Pixel Coordinate: ", type_=int)
            else:
                # User does not want to change coordinates even though they don't match the expected ra and dec
                return pixx, pixy


# Aligns imaging data from .fits file to easily track the host and comparison star's positions
def image_alignment(sortedallImageData):
    newlist, boollist = [], []
    notAligned = 0

    # Align images from .FITS files and catch exceptions if images can't be aligned. Keep two lists: newlist for
    # images aligned and boollist for discarded images to delete .FITS data from airmass and times.
    for image_file in sortedallImageData:
        try:
            newData, footprint = aa.register(image_file, sortedallImageData[0])
            newlist.append(newData)
            boollist.append(True)
        except:
            notAligned += 1
            boollist.append(False)

    sortedallImageData = np.array(newlist)
    unalignedBoolList = np.array(boollist)

    if notAligned > 0:
        print('\n\n*********************************************************************')
        print('WARNING: From the given imaging files: ' + str(notAligned) + ' of ' +
              str(len(sortedallImageData) + notAligned) + ' were not aligned.')
        print('*********************************************************************')
        time.sleep(5)

    return sortedallImageData, unalignedBoolList, boollist


# defines the star point spread function as a 2D Gaussian
def star_psf(x, y, x0, y0, a, sigx, sigy, b):
    gaus = a * np.exp(-(x - x0) ** 2 / (2 * sigx ** 2)) * np.exp(-(y - y0) ** 2 / (2 * sigy ** 2)) + b
    return gaus


# Method uses the Full Width Half Max to estimate the standard deviation of the star's psf
def estimate_sigma(x, maxidx=-1):
    if maxidx == -1:
        maxidx = np.argmax(x)
    lower = np.abs(x - 0.5 * np.nanmax(x))[:maxidx].argmin()
    upper = np.abs(x - 0.5 * np.nanmax(x))[maxidx:].argmin() + maxidx
    FWHM = upper - lower
    return FWHM / (2 * np.sqrt(2 * np.log(2)))


def gaussian_psf(x,y,x0,y0,a,sigx,sigy,rot, b):
    rx = (x-x0)*np.cos(rot) - (y-y0)*np.sin(rot)
    ry = (x-x0)*np.sin(rot) + (y-y0)*np.cos(rot)
    gausx = np.exp(-(rx)**2 / (2*sigx**2) )
    gausy = np.exp(-(ry)**2 / (2*sigy**2) )
    return a*gausx*gausy + b


def fit_psf(data,pos,init,lo,up,psf_function=gaussian_psf,lossfn='linear',box=15):
    xv,yv = mesh_box(pos, box)
    def fcn2min(pars):
        model = psf_function(xv,yv,*pars)
        return (data[yv,xv]-model).flatten()
    res = least_squares(fcn2min,x0=[*pos,*init],bounds=[lo,up],loss=lossfn,jac='3-point')
    return res.x


def mesh_box(pos,box):
    pos = [int(np.round(pos[0])), int(np.round(pos[1]))]
    x = np.arange(pos[0]-box, pos[0]+box+1)
    y = np.arange(pos[1]-box, pos[1]+box+1)
    xv, yv = np.meshgrid(x, y)
    return xv.astype(int), yv.astype(int)


# Method fits a 2D gaussian function that matches the star_psf to the star image and returns its pixel coordinates
def fit_centroid(data, pos, init=None, box=10):

    # get sub field in image
    xv, yv = mesh_box(pos, box)
    wx, wy = pos # could take flux weighted centroid if not crowded

    if init:
        pass
    else:
        init = [np.nanmax(data[yv,xv])-np.nanmin(data[yv,xv]), 1, 1, 0, np.nanmin(data[yv,xv])]

    try:
        # fit gaussian PSF
        pars = fit_psf(
            data,
            [wx, wy], # position estimate
            init,    # initial guess: [amp, sigx, sigy, rotation, bg]
            [wx-5, wy-5, 0, 0, 0, -np.pi/4, np.nanmin(data)-1 ], # lower bound: [xc, yc, amp, sigx, sigy, rotation,  bg]
            [wx+5, wy+5, 1e7, 20, 20, np.pi/4, np.nanmax(data[yv,xv])+1 ], # upper bound
            psf_function=gaussian_psf,
            box=box  # only fit a subregion +/- 5 px from centroid
        )
    except:
        import pdb; pdb.set_trace()

    return pars


# Method calculates the flux of the star (uses the skybg_phot method to do backgorund sub)
def getFlux(data, xc, yc, r=5, dr=5):

    if dr > 0:
        bgflux = skybg_phot(data, xc, yc, r, dr)
    else:
        bgflux = 0
    positions = [(xc, yc)]
    data = data-bgflux
    data[data < 0] = 0

    apertures = CircularAperture(positions, r=r)
    phot_table = aperture_photometry(data, apertures, method='exact')

    return float(phot_table['aperture_sum']), bgflux


def skybg_phot(data, xc, yc, r=10, dr=5):
    # create a crude annulus to mask out bright background pixels
    xv, yv = mesh_box([xc, yc], np.round(r+dr))
    rv = ((xv-xc)**2 + (yv-yc)**2)**0.5
    mask = (rv > r) & (rv < (r+dr))
    cutoff = np.percentile(data[yv, xv][mask], 50)
    dat = np.copy(data)
    dat[dat > cutoff] = cutoff # ignore bright pixels like stars
    return min(np.mean(dat[yv, xv][mask]), np.median(dat[yv, xv][mask]))


# Mid-Transit Time Prior Helper Functions
def numberOfTransitsAway(timeData, period, originalT):
    return int((np.nanmin(timeData) - originalT) / period) + 1


def nearestTransitTime(timeData, period, originalT):
    nearT = ((numberOfTransitsAway(timeData, period, originalT) * period) + originalT)
    return nearT


# Mid-Transit Time Error Helper Functions
def propMidTVariance(uncertainP, uncertainT, timeData, period, originalT):
    n = numberOfTransitsAway(timeData, period, originalT)
    varTMid = n * n * uncertainP + uncertainT
    return varTMid


def uncTMid(uncertainP, uncertainT, timeData, period, originalT):
    n = numberOfTransitsAway(timeData, period, originalT)
    midErr = np.sqrt((n * n * uncertainP * uncertainP) + 2 * n * uncertainP * uncertainT + (uncertainT * uncertainT))
    return midErr


def transitDuration(rStar, rPlan, period, semi):
    rSun = 6.957 * 10 ** 8  # m
    tDur = (period / np.pi) * np.arcsin((np.sqrt((rStar * rSun + rPlan * rSun) ** 2)) / (semi * rStar * rSun))
    return tDur


# calculates chi squared which is used to determine the quality of the LC fit
def chisquared(observed_values, expected_values, uncertainty):
    for chiCount in range(0, len(observed_values)):
        zeta = ((observed_values[chiCount] - expected_values[chiCount]) / uncertainty[chiCount])
        chiToReturn = np.sum(zeta ** 2)
        return chiToReturn


# make and plot the chi squared traces
def plotChi2Trace(myTrace, myFluxes, myTimes, theAirmasses, uncertainty, targetname, date):
    print("Performing Chi^2 Burn")
    print("Please be patient- this step can take a few minutes.")
    global done
    done = False
    t = threading.Thread(target=animate, daemon=True)
    t.start()

    midTArr = myTrace.get_values('Tmid', combine=False)
    radiusArr = myTrace.get_values('RpRs', combine=False)
    am1Arr = myTrace.get_values('Am1', combine=False)
    am2Arr = myTrace.get_values('Am2', combine=False)

    allchiSquared = []
    for chain in myTrace.chains:
        chiSquaredList1 = []
        for counter in np.arange(len(midTArr[chain])):  # [::25]:
            # first chain
            midT1 = midTArr[chain][counter]
            rad1 = radiusArr[chain][counter]
            am11 = am1Arr[chain][counter]
            am21 = am2Arr[chain][counter]

            fittedModel1 = lcmodel(midT1, rad1, am11, am21, myTimes, theAirmasses, plots=False)
            chis1 = np.sum(((myFluxes - fittedModel1) / uncertainty) ** 2.) / (len(myFluxes) - 4)
            chiSquaredList1.append(chis1)
        allchiSquared.append(chiSquaredList1)

    plt.figure()
    plt.xlabel('Chain Length')
    plt.ylabel('Chi^2')
    for chain in np.arange(myTrace.nchains):
        plt.plot(np.arange(len(allchiSquared[chain])), allchiSquared[chain], '-bo')
    plt.rc('grid', linestyle="-", color='black')
    plt.grid(True)
    plt.title(targetname + ' Chi^2 vs. Chain Length ' + date)
    # plt.show()
    plt.savefig(infoDict['saveplot'] + 'temp/ChiSquaredTrace' + date + targetname + '.png')
    plt.close()

    chiMedian = np.nanmedian(allchiSquared)

    burns = []
    for chain in np.arange(myTrace.nchains):
        idxburn, = np.where(allchiSquared[chain] <= chiMedian)
        if len(idxburn) == 0:
            burnno = 0
        else:
            burnno = idxburn[0]
        burns.append(burnno)

    completeBurn = np.max(burns)
    done = True
    print('Chi^2 Burn In Length: ' + str(completeBurn))

    return completeBurn


# make plots of the centroid positions as a function of time
def plotCentroids(xTarg, yTarg, xRef, yRef, times, targetname, date):
    times = np.array(times)
    # X TARGET
    plt.figure()
    plt.plot(times - np.nanmin(times), xTarg, '-bo')
    plt.xlabel('Time (JD-' + str(np.nanmin(times)) + ')')
    plt.ylabel('X Pixel Position')
    plt.title(targetname + ' X Centroid Position ' + date)
    plt.savefig(infoDict['saveplot'] + 'temp/XCentroidPosition' + targetname + date + '.png')
    plt.close()

    # Y TARGET
    plt.figure()
    plt.plot(times - np.nanmin(times), yTarg, '-bo')
    plt.xlabel('Time (JD-' + str(np.nanmin(times)) + ')')
    plt.ylabel('Y Pixel Position')
    plt.title(targetname + ' Y Centroid Position ' + date)
    plt.savefig(infoDict['saveplot'] + 'temp/YCentroidPos' + targetname + date + '.png')
    plt.close()

    # X COMP
    plt.figure()
    plt.plot(times - np.nanmin(times), xRef, '-ro')
    plt.xlabel('Time (JD-' + str(np.nanmin(times)) + ')')
    plt.ylabel('X Pixel Position')
    plt.title('Comp Star X Centroid Position ' + date)
    plt.savefig(infoDict['saveplot'] + 'temp/CompStarXCentroidPos' + date + '.png')
    plt.close()

    # Y COMP
    plt.figure()
    plt.plot(times - np.nanmin(times), yRef, '-ro')
    plt.xlabel('Time (JD-' + str(np.nanmin(times)) + ')')
    plt.ylabel('Y Pixel Position')
    plt.title('Comp Star Y Centroid Position ' + date)
    plt.savefig(infoDict['saveplot'] + 'temp/CompStarYCentroidPos' + date + '.png')
    plt.close()

    # X DISTANCE BETWEEN TARGET AND COMP
    plt.figure()
    plt.xlabel('Time (JD-' + str(np.nanmin(times)) + ')')
    plt.ylabel('X Pixel Distance')
    for e in range(0, len(xTarg)):
        plt.plot(times[e] - np.nanmin(times), abs(int(xTarg[e]) - int(xRef[e])), 'bo')
    plt.title('Distance between Target and Comparison X position')
    plt.savefig(infoDict['saveplot'] + 'temp/XCentroidDistance' + targetname + date + '.png')
    plt.close()

    # Y DISTANCE BETWEEN TARGET AND COMP
    plt.figure()
    plt.xlabel('Time (JD-' + str(np.nanmin(times)) + ')')
    plt.ylabel('Y Pixel Difference')
    d = 0
    for d in range(0, len(yTarg)):
        plt.plot(times[d] - np.nanmin(times), abs(int(yTarg[d]) - int(yRef[d])), 'bo')
    plt.title('Difference between Target and Comparison Y position')
    plt.savefig(infoDict['saveplot'] + 'temp/YCentroidDistance' + targetname + date + '.png')
    plt.close()


# -----CONTEXT FREE GLOBAL VARIABLES-----------------------------
def contextupdt(times=None, airm=None):
    global context

    if times is not None:
        context['times'] = times
    if airm is not None:
        context['airmass'] = airm


# -- LIGHT CURVE MODEL -- ----------------------------------------------------------------
def lcmodel(midTran, radi, am1, am2, theTimes, theAirmasses, plots=False):
    sep, ophase = time2z(theTimes, pDict['inc'], midTran, pDict['aRs'], pDict['pPer'], pDict['ecc'])
    model, junk = occultquad(abs(sep), linearLimb, quadLimb, radi)

    airmassModel = (am1 * (np.exp(am2 * theAirmasses)))
    fittedModel = model * airmassModel
    if plots:
        plt.figure()
        plt.plot(ophase, fittedModel, '-o')
        plt.xlabel('Orbital Phase')
        plt.show()
        pass
    return fittedModel


def realTimeReduce(i):
    targetFluxVals = []
    referenceFluxVals = []
    normalizedFluxVals = []
    fileNameList = []
    timeSortedNames = []
    timeList = []
    timesListed = []

    # -------TIME SORT THE FILES--------------------------------------------------------------------------------
    directoryP = ""
    directToWatch = str(input("Enter the Directory Path where .FITS or .FTS Image Files are located: "))
    # Add / to end of directory if user does not input it
    if directToWatch[-1] != "/":
        directToWatch += "/"
    directoryP = directToWatch

    while len(g.glob(directoryP)) == 0:
        print("Error: .FITS files not found in " + directoryP)
        directToWatch = str(input("Enter the Directory Path where .FITS or .FTS Image Files are located: "))
        # Add / to end of directory if user does not input it
        if directToWatch[-1] != "/":
            directToWatch += "/"
        directoryP = directToWatch

    fileNumber = 1
    for fileName in g.glob(directoryP):  # Loop through all the fits files and time sorts
        fitsHead = fits.open(name=fileName, memmap=False, cache=False, lazy_load_hdus=False)  # opens the file
        # TIME
        timeVal = getJulianTime(fitsHead)  # gets the julian time registered in the fits header
        timeList.append(timeVal)  # adds to time value list
        fileNameList.append(fileName)
        fitsHead.close()  # close stream
        del fitsHead

    # Time sorts the file names based on the fits file header
    timeSortedNames = [x for _, x in sorted(zip(timeList, fileNameList))]

    # sorts the times for later plotting use
    sortedTimeList = sorted(timeList)

    # hdul = fits.open(name=timeSortedNames[0], memmap=False, cache=False, lazy_load_hdus=False)  # opens the fits file
    # Extracts data from the image file and puts it in a 2D numpy array: firstImageData
    firstImageData = fits.getdata(timeSortedNames[0], ext=0)

    # fit first image
    targx, targy, targamplitude, targsigX, targsigY, targrot, targoff = fit_centroid(firstImageData, [UIprevTPX, UIprevTPY], box=10)
    refx, refy, refamplitude, refsigX, refsigY, refrot, refoff = fit_centroid(firstImageData, [UIprevRPX, UIprevRPY], box=10)

    # just use one aperture and annulus
    apertureR = 3 * max(targsigX, targsigY)
    annulusR = 10

    for imageFile in timeSortedNames:

        hdul = fits.open(name=imageFile, memmap=False, cache=False, lazy_load_hdus=False)  # opens the fits file
        # Extracts data from the image file and puts it in a 2D numpy array: imageData
        currTime = getJulianTime(hdul)
        imageData = hdul['ext', 0].data  # fits.getdata(imageFile, ext=0)
        header = hdul[0].header  # fits.getheader(imageFile)

        hdul.close()  # close the stream
        del hdul

        # Find the target star in the image and get its pixel coordinates if it is the first file
        if fileNumber == 1:
            # Initializing the star location guess as the user inputted pixel coordinates
            prevTPX, prevTPY, prevRPX, prevRPY = UIprevTPX, UIprevTPY, UIprevRPX, UIprevRPY
            prevTSigX, prevTSigY, prevRSigX, prevRSigY = targsigX, targsigY, refsigX, refsigY

            prevImageData = imageData  # no shift should be registered

        # ---FLUX CALCULATION WITH BACKGROUND SUBTRACTION---------------------------------

        # corrects for any image shifts that result from a tracking slip
        shift, error, diffphase = phase_cross_correlation(prevImageData, imageData)
        xShift = shift[1]
        yShift = shift[0]

        prevTPX = prevTPX - xShift
        prevTPY = prevTPY - yShift
        prevRPX = prevRPX - xShift
        prevRPY = prevRPY - yShift

        # --------GAUSSIAN FIT AND CENTROIDING----------------------------------------------

        txmin = int(prevTPX) - distFC  # left
        txmax = int(prevTPX) + distFC  # right
        tymin = int(prevTPY) - distFC  # top
        tymax = int(prevTPY) + distFC  # bottom

        targSearchA = imageData[tymin:tymax, txmin:txmax]

        # Set reference search area
        rxmin = int(prevRPX) - distFC  # left
        rxmax = int(prevRPX) + distFC  # right
        rymin = int(prevRPY) - distFC  # top
        rymax = int(prevRPY) + distFC  # bottom

        refSearchA = imageData[rymin:rymax, rxmin:rxmax]

        # Guess at Gaussian Parameters and feed them in to help gaussian fitter

        tGuessAmp = targSearchA.max() - targSearchA.min()

        # Fits Centroid for Target
        myPriors = [tGuessAmp, prevTSigX, prevTSigY, 0, targSearchA.min()]
        tx, ty, tamplitude, tsigX, tsigY, trot, toff = fit_centroid(imageData, [prevTPX, prevTPY], init=myPriors, box=10)
        currTPX = tx
        currTPY = ty

        # Fits Centroid for Reference
        rGuessAmp = refSearchA.max() - refSearchA.min()
        myRefPriors = [rGuessAmp, prevRSigX, prevRSigY, 0, refSearchA.min()]
        rx, ry, ramplitude, rsigX, rsigY, rrot, roff = fit_centroid(imageData, [prevRPX, prevRPY], init=myRefPriors, box=10)
        currRPX = rx
        currRPY = ry

        # gets the flux value of the target star and
        tFluxVal, tTotCts = getFlux(imageData, currTPX, currTPY, apertureR, annulusR)
        targetFluxVals.append(tFluxVal)  # adds tFluxVal to the total list of flux values of target star

        # gets the flux value of the reference star and subracts the background light
        rFluxVal, rTotCts = getFlux(imageData, currRPX, currRPY, apertureR, annulusR)
        referenceFluxVals.append(rFluxVal)  # adds rFluxVal to the total list of flux values of reference star

        normalizedFluxVals.append((tFluxVal / rFluxVal))

        # TIME
        timesListed.append(currTime)

        # UPDATE PIXEL COORDINATES and SIGMAS
        # target
        prevTPX = currTPX
        prevTPY = currTPY
        prevTSigX = tsigX
        prevTSigY = tsigY
        # reference
        prevRPX = currRPX
        prevRPY = currRPY
        prevRSigX = rsigX
        prevTSigY = rsigY

        # UPDATE FILE COUNT
        prevImageData = imageData
        fileNumber = fileNumber + 1

    # EXIT THE FILE LOOP

    ax1.clear()
    ax1.set_title(targetName)
    ax1.set_ylabel('Normalized Flux')
    ax1.set_xlabel('Time (jd)')
    ax1.plot(timesListed, normalizedFluxVals, 'bo')


def parse_args():
    # TODO
    parser = argparse.ArgumentParser()

    help_ = "Choose a target to process"
    parser.add_argument("-t", "--target", help=help_, type=str, default="all")

    return parser.parse_args()


if __name__ == "__main__":
    # TODO use text based interface if no command line arguments

    print('\n')
    print('*************************************************************')
    print('Welcome to the EXOplanet Transit Interpretation Code (EXOTIC)')
    print("Version ", versionid)
    print('*************************************************************\n')

    # ---INITIALIZATION-------------------------------------------------------
    targetFluxVals, referenceFluxVals, normalizedFluxVals, targUncertanties, refUncertanties, timeList, phasesList, airMassList = (
        [] for l in range(8))

    fileNameList, timeSortedNames, xTargCent, yTargCent, xRefCent, yRefCent, finXTargCent, finYTargCent, finXRefCent, finYRefCent = (
        [] for m in range(10))

    timesListed = []  # sorted times of observation
    fileNumber = 1  # initializes file number to one
    minSTD = 100000  # sets the initial minimum standard deviation absurdly high so it can be replaced immediately
    minChi2 = 100000
    distFC = 10  # gaussian search area
    context = {}

    # ---USER INPUTS--------------------------------------------------------------------------

    realTimeAns = user_input('Enter "1" for Real Time Reduction or "2" for for Complete Reduction: ', type_=int, val1=1, val2=2)

    #############################
    # Real Time Reduction Routine
    #############################

    if realTimeAns == 1:
        print('\n**************************************************************')
        print('Real Time Reduction ("Control + C"  or close the plot to quit)')
        print('**************************************************************\n')

        directToWatch = str(input("Enter the Directory Path of imaging files: "))
        directoryP = ""
        directoryP = directToWatch
        directToWatch, inputfiles = check_file_extensions(directToWatch, 'imaging')

        targetName = str(input("Enter the Planet Name: "))

        while True:
            try:
                carryOn = input('Type continue after the first image has been taken and saved: ')
                if carryOn != 'continue':
                    raise ValueError
                break
            except ValueError:
                continue

        UIprevTPX = user_input(targetName + " X Pixel Coordinate: ", type_=int)
        UIprevTPY = user_input(targetName + " Y Pixel Coordinate: ", type_=int)
        UIprevRPX = user_input("Comp Star X Pixel Coordinate: ", type_=int)
        UIprevRPY = user_input("Comp Star Y Pixel Coordinate: ", type_=int)

        print('Real Time Plotting ("Control + C" or close the plot to quit)')
        print('\nPlease be patient. It will take at least 15 seconds for the first image to get plotted.')

        fig = plt.figure()
        ax1 = fig.add_subplot(1, 1, 1)
        ax1.set_title(targetName)
        ax1.set_ylabel('Normalized Flux')
        ax1.set_xlabel('Time (jd)')

        anim = FuncAnimation(fig, realTimeReduce, interval=15000)  # refresh every 15 seconds
        plt.show()

    ###########################
    # Complete Reduction Routine
    ###########################

    # ----USER INPUTS----------------------------------------------------------
    else:
        print('\n**************************')
        print('Complete Reduction Routine')
        print('**************************\n')

        directoryP = ""
        compStarList = []

        infoDict = {'fitsdir': None, 'saveplot': None, 'flatsdir': None, 'darksdir': None, 'biasesdir': None,
                    'aavsonum': None, 'secondobs': None, 'date': None, 'lat': None, 'long': None,'elev': None,
                    'ctype': None, 'pixelbin': None, 'exposure': None, 'filter': None, 'notes': None,
                    'tarcoords': None, 'compstars': None}

        userpDict = {'ra': None, 'dec': None, 'pName': None, 'sName': None, 'pPer': None, 'pPerUnc': None,
                     'midT': None, 'midTUnc': None, 'rprs': None, 'rprsUnc': None, 'aRs': None, 'aRsUnc': None, 
                     'inc': None, 'incUnc': None, 'ecc': None, 'teff': None,
                     'teffUncPos': None, 'teffUncNeg': None, 'met': None, 'metUncPos': None, 'metUncNeg': None,
                     'logg': None, 'loggUncPos': None, 'loggUncNeg': None}

        fitsortext = user_input('Enter "1" to perform aperture photometry on fits files or "2" to start '
                                'with pre-reduced data in a .txt format: ', type_=int, val1=1, val2=2)

        fileorcommandline = user_input('How would you like to input your initial parameters? '
                                       'Enter "1" to use the Command Line or "2" to use an input file: ', type_=int, val1=1, val2=2)

        # Read in input file rather than using the command line
        if fileorcommandline == 2:
            print("\nYour current working directory is: ", os.getcwd())
            print("\nPotential initialization files I've found in " + os.getcwd() + " are: ")
            [print(i) for i in g.glob(os.getcwd() + "/*.json")]

            # Parse input file
            while True:
                try:
                    initfilename = str(input("\nPlease enter the Directory and Filename of your Initialization File: "))
                    if initfilename == 'ok':
                        initfilename = "/Users/rzellem/Documents/EXOTIC/inits.json"
                    break
                except FileNotFoundError:
                    print("Error: Initialization file not found. Please try again.")
                except IsADirectoryError:
                    print('Error: Entered a directory. Please try again.')

            # inits = []
            # for line in initf:
            #     if line[0] == "#": continue
            #     inits.append(line)
            # initf.close()

            infoDict, userpDict = inits_file(initfilename, infoDict, userpDict)

            if infoDict['flatsdir'] == "n":
                flats = 'n'
                flatsBool = False
            else:
                flats = 'y'
                flatsBool = True

            if infoDict['darksdir'] == "n":
                darks = 'n'
                darksBool = False
            else:
                darks = 'y'
                darksBool = True

            if infoDict['biasesdir'] == "n":
                biases = 'n'
                biasesBool = False
            else:
                biases = 'y'
                biasesBool = True

            if flatsBool + darksBool + biasesBool:
                cals = 'y'
            else:
                cals = 'n'

            # Initial position of target star
            UIprevTPX = infoDict['tarcoords'][0]
            UIprevTPY = infoDict['tarcoords'][1]

            # Read in locations of comp stars
            for i in infoDict['compstars']:
                compStarList.append((i[0], i[1]))

        if fitsortext == 1:
            # File directory name and initial guess at target and comp star locations on image.
            if fileorcommandline == 1:
                infoDict['fitsdir'] = str(input("\nEnter the Directory of imaging files: "))

            infoDict['fitsdir'], inputfiles = check_file_extensions(infoDict['fitsdir'], 'imaging')
        else:
            datafile = str(input("Enter the path and filename of your data file: "))
            if datafile == 'ok':
                datafile = "/Users/rzellem/Documents/EXOTIC/sample-data/NormalizedFluxHAT-P-32 bDecember 17, 2017.txt"
                # datafile = "/Users/rzellem/Downloads/fluxorama.csv"

            try:
                initf = open(datafile, 'r')
            except FileNotFoundError:
                print("Data file not found. Please try again.")
                sys.exit()

            processeddata = initf.readlines()

        if fileorcommandline == 1:
            infoDict['saveplot'] = str(input("Enter the Directory to Save Plots into or type new to create one: "))

        # Check to see if the save directory exists
        while True:
            try:
                if infoDict['saveplot'] == 'new':
                    infoDict['saveplot'] = create_directory()
                    break
                # In case the user forgets the trailing / for the folder
                if infoDict['saveplot'][-1] != "/":
                    infoDict['saveplot'] += "/"
                if os.path.isdir(infoDict['saveplot']):
                    break
                raise OSError
            except OSError:
                print('Error: the directory entered does not exist. Please try again.')
                infoDict['saveplot'] = input("Enter the Directory to Save Plots into or type new to create one: ")

        # Make a temp directory of helpful files
        try:
            os.makedirs(infoDict['saveplot'] + "temp/")
        except FileExistsError:
            # directory already exists
            pass

        if fileorcommandline == 1:
            userpDict['pName'] = str(input("\nEnter the Planet Name: "))

        print("\nLooking up ", userpDict['pName'], "- please wait.")
        done = False
        t = threading.Thread(target=animate, daemon=True)
        t.start()
        # check to make sure the target can be found in the exoplanet archive right after they enter its name

        # Checks to see if the file exists or is over one week old to scrape/rescrape parameters (units in seconds)
        if not os.path.exists("eaConf.json") or time.time() - os.path.getmtime('eaConf.json') > 604800:
            new_scrape(filename="eaConf.json")
        targetName = userpDict['pName']

        CandidatePlanetBool = False
        with open("eaConf.json", "r") as confirmedFile:
            data = json.load(confirmedFile)
            planets = [data[i]['pl_name'].lower().replace(' ', '').replace('-', '') for i in range(len(data))]
            #stars = [data[i]['hostname'] for i in range(len(data))]
            if targetName.lower().replace(' ', '').replace('-', '') not in planets:
                while targetName.lower().replace(' ', '').replace('-', '') not in planets:
                    done = True
                    print("\nCannot find " + userpDict['pName'] + " in the NASA Exoplanet Archive. Check spelling or file: eaConf.json.")
                    targetName = input("If this is a planet candidate, type candidate or re-enter the planet's name: ")
                    if targetName.replace(' ', '') == 'candidate':
                        CandidatePlanetBool = True
                        break
            if not CandidatePlanetBool:
                idx = planets.index(targetName.lower().replace(' ', '').replace('-', ''))
                pDict = new_getParams(data[idx])
                print('\nSuccessfuly found ' + targetName + ' in the NASA Exoplanet Archive!')

        if targetName.replace(' ','') != 'candidate' and targetName.replace(' ', '') != userpDict['pName']:
            userpDict['pName'] = targetName

        done = True

        # observation date
        if fileorcommandline == 1:
            infoDict['date'] = str(input("\nEnter the Observation Date: "))

        # Using a / in your date can screw up the file paths- this will check user's date
        while "/" in infoDict['date']:
            print("Do not use / in your date. Please try again.")
            infoDict['date'] = str(input("\nEnter the Observation Date: "))

        if fitsortext == 1:
            if fileorcommandline == 1:
                infoDict['lat'] = input("Enter the latitude of where you observed (deg) "
                                        "(Don't forget the sign where North is '+' and South is '-'): ")
            # Latitude
            while True:
                try:
                    infoDict['lat'] = infoDict['lat'].replace(' ', '')
                    if infoDict['lat'][0] != '+' and infoDict['lat'][0] != '-':
                        raise ValueError("You forgot the sign for the latitude! North is '+' and South is '-'. Please try again.")
                    lati = float(infoDict['lat'])
                    if lati <= -90.00 or lati >= 90.00:
                        raise ValueError('Your latitude is out of range. Please enter a latitude between -90 and +90 (deg)')
                    break
                # check to make sure they have a sign
                except ValueError as err:
                    print(err.args)
                    infoDict['lat'] = input("Enter the latitude of where you observed (deg) "
                                            "(Don't forget the sign where North is '+' and South is '-'): ")

            if fileorcommandline == 1:
                infoDict['long'] = input("Enter the longitude of where you observed (deg) "
                                         "(Don't forget the sign where East is '+' and West is '-'): ")
            # Longitude
            while True:
                try:
                    infoDict['long'] = infoDict['long'].replace(' ', '')
                    if infoDict['long'][0] != '+' and infoDict['long'][0] != '-':
                        raise ValueError("You forgot the sign for the longitude! East is '+' and West is '-'. Please try again.")
                    longit = float(infoDict['long'])
                    if longit <= -180.00 or longit >= 180.00:
                        raise ValueError('Your longitude is out of range. Please enter a longitude between -180 and +180 (deg)')
                    break
                # check to make sure they have a sign
                except ValueError as err:
                    print(err.args)
                    infoDict['long'] = input("Enter the longitude of where you observed (deg) "
                                             "(Don't forget the sign where East is '+' and West is '-'): ")

            if fileorcommandline == 1:
                infoDict['elev'] = user_input("Enter the elevation (in meters) of where you observed: ", type_=float)

            # TARGET STAR
            if fileorcommandline == 1:
                UIprevTPX = user_input('\n' + userpDict['pName'] + " X Pixel Coordinate: ", type_=int)
                UIprevTPY = user_input(userpDict['pName'] + " Y Pixel Coordinate: ", type_=int)
                numCompStars = user_input("How many comparison stars would you like to use? (1-10) ", type_=int)

                for num in range(numCompStars):
                    xpix = user_input("Comparison Star %s X Pixel Coordinate: " % str(num+1), type_=int)
                    ypix = user_input("Comparison Star %s Y Pixel Coordinate: " % str(num+1), type_=int)
                    compStarList.append((xpix, ypix))

            # ---HANDLE CALIBRATION IMAGES------------------------------------------------
            if fileorcommandline == 1:
                cals = user_input('\nDo you have any calibration images (flats, darks or biases)? (y/n): ', type_=str, val1='y', val2='n')

            # if they have cals, handle them by calculating the median flat, dark or bias
            if cals == 'y':

                # flats
                # THIS DOES NOT ACCOUNT FOR CALIBRATING THE FLATS, WHICH COULD BE TAKEN AT A DIFFERENT EXPOSURE TIME
                if fileorcommandline == 1:
                    flats = user_input('\nDo you have flats? (y/n): ', type_=str, val1='y', val2='n')
                    if flats == 'y':
                        flatsBool = True
                        infoDict['flatsdir'] = str(input('Enter the directory path to your flats (must be in their own separate folder): '))  # +"/*.FITS"
                    else:
                        flatsBool = False

                    if flatsBool:
                        infoDict['flatsdir'], inputflats = check_file_extensions(infoDict['flatsdir'], 'flats')
                        flatsImgList = []
                        for flatFile in inputflats:
                            flatData = fits.getdata(flatFile, ext=0)
                            flatsImgList.append(flatData)
                        notNormFlat = np.median(flatsImgList, axis=0)

                        # NORMALIZE
                        medi = np.median(notNormFlat)
                        generalFlat = notNormFlat / medi
                else:
                    flatsBool = False

                # darks
                if fileorcommandline == 1:
                    darks = user_input('\nDo you have darks? (y/n): ', type_=str, val1='y', val2='n')
                    if darks == 'y':
                        darksBool = True
                        infoDict['darksdir'] = str(input('Enter the directory path to your darks (must be in their own separate folder): '))  # +"/*.FITS"
                    else:
                        darksBool = False

                # Only do the dark correction if user selects this option
                if darksBool:
                    infoDict['darksdir'], inputdarks = check_file_extensions(infoDict['darksdir'], 'darks')
                    darksImgList = []
                    for darkFile in inputdarks:
                        darkData = fits.getdata(darkFile, ext=0)
                        darksImgList.append(darkData)
                    generalDark = np.median(darksImgList, axis=0)

                # biases
                if fileorcommandline == 1:
                    biases = user_input('\nDo you have biases? (y/n): ', type_=str, val1='y', val2='n')
                    if biases == 'y':
                        biasesBool = True
                        infoDict['biasesdir'] = str(input('Enter the directory path to your biases (must be in their own separate folder): '))  # +"/*.FITS"
                    else:
                        biasesBool = False

                if biasesBool:
                    # Add / to end of directory if user does not input it
                    infoDict['biasesdir'], inputbiases = check_file_extensions(infoDict['biasesdir'], 'biases')
                    biasesImgList = []
                    for biasFile in inputbiases:
                        biasData = fits.getdata(biasFile, ext=0)
                        biasesImgList.append(biasData)
                    generalBias = np.median(biasesImgList, axis=0)
            else:
                flatsBool = False
                darksBool = False
                biasesBool = False

        print("\n***************************************")
        print("Plotting Options")
        binplotBool = True
        # binplot = str(input("Would you like to overplot a binned version of your data for plotting purposes? (y/n; select y if you have a lot of data.) "))
        # if binplot == 'y' or binplot == 'yes' or binplot == 'Y' or binplot == 'Yes':
        #     binplotBool = True
        # else:
        #     binplotBool = False

        # Handle AAVSO Formatting
        if fileorcommandline == 1:
            # userNameEmails = str(input('Please enter your name(s) and email address(es) in the format: Your Name (youremail@example.com), Next Name (nextemail@example.com), etc.  '))
            infoDict['aavsonum'] = str(input('Please enter your AAVSO Observer Account Number (type N/A if you do not currently have an account): '))
            infoDict['secondobs'] = str(input('Please enter your comma-separated secondary observer codes (or type N/A if only 1 observer code): '))
            infoDict['ctype'] = str(input("Please enter your camera type (CCD or DSLR): "))
            infoDict['pixelbin'] = str(input('Please enter your pixel binning: '))
            infoDict['exposure'] = user_input('Please enter your exposure time (seconds): ', type_=int)
            infoDict['filter'] = str(input('Please enter your filter name from the options at '
                                           'http://astroutils.astronomy.ohio-state.edu/exofast/limbdark.shtml: '))
            infoDict['notes'] = str(input('Please enter any observing notes (seeing, weather, etc.): '))

        # Get the planetary parameters non-candidate exoplanets
        if not CandidatePlanetBool:
            pDict = get_planetary_parameters(CandidatePlanetBool, userpDict, pdict=pDict)
        # Candidate planetary parameters for exoplanets
        else:
            pDict = get_planetary_parameters(CandidatePlanetBool, userpDict)

        print('\n***************************')
        print('Limb Darkening Coefficients')
        print('***************************')

        # curl exofast for the limb darkening terms based on effective temperature, metallicity, surface gravity
        URL = 'http://astroutils.astronomy.ohio-state.edu/exofast/limbdark.shtml'
        URLphp = 'http://astroutils.astronomy.ohio-state.edu/exofast/quadld.php'

        with requests.Session() as sesh:
            while True:
                try:
                    form_newData = {"action": URLphp,
                                    "teff": str(pDict['teff']),
                                    "feh": str(pDict['met']),
                                    "logg": str(pDict['logg']),
                                    "bname": infoDict['filter'],
                                    "pname": "Select Planet"
                                    }
                    r = sesh.post(URLphp, data=form_newData)
                    fullcontents = r.text

                    # linear term
                    linearString = ''
                    for indexLinear in range(len(fullcontents)):
                        if fullcontents[indexLinear].isdigit():
                            while fullcontents[indexLinear + 1] != ' ':
                                linearString = linearString + fullcontents[indexLinear]
                                indexLinear = indexLinear + 1
                            # print (linearString)
                            linearLimb = float(linearString)
                            break

                    # quadratic term
                    quadString = ''
                    for indexQuad in range(indexLinear + 1, len(fullcontents)):
                        if fullcontents[indexQuad].isdigit() or fullcontents[indexQuad] == '.':
                            quadString = quadString + fullcontents[indexQuad]
                            indexQuad = indexQuad + 1
                    # print (quadString)
                    quadLimb = float(quadString)
                    break
                except ValueError:
                    infoDict['filter'] = input('\nNot valid filter name. Please enter a valid filter name using '
                                               'http://astroutils.astronomy.ohio-state.edu/exofast/limbdark.shtml: ')

        print('\nBased on the stellar parameters you just entered, the limb darkening coefficients are: ')
        print('Linear Term: ' + linearString)
        print('Quadratic Term: ' + quadString)

        if fitsortext == 1:
            print('\n**************************')
            print('Starting Reduction Process')
            print('**************************')

            #########################################
            # FLUX DATA EXTRACTION AND MANIPULATION
            #########################################

            # Loop placed to check user-entered x and y target coordinates against WCS.
            while True:
                fileNumber = 1
                allImageData, timeList, fileNameList, timesListed, airMassList, fileNameStr = [], [], [], [], [], []

                # ----TIME SORT THE FILES-------------------------------------------------------------
                for fileName in inputfiles:  # Loop through all the fits files in the directory and executes data reduction

                    # fitsHead = fits.open(name=fileName, memmap=False, cache=False, lazy_load_hdus=False)  # opens the file

                    # FOR 61'' DATA ONLY: ONLY REDUCE DATA FROM B FILTER
                    # if fitsHead[0].header ['FILTER']== 'Harris-B':
                    #     #TIME
                    #     timeVal = getJulianTime(fitsHead) #gets the julian time registered in the fits header
                    #     timeList.append(timeVal) #adds to time value list
                    #     fileNameList.append (fileName)
                    # fitsHead.close()  # close stream
                    # del fitsHead

                    # Keeps a list of file names
                    fileNameStr.append(fileName)

                    hdul = fits.open(name=fileName, memmap=False, cache=False, lazy_load_hdus=False)  # opens the fits file
                    imageheader = hdul[0].header
                    # TIME
                    timeVal = getJulianTime(hdul)  # gets the julian time registered in the fits header
                    timeList.append(timeVal)  # adds to time value list
                    fileNameList.append(fileName)

                    # TIME
                    currTime = getJulianTime(hdul)
                    timesListed.append(currTime)

                    # AIRMASS
                    airMass = getAirMass(hdul, pDict['ra'], pDict['dec'], lati, longit, infoDict['elev'])  # gets the airmass at the time the image was taken
                    airMassList.append(airMass)  # adds that airmass value to the list of airmasses

                    # IMAGES
                    allImageData.append(hdul[0].data)

                    hdul.close()  # closes the file to avoid using up all of computer's resources
                    del hdul

                # Recast list as numpy arrays
                allImageData = np.array(allImageData)
                timesListed = np.array(timesListed)
                airMassList = np.array(airMassList)

                # TODO: Is this dead code? The vars pointing and location are undefined.
                # TODO: comment out conditional block?
                # If all of the airmasses == 1, then you need to calculate the airmass for the user
                if set(airMassList) == 1:
                    pointingAltAz = pointing.transform_to(AltAz(obstime=t, location=location))

                # # Time sorts the file names based on the fits file header
                # timeSortedNames = [x for _, x in sorted(zip(timeList, fileNameList))]
                # tsnCopy = timeSortedNames

                # sorts the times for later plotting use
                sortedallImageData = allImageData[np.argsort(timeList)]
                timesListed = timesListed[np.argsort(timeList)]
                airMassList = airMassList[np.argsort(timeList)]
                sortedTimeList = sorted(timeList)

                # print("\nEXOTIC now has the option to filter the raw images for cosmic rays. Typically, images do not need this filter. However, if you run into an error while running EXOTIC, give this a try. As a heads up, this can take a few minutes.")
                # cosmicrayfilter = user_input("\nDo you want to filter the raw images for cosmic rays? (y/n): ")
                # if cosmicrayfilter.lower() == "yes" or cosmicrayfilter.lower() == "y":
                #     cosmicrayfilter_bool = True
                # else:
                #     cosmicrayfilter_bool = False

                # The cosmic ray filter isn't really working for now...so let's just turn it off
                cosmicrayfilter_bool = False
                if cosmicrayfilter_bool:
                    print("\nFiltering your data for cosmic rays.")
                    done = False
                    t = threading.Thread(target=animate, daemon=True)
                    t.start()
                    # # -------COSMIC RAY FILTERING-----------------------------------------------------------------------
                    # For now, this is a simple median filter...in the future, should use something more smart later
                    for xi in np.arange(np.shape(sortedallImageData)[-2]):
                        # print("Filtering for cosmic rays in image row: "+str(xi)+"/"+str(np.shape(sortedallImageData)[-2]))
                        for yi in np.arange(np.shape(sortedallImageData)[-1]):
                            # Simple median filter
                            idx = np.abs(sortedallImageData[:, xi, yi]-np.nanmedian(sortedallImageData[:, xi, yi])) > 5*np.nanstd(sortedallImageData[:, xi, yi])
                            sortedallImageData[idx, xi, yi] = np.nanmedian(sortedallImageData[:, xi, yi])
                            # Filter iteratively until no more 5sigma outliers exist - not currently working, so keep commented out for now
                            # while sum(idx) > 0:
                            #     # sortedallImageData[idx,xi,yi] = np.nanmedian(sortedallImageData[:,xi,yi])
                            #     idx = np.abs(sortedallImageData[:,xi,yi]-np.nanmedian(sortedallImageData[:,xi,yi])) >  5*np.nanstd(sortedallImageData[:,xi,yi])
                    done = True

                # if len(sortedTimeList) == 0:
                #     print("Error: .FITS files not found in " + directoryP)
                #     sys.exit()

                # -------OPTIMAL COMP STAR, APERTURE, AND ANNULUS CALCULATION----------------------------------------

                # Loops through all of the possible aperture and annulus radius
                # guess at optimal aperture by doing a gaussian fit and going out 3 sigma as an estimate

                # hdul = fits.open(name=timeSortedNames[0], memmap=False, cache=False, lazy_load_hdus=False)  # opens the fits file
                # firstImageData = hdul['ext', 0].data  # fits.getdata(timeSortedNames[0], ext=0)
                firstimagecounter = 0
                firstImageData = sortedallImageData[firstimagecounter]

                # Sometimes the first image is a bad one...in that case, we iterate until we do not fail
                while True:
                    # fit Target in the first image and use it to determine aperture and annulus range
                    try:
                        targx, targy, targamplitude, targsigX, targsigY, targrot, targoff = fit_centroid(firstImageData, [UIprevTPX, UIprevTPY],
                                                                                                box=10)
                        break
                    # If the first image is a bad one, then move on to the next image
                    except Exception:
                        firstimagecounter += 1
                        firstImageData = sortedallImageData[firstimagecounter]

                # Filter the other data as well
                sortedallImageData = sortedallImageData[firstimagecounter:]
                timesListed = timesListed[firstimagecounter:]
                airMassList = airMassList[firstimagecounter:]
                sortedTimeList = sortedTimeList[firstimagecounter:]

                # apply cals correction if applicable
                if darksBool:
                    print("Dark subtracting images.")
                    sortedallImageData = sortedallImageData - generalDark
                elif biasesBool:
                    print("Bias-correcting images.")
                    sortedallImageData = sortedallImageData - generalBias
                else:
                    pass

                if flatsBool:
                    print("Flattening images.")
                    sortedallImageData = sortedallImageData / generalFlat

                # Plate Solution
                pathSolve = infoDict['saveplot'] + 'ref_file_%s_%s' % (str(firstimagecounter), fileNameStr[firstimagecounter].split('/')[-1])

                # Removes existing file of first_fits.fits
                try:
                    os.remove(pathSolve)
                except OSError:
                    pass
                convertToFITS = fits.PrimaryHDU(data=sortedallImageData[0])
                convertToFITS.writeto(pathSolve)
                wcsFile = check_wcs(pathSolve, infoDict['saveplot'])

                # Check pixel coordinates by converting to WCS. If not correct, loop over again
                if wcsFile:
                    print('Here is the path to your plate solution: ' + wcsFile)
                    hdulWCS = fits.open(name=wcsFile, memmap=False, cache=False, lazy_load_hdus=False)  # opens the fits file
                    rafile, decfile = get_radec(hdulWCS)

                    # Save previously entered x and y pixel coordinates before checking against plate solution
                    saveUIprevTPX, saveUIprevTPY = UIprevTPX, UIprevTPY
                    UIprevTPX, UIprevTPY = check_targetpixelwcs(UIprevTPX, UIprevTPY, pDict['ra'],
                                                                pDict['dec'], rafile, decfile)
                    # If the coordinates were not changed, do not loop over again
                    if UIprevTPX == saveUIprevTPX and UIprevTPY == saveUIprevTPY:
                        break
                else:
                    break

            # Image Alignment
            print("\nAligning your images from FITS files. Please wait.")
            done = False
            t = threading.Thread(target=animate, daemon=True)
            t.start()
            sortedallImageData, unalignedBoolList, boollist = image_alignment(sortedallImageData)
            done = True
            print('\n\nImages Aligned.')

            minAperture = int(2 * max(targsigX, targsigY))
            maxAperture = int(5 * max(targsigX, targsigY) + 1)
            minAnnulus = 2
            maxAnnulus = 5
            # exit()
            # fit centroids for first image to determine priors to be used later
            for compCounter in range(0, len(compStarList)):
                print('\n***************************************************************')
                print('Determining Optimal Aperture and Annulus Size for Comp Star #' + str(compCounter + 1))
                print('***************************************************************')

                # #just in case comp star drifted off and timeSortedNames had to be altered, reset it for the new comp star
                # timeSortedNames = tsnCopy

                UIprevRPX, UIprevRPY = compStarList[compCounter]

                print('Target X: ' + str(round(targx)) + ' Target Y: ' + str(round(targy)))
                refx, refy, refamplitude, refsigX, refsigY, retrot, refoff = fit_centroid(firstImageData, [UIprevRPX, UIprevRPY],
                                                                                box=10)
                print('Comparison X: ' + str(round(refx)) + ' Comparison Y: ' + str(round(refy)) + '\n')

                # determines the aperture and annulus combinations to iterate through based on the sigmas of the LM fit
                aperture_min = int(3 * np.nanmax([targsigX, targsigY]))
                aperture_max = int(5 * np.nanmax([targsigX, targsigY]))
                annulus_min = int(2 * np.nanmax([targsigX, targsigY]))
                annulus_max = int(4 * np.nanmax([targsigX, targsigY]))

                # Run through only 5 different aperture sizes, all interger pixel values
                aperture_step = np.nanmax([1, (aperture_max + 1 - aperture_min)//5])  # forces step size to be at least 1
                aperture_sizes = np.arange(aperture_min, aperture_max + 1, aperture_step)

                # Run through only 5 different annulus sizes, all interger pixel values
                annulus_step = np.nanmax([1, (annulus_max - annulus_min)//5])  # forces step size to be at least 1
                annulus_sizes = [5] # np.arange(annulus_min, annulus_max, annulus_step) # TODO clean up for issue #40

                target_fits = {}
                ref_fits = {}
                reg_trans = {}

                for apertureR in aperture_sizes:  # aperture loop
                    for annulusR in annulus_sizes:  # annulus loop # no need
                        # fileNumber = 1
                        print('Testing Comparison Star #' + str(compCounter+1) + ' with a '+str(apertureR)+' pixel aperture and a '+str(annulusR)+' pixel annulus.')
                        for fileNumber, imageData in enumerate(sortedallImageData):

                            # hDul = fits.open(name=imageFile, memmap=False, cache=False, lazy_load_hdus=False)  # opens the fits file
                            # imageData = fits.getdata(imageFile, ext=0)  # Extracts data from the image file

                            # header = fits.getheader(imageFile)

                            # Find the target star in the image and get its pixel coordinates if it is the first file
                            if fileNumber == 0:
                                # Initializing the star location guess as the user inputted pixel coordinates
                                prevTPX, prevTPY, prevRPX, prevRPY = UIprevTPX, UIprevTPY, UIprevRPX, UIprevRPY  # 398, 275, 419, 203
                                prevTSigX, prevTSigY, prevRSigX, prevRSigY = targsigX, targsigY, refsigX, refsigY
                                prevImageData = imageData  # no shift should be registered

                            # ------ CENTROID FITTING ----------------------------------------

                            # corrects for any image shifts that result from a tracking slip
                            # shift, error, diffphase = phase_cross_correlation(prevImageData, imageData)
                            if fileNumber in reg_trans.keys():
                                shift, error, diffphase = reg_trans[fileNumber]
                            else:
                                shift, error, diffphase = phase_cross_correlation(prevImageData, imageData)
                                reg_trans[fileNumber] = [shift, error, diffphase]

                            xShift = shift[1]
                            yShift = shift[0]

                            prevTPX = prevTPX - xShift
                            prevTPY = prevTPY - yShift
                            prevRPX = prevRPX - xShift
                            prevRPY = prevRPY - yShift

                            # set target search area
                            txmin = int(prevTPX) - distFC  # left
                            txmax = int(prevTPX) + distFC  # right
                            tymin = int(prevTPY) - distFC  # top
                            tymax = int(prevTPY) + distFC  # bottom

                            # boolean that represents if either the target or comp star gets too close to the detector
                            driftBool = False

                            #check if your target star is too close to the edge of the detector
                            if txmin <= 0 or tymin <= 0 or txmax >= len(imageData) or tymax >= len(imageData[0]):
                                print('*************************************************************************************')
                                print('WARNING: In image '+str(fileNumber)+', your target star has drifted too close to the edge of the detector.')
                                #tooClose = int(input('Enter "1" to pick a new comparison star or enter "2" to continue using the same comp star, with the images with all the remaining images ignored \n'))
                                print('All the remaining images after image #'+str(fileNumber-1)+' will be ignored')
                                driftBool = True

                                # mask off the rest of timeSortedNames and then ignore the rest of the procedure until

                            # Set reference search area
                            rxmin = int(prevRPX) - distFC  # left
                            rxmax = int(prevRPX) + distFC  # right
                            rymin = int(prevRPY) - distFC  # top
                            rymax = int(prevRPY) + distFC  # bottom

                            # check if the reference is too close to the edge of the detector
                            if (rxmin <= 0 or rymin <= 0 or rxmax >= len(imageData[0]) or rymax >= len(imageData)):
                                print('*************************************************************************************')
                                print('WARNING: In image '+str(fileNumber)+', your reference star has drifted too close to the edge of the detector.')
                                #tooClose = int(input('Enter "1" to pick a new comparison star or enter "2" to continue using the same comp star, with the images with all the remaining images ignored \n'))
                                print('All the remaining images after image #'+str(fileNumber-1)+' will be ignored for this comparison star')
                                print('*************************************************************************************')
                                driftBool = True

                            # if the star isn't too close, then proceed as normal
                            if not driftBool:
                                targSearchA = imageData[tymin:tymax, txmin:txmax]
                                refSearchA = imageData[rymin:rymax, rxmin:rxmax]

                                targPos = [prevTPX, prevTPY]

                                # get minimum background value bigger than 0
                                targImFlat = np.sort(np.array(targSearchA).ravel())

                                # Initialize the variable
                                tGuessBkg = 0
                                for el in targImFlat:
                                    if el > 0:
                                        tGuessBkg = el
                                        break

                                refImFlat = np.sort(np.array(refSearchA).ravel())
                                for rel in refImFlat:
                                    if rel > 0:
                                        rGuessBkg = rel
                                        break

                                # Guess at Gaussian Parameters and feed them in to help gaussian fitter

                                tGuessAmp = targSearchA.max() - tGuessBkg
                                if tGuessAmp < 0:
                                    print('Error: the Darks have a higher pixel counts than the image itself')
                                myPriors = [tGuessAmp, prevTSigX, prevTSigY, 0, tGuessBkg]

                                # tx, ty, tamplitude, tsigX, tsigY, toff = fit_centroid(imageData, targPos,
                                #                                                     init=myPriors, box=distFC)
                                if fileNumber in target_fits.keys():
                                    tx, ty, tamplitude, tsigX, tsigY, toff = target_fits[fileNumber]
                                else:
                                    tx, ty, tamplitude, tsigX, tsigY, trot, toff = fit_centroid(imageData, targPos,
                                                                                          init=myPriors, box=distFC)
                                    target_fits[fileNumber] = [tx, ty, tamplitude, tsigX, tsigY, toff]

                                currTPX = tx
                                currTPY = ty

                                # append to list of target centroid positions for later plotting
                                xTargCent.append(currTPX)
                                yTargCent.append(currTPY)

                                rGuessAmp = refSearchA.max() - rGuessBkg
                                myRefPriors = [rGuessAmp, prevRSigX, prevRSigY, 0, rGuessBkg]
                                # rx, ry, ramplitude, rsigX, rsigY, roff = fit_centroid(imageData, [prevRPX, prevRPY],
                                # init=myRefPriors, box=distFC)
                                if fileNumber in ref_fits.keys():
                                    rx, ry, ramplitude, rsigX, rsigY, roff = ref_fits[fileNumber]
                                else:
                                    rx, ry, ramplitude, rsigX, rsigY, rrot, roff = fit_centroid(imageData, [prevRPX, prevRPY],
                                                                                          init=myRefPriors, box=distFC)
                                    ref_fits[fileNumber] = [rx, ry, ramplitude, rsigX, rsigY, roff]
                                currRPX = rx
                                currRPY = ry

                                # append to list of reference centroid positions for later plotting
                                xRefCent.append(currRPX)
                                yRefCent.append(currRPY)

                                if tamplitude < 0 or tsigX < 0 or tsigY < 0:  # gets rid of negative amplitude values that indicate it couldn't fit gaussian
                                    print('Could not fit 2D gaussian to Target for File Number' + str(fileNumber))

                                elif ramplitude < 0 or rsigX < 0 or rsigY < 0:  # gets rid of negative amplitude values that indicate it couldn't fit gaussian
                                    print('Could not fit 2D gaussian to Comparison Star for File Number' + str(fileNumber))

                                else:
                                    # ------FLUX CALCULATION WITH BACKGROUND SUBTRACTION----------------------------------

                                    # gets the flux value of the target star and subtracts the background light
                                    tFluxVal, tTotCts = getFlux(imageData, currTPX, currTPY, apertureR, annulusR)
                                    # FIXME centroid position is way off from user input for star

                                    targetFluxVals.append(tFluxVal)  # adds tFluxVal to the total list of flux values of target star
                                    targUncertanties.append(np.sqrt(tFluxVal))  # uncertanty on each point is the sqrt of the total counts

                                    # gets the flux value of the reference star and subracts the background light
                                    rFluxVal, rTotCts = getFlux(imageData, currRPX, currRPY, apertureR, annulusR)

                                    referenceFluxVals.append(
                                        rFluxVal)  # adds rFluxVal to the total list of flux values of reference star
                                    refUncertanties.append(np.sqrt(rFluxVal))

                                    # # TIME
                                    # currTime = getJulianTime(hDul)
                                    # timesListed.append(currTime)

                                    # ORBITAL PHASE
                                    currentPhase = getPhase(currTime, pDict['pPer'], pDict['midT'])
                                    phasesList.append(currentPhase)  # adds to list of phases

                                    # # AIRMASS
                                    # airMass = getAirMass(hDul)  # gets the airmass at the time the image was taken
                                    # airMassList.append(airMass)  # adds that airmass value to the list of airmasses

                                    # UPDATE PIXEL COORDINATES and SIGMAS
                                    # target
                                    prevTPX = currTPX
                                    prevTPY = currTPY
                                    prevTSigX = tsigX
                                    prevTSigY = tsigY
                                    # reference
                                    prevRPX = currRPX
                                    prevRPY = currRPY
                                    prevRSigX = rsigX
                                    prevTSigY = rsigY

                                # UPDATE FILE COUNT
                                prevImageData = imageData
                                # fileNumber = fileNumber + 1
                                # hDul.close()  # close the stream

                            # otherwise, mask off the rest of the files from time sorted names including the current one
                            else:
                                print("\nFiltering data to account for drifting target.")
                                # timeSortedNames = timeSortedNames[:fileNumber]

                                # TIME
                                timesListed = timesListed[:fileNumber]

                                # AIRMASS
                                airMassList = airMassList[:fileNumber]

                                # ALL IMAGES
                                sortedallImageData = sortedallImageData[:fileNumber]

                                boollist = boollist[:fileNumber]

                                break

                        # EXIT THE FILE LOOP

                        # NORMALIZE BY REF STAR
                        # Convert the raw flux values to arrays and then divide them to get the normalized flux data
                        rawFinalFluxData = np.array(targetFluxVals) / np.array(referenceFluxVals)

                        # --- 5 Sigma Clip from mean to get rid of ridiculous outliers (based on sigma of entire dataset)-----------------------------------------

                        # Convert Everything to numpy Arrays
                        arrayFinalFlux = np.array(rawFinalFluxData)  # finalFluxData
                        arrayTargets = np.array(targetFluxVals)  # finalFluxData
                        arrayTimes = np.array(timesListed)
                        arrayPhases = np.array(phasesList)
                        arrayTargets = np.array(targetFluxVals)
                        arrayReferences = np.array(referenceFluxVals)
                        arrayAirmass = np.array(airMassList)
                        arrayTUnc = np.array(targUncertanties)
                        arrayRUnc = np.array(refUncertanties)

                        # If unaligned images existed, delete .fits data w/ boollist from airmass and times.
                        if unalignedBoolList.size > 0:
                            arrayTimes = arrayTimes[boollist]
                            arrayAirmass = arrayAirmass[boollist]

                        normUncertainties = (arrayTargets / arrayReferences) * np.sqrt(
                            ((arrayTUnc / arrayTargets) ** 2.) + ((arrayRUnc / arrayReferences) ** 2.))
                        arrayNormUnc = np.array(normUncertainties)

                        # Execute sigma_clip
                        try:
                            filtered_data = sigma_clip(arrayFinalFlux, sigma=5, maxiters=1, cenfunc=np.mean, copy=False)
                        except TypeError:
                            filtered_data = sigma_clip(arrayFinalFlux, sigma=5, cenfunc=np.mean, copy=False)

                        # -----LM LIGHTCURVE FIT--------------------------------------

                        midTranCur = nearestTransitTime(timesListed, pDict['pPer'], pDict['midT'])
                        #midTranCur was in the initval first
                        initvals = [np.median(arrayTimes), pDict['rprs'], np.median(arrayFinalFlux[~filtered_data.mask]), 0]
                        up = [arrayTimes[-1], 1, np.inf, 1.0]
                        low = [arrayTimes[0], 0, -np.inf, -1.0]
                        bound = [low, up]

                        # define residual function to be minimized
                        def lc2min(x):
                            gaelMod = lcmodel(x[0], x[1], x[2], x[3], arrayTimes[~filtered_data.mask],
                                            arrayAirmass[~filtered_data.mask], plots=False)
                            # airMod= ( x[2]*(np.exp(x[3]*arrayAirmass[~filtered_data.mask])))
                            # return arrayFinalFlux[~filtered_data.mask]/airMod - gaelMod/airMod
                            return (arrayFinalFlux[~filtered_data.mask] / gaelMod) - 1.


                        res = least_squares(lc2min, x0=initvals, bounds=bound, method='trf')  # results of least squares fit

                        # Calculate the standard deviation of the residuals
                        residualVals = res.fun
                        standardDev2 = np.std(residualVals, dtype=np.float64)  # calculates standard deviation of data

                        lsFit = lcmodel(res.x[0], res.x[1], res.x[2], res.x[3], arrayTimes[~filtered_data.mask],
                                        arrayAirmass[~filtered_data.mask], plots=False)

                        # compute chi^2 from least squares fit
                        # print('Median Uncertainty Value: '+ str(round(np.median(arrayNormUnc),5)))
                        chi2_init = np.sum(((arrayFinalFlux[~filtered_data.mask] - lsFit) / arrayNormUnc[~filtered_data.mask]) ** 2.) / (
                                len(arrayFinalFlux[~filtered_data.mask]) - len(res.x))
                        # print("Non-Reduced chi2: ",np.sum(((arrayFinalFlux[~filtered_data.mask]-lsFit)/arrayNormUnc)**2.))

                        # chi2 = np.sum(((arrayFinalFlux[~filtered_data.mask]-lsFit)/arrayNormUnc)**2.)/(len(arrayFinalFlux[~filtered_data.mask])-len(res.x)-1)

                        print('The Residual Standard Deviation is: ' + str(round(standardDev2, 6)))
                        print('The Reduced Chi-Squared is: ' + str(round(chi2_init, 6)) + '\n')
                        if minSTD > standardDev2:  # If the standard deviation is less than the previous min
                            bestCompStar = compCounter + 1
                            minSTD = standardDev2  # set the minimum standard deviation to that

                            arrayNormUnc = arrayNormUnc * np.sqrt(chi2_init)  # scale errorbars by sqrt(chi2) so that chi2 == 1
                            minAnnulus = annulusR  # then set min aperature and annulus to those values
                            minAperture = apertureR
                            # gets the centroid trace plots to ensure tracking is working
                            finXTargCentArray = np.array(xTargCent)
                            finYTargCentArray = np.array(yTargCent)
                            finXRefCentArray = np.array(xRefCent)
                            finYRefCentArray = np.array(yRefCent)

                            # APPLY DATA FILTER
                            # apply data filter sets the lists we want to print to correspond to the optimal aperature
                            finXTargCent = finXTargCentArray[~filtered_data.mask]
                            finYTargCent = finYTargCentArray[~filtered_data.mask]
                            finXRefCent = finXRefCentArray[~filtered_data.mask]
                            finYRefCent = finYRefCentArray[~filtered_data.mask]
                            # sets the lists we want to print to correspond to the optimal aperature
                            goodFluxes = arrayFinalFlux[~filtered_data.mask]
                            nonBJDTimes = arrayTimes[~filtered_data.mask]
                            nonBJDPhases = arrayPhases[~filtered_data.mask]
                            goodAirmasses = arrayAirmass[~filtered_data.mask]
                            goodTargets = arrayTargets[~filtered_data.mask]
                            goodReferences = arrayReferences[~filtered_data.mask]
                            goodTUnc = arrayTUnc[~filtered_data.mask]
                            goodRUnc = arrayRUnc[~filtered_data.mask]
                            goodNormUnc = arrayNormUnc[~filtered_data.mask]
                            goodResids = residualVals

                        # Reinitialize the the arrays to be empty
                        # airMassList = []
                        phasesList = []
                        # timesListed = []
                        targetFluxVals = []
                        referenceFluxVals = []
                        targUncertanties = []
                        refUncertanties = []
                        normUncertainties = []
                        xTargCent = []
                        yTargCent = []
                        xRefCent = []
                        yRefCent = []

                    # Exit aperture loop
                # Exit annulus loop
            # Exit the Comp Stars Loop
            print('\n*********************************************')
            print('Best Comparison Star: #' + str(bestCompStar))
            print('Minimum Residual Scatter: ' + str(round(minSTD * 100, 4)) + '%')
            print('Optimal Aperture: ' + str(minAperture))
            print('Optimal Annulus: ' + str(minAnnulus))
            print('********************************************\n')

            # # %%%%%%%%%%%%%%%%%%%%%%%%%%%%%%%%%%%%%%%%%%%%%%%%%%%%%%%%%%%%%%%%%%%%
            # # Save a text file of the RA and DEC of the target and comp
            # # %%%%%%%%%%%%%%%%%%%%%%%%%%%%%%%%%%%%%%%%%%%%%%%%%%%%%%%%%%%%%%%%%%%%
            # outParamsFile = open(saveDirectory + targetName + date + '.radec', 'w+')
            # outParamsFile.write('#RA, Dec, Target = 0 / Ref Star = 1, Centroid [pix]\n')
            # outParamsFile.write(raStr+","+decStr+",0,"+str(minAperture)+"\n")
            # outParamsFile.close()

            # %%%%%%%%%%%%%%%%%%%%%%%%%%%%%%%%%%%%%%%%%%%%%%%%%%%%%%%%%%%%%%%%%%%%
            # Save an image of the FOV
            # (for now, take the first image; later will sum all of the images up)
            # %%%%%%%%%%%%%%%%%%%%%%%%%%%%%%%%%%%%%%%%%%%%%%%%%%%%%%%%%%%%%%%%%%%%
            if wcsFile:
                if hdulWCS[0].header['COMMENT'][135].split(' ')[0] == 'scale:':
                    imscalen = float(hdulWCS[0].header['COMMENT'][135].split(' ')[1])
                    imscaleunits = 'Image scale in arc-secs/pixel'
                    imscale = imscaleunits + ": " + str(round(imscalen, 2))
                else:
                    i = 100
                    while hdulWCS[0].header['COMMENT'][i].split(' ')[0] != 'scale:':
                        i += 1
                    imscalen = float(hdulWCS[0].header['COMMENT'][i].split(' ')[1])
                    imscaleunits = 'Image scale in arc-secs/pixel'
                    imscale = imscaleunits + ": " + str(round(imscalen, 2))
                hdulWCS.close()  # close stream
                del hdulWCS
            elif "IM_SCALE" in imageheader:
                imscalen = imageheader['IM_SCALE']
                imscaleunits = imageheader.comments['IM_SCALE']
                imscale = imscaleunits + ": " + str(imscalen)
            elif "PIXSCALE" in imageheader:
                imscalen = imageheader['PIXSCALE']
                imscaleunits = imageheader.comments['PIXSCALE']
                imscale = imscaleunits + ": " + str(imscalen)
            else:
                print("Cannot find the pixel scale in the image header.")
                # pixscale = input("Do you know the size of your pixels? (y/n) ")
                # if pixscale == 'y' or pixscale == 'Y' or pixscale == 'yes':
                imscalen = input("Please enter the size of your pixel (e.g., 5 arcsec/pixel). ")
                imscale = "Image scale: " + imscalen
            imwidth = np.shape(sortedallImageData[0])[1]
            imheight = np.shape(sortedallImageData[0])[0]
            picframe = 10*(minAperture+minAnnulus)
            pltx = [min([finXTargCent[0], finXRefCent[0]])-picframe, max([finXTargCent[0], finXRefCent[0]])+picframe]
            FORwidth = pltx[1]-pltx[0]
            plty = [min([finYTargCent[0], finYRefCent[0]])-picframe, max([finYTargCent[0], finYRefCent[0]])+picframe]
            FORheight = plty[1]-plty[0]
            fig, ax = plt.subplots()
            target_circle = plt.Circle((finXTargCent[0], finYTargCent[0]), minAperture, color='lime', fill=False, ls='-', label='Target')
            target_circle_sky = plt.Circle((finXTargCent[0], finYTargCent[0]), minAperture+minAnnulus, color='lime', fill=False, ls='--', lw=.5)
            ref_circle = plt.Circle((finXRefCent[0], finYRefCent[0]), minAperture, color='r', fill=False, ls='-.', label='Comp')
            ref_circle_sky = plt.Circle((finXRefCent[0], finYRefCent[0]), minAperture+minAnnulus, color='r', fill=False, ls='--', lw=.5)
            plt.imshow(np.log10(sortedallImageData[0]), origin='lower', cmap='Greys_r', interpolation=None)  #,vmax=np.nanmax([arrayTargets[0],arrayReferences[0]]))
            plt.plot(finXTargCent[0], finYTargCent[0], marker='+', color='lime')
            ax.add_artist(target_circle)
            ax.add_artist(target_circle_sky)
            ax.add_artist(ref_circle)
            ax.add_artist(ref_circle_sky)
            plt.plot(finXRefCent[0], finYRefCent[0], '+r')
            plt.xlabel("x-axis [pixel]")
            plt.ylabel("y-axis [pixel]")
            plt.title("FOV for " + pDict['pName'] + "\n(" + imscale + ")")
            plt.xlim(pltx[0], pltx[1])
            plt.ylim(plty[0], plty[1])
            ax.grid(False)
            plt.plot(0, 0, color='lime', ls='-', label='Target')
            plt.plot(0, 0, color='r', ls='-.', label='Comp')
            l = plt.legend(frameon=None, framealpha=0)
            for text in l.get_texts():
                text.set_color("white")
            plt.savefig(infoDict['saveplot'] + "FOV" + pDict['pName'] + infoDict['date'] + ".pdf", bbox_inches='tight')
            plt.close()

            # Take the BJD times from the image headers
            if "BJD_TDB" in imageheader:
                goodTimes = nonBJDTimes
            # If not in there, then convert all the final times into BJD - using astropy alone
            else:
                print("No BJDs in Image Headers. Converting all JDs to BJD_TDBs.")
                print("Please be patient- this step can take a few minutes.")
                # targetloc = astropy.coordinates.SkyCoord(raStr, decStr, unit=(astropy.units.deg,astropy.units.deg), frame='icrs')
                # obsloc = astropy.coordinates.EarthLocation(lat=lati, lon=longit)
                # timesToConvert = astropy.time.Time(nonBJDTimes, format='jd', scale='utc', location=obsloc)
                # ltt_bary = timesToConvert.light_travel_time(targetloc)
                # time_barycentre = timesToConvert.tdb + ltt_bary
                # resultos = time_barycentre.value
                # goodTimes = resultos
                done = False
                t = threading.Thread(target=animate, daemon=True)
                t.start()
                resultos = utc_tdb.JDUTC_to_BJDTDB(nonBJDTimes, ra=pDict['ra'], dec=pDict['dec'], lat=lati, longi=longit, alt=infoDict['elev'])
                goodTimes = resultos[0]
                done = True

            # Centroid position plots
            plotCentroids(finXTargCent, finYTargCent, finXRefCent, finYRefCent, goodTimes, pDict['pName'], infoDict['date'])

            # TODO: convert the exoplanet archive mid transit time to bjd - need to take into account observatory location listed in Exoplanet Archive
            # tMidtoC = astropy.time.Time(timeMidTransit, format='jd', scale='utc')
            # forPhaseResult = utc_tdb.JDUTC_to_BJDTDB(tMidtoC, ra=raDeg, dec=decDeg, lat=lati, longi=longit, alt=2000)
            # bjdMidTOld = float(forPhaseResult[0])
            bjdMidTOld = pDict['midT']


            goodPhasesList = []
            # convert all the phases based on the updated bjd times
            for convertedTime in goodTimes:
                bjdPhase = getPhase(float(convertedTime), pDict['pPer'], bjdMidTOld)
                goodPhasesList.append(bjdPhase)
            goodPhases = np.array(goodPhasesList)

            # another 3 sigma clip based on residuals of the best LM fit
            try:
                interFilter = sigma_clip(goodResids, sigma=3, maxiters=1, cenfunc=np.median, copy=False)
            except TypeError:
                interFilter = sigma_clip(goodResids, sigma=3, cenfunc=np.median, copy=False)

            goodFluxes = goodFluxes[~interFilter.mask]
            goodTimes = goodTimes[~interFilter.mask]
            goodPhases = goodPhases[~interFilter.mask]
            goodAirmasses = goodAirmasses[~interFilter.mask]
            goodTargets = goodTargets[~interFilter.mask]
            goodReferences = goodReferences[~interFilter.mask]
            goodTUnc = goodTUnc[~interFilter.mask]
            goodRUnc = goodRUnc[~interFilter.mask]
            goodNormUnc = goodNormUnc[~interFilter.mask]

            # Calculate the standard deviation of the normalized flux values
            standardDev1 = np.std(goodFluxes)

            ######################################
            # PLOTS ROUND 1
            ####################################
            # Make plots of raw target and reference values
            plt.figure()
            plt.errorbar(goodTimes, goodTargets, yerr=goodTUnc, linestyle='None', fmt='-o')
            plt.xlabel('Time (BJD)')
            plt.ylabel('Total Flux')
            plt.rc('grid', linestyle="-", color='black')
            plt.grid(True)
            plt.title(pDict['pName'] + ' Raw Flux Values ' + infoDict['date'])
            plt.savefig(infoDict['saveplot'] + 'temp/TargetRawFlux' + pDict['pName'] + infoDict['date'] + '.png')
            plt.close()

            plt.figure()
            plt.errorbar(goodTimes, goodReferences, yerr=goodRUnc, linestyle='None', fmt='-o')
            plt.xlabel('Time (BJD)')
            plt.ylabel('Total Flux')
            plt.rc('grid', linestyle="-", color='black')
            plt.grid(True)
            plt.title('Comparison Star Raw Flux Values ' + infoDict['date'])
            plt.savefig(infoDict['saveplot'] + 'temp/CompRawFlux' + pDict['pName'] + infoDict['date'] + '.png')
            plt.close()

            # Plots final reduced light curve (after the 3 sigma clip)
            plt.figure()
            plt.errorbar(goodPhases, goodFluxes, yerr=goodNormUnc, linestyle='None', fmt='-bo')
            plt.xlabel('Phase')
            plt.ylabel('Normalized Flux')
            plt.rc('grid', linestyle="-", color='black')
            plt.grid(True)
            plt.title(pDict['pName'] + ' Normalized Flux vs. Phase ' + infoDict['date'])
            plt.savefig(infoDict['saveplot'] + 'NormalizedFluxPhase' + pDict['pName'] + infoDict['date'] + '.png')
            plt.close()

            # Save normalized flux to text file prior to MCMC
            outParamsFile = open(infoDict['saveplot'] + 'NormalizedFlux' + pDict['pName'] + infoDict['date'] + '.txt', 'w+')
            outParamsFile.write(str("BJD") + ',' + str("Norm Flux") + ',' + str("Norm Err") + ',' + str("AM") + '\n')
            for ti, fi, erri, ami in zip(goodTimes, goodFluxes, goodNormUnc, goodAirmasses):
                outParamsFile.write(str(round(ti, 8)) + ',' + str(round(fi, 7)) + ',' + str(round(erri, 6)) + ',' + str(round(ami, 2)) + '\n')
            # CODE YIELDED DATA IN PREV LINE FORMAT
            outParamsFile.close()
            print('\nOutput File Saved')
        else:
            goodTimes, goodFluxes, goodNormUnc, goodAirmasses = [], [], [], []
            for i in processeddata:
                try:
                    goodTimes.append(float(i.split(",")[0]))
                    goodFluxes.append(float(i.split(",")[1]))
                    goodNormUnc.append(float(i.split(",")[2]))
                    goodAirmasses.append(float(i.split(",")[3]))
                except ValueError:
                    continue

            goodTimes = np.array(goodTimes)
            goodFluxes = np.array(goodFluxes)
            goodNormUnc = np.array(goodNormUnc)
            goodAirmasses = np.array(goodAirmasses)

            bjdMidTOld = goodTimes[0]
            standardDev1 = np.std(goodFluxes)

        print('\n****************************************')
        print('Fitting a Light Curve Model to Your Data')
        print('****************************************\n')

<<<<<<< HEAD

        ##########################
        # NESTED SAMPLING FITTING
        ##########################

        prior = {
            'rprs':pDict['rprs'],    # Rp/Rs
            'ars':pDict['aRs'],      # a/Rs
            'per':pDict['pPer'],     # Period [day]
            'inc':pDict['inc'],      # Inclination [deg]
            'u1': linearLimb, 'u2': quadLimb, # limb darkening (linear, quadratic)
            'ecc': pDict['ecc'],     # Eccentricity
            'omega':0,          # Arg of periastron
            'tmid':pDict['midT'],    # time of mid transit [day]
            'a1': np.median(goodFluxes), #mid Flux
            'a2': 0             #Flux lower bound
        }

        phase = (goodTimes-prior['tmid'])/prior['per']
        prior['tmid'] = pDict['midT'] + np.floor(phase).max()*prior['per']
        upper = pDict['midT']+ 25*pDict['midTUnc'] + np.floor(phase).max()*(pDict['pPer']+25*pDict['pPerUnc'])
        lower = pDict['midT']- 25*pDict['midTUnc'] + np.floor(phase).max()*(pDict['pPer']-25*pDict['pPerUnc'])

        if np.floor(phase).max()-np.floor(phase).min() == 0:
            print('Estimated mid-transit not in observation range (check priors or observation time)')
            print('start:', goodTimes.min())
            print('  end:', goodTimes.max())
            print('prior:', prior['tmid'])
            

        mybounds = {
            'rprs':[pDict['rprs']-3*pDict['rprsUnc'], pDict['rprs']+3*pDict['rprsUnc']],
            'tmid':[max(lower,goodTimes.min()),min(goodTimes.max(),upper)],
            'ars':[pDict['aRs']-3*pDict['aRsUnc'], pDict['aRs']+3*pDict['aRsUnc']],

            'a1':[0, max(goodFluxes)],
            'a2':[-10,10]
        }

        myfit = lc_fitter(goodTimes, goodFluxes, goodNormUnc, goodAirmasses, prior, mybounds)      #calling fitting method in elca.py

        # for k in myfit.bounds.keys():
        #     print("{:.6f} +- {}".format( myfit.parameters[k], myfit.errors[k]))


        ########################
        # PLOT FINAL LIGHT CURVE
        ########################
        f,axs = myfit.plot_bestfit()

=======

        ##########################
        # NESTED SAMPLING FITTING
        ##########################

        prior = {
            'rprs':pDict['rprs'],        # Rp/Rs
            'ars':pDict['aRs'],        # a/Rs
            'per':pDict['pPer'],     # Period [day]
            'inc':pDict['inc'],        # Inclination [deg]
            'u1': linearLimb, 'u2': quadLimb, # limb darkening (linear, quadratic)
            'ecc': pDict['ecc'],            # Eccentricity
            'omega':0,          # Arg of periastron
            'tmid':pDict['midT'],         # time of mid transit [day]
            'a1': np.median(goodFluxes),         #mid Flux
            'a2': 0             #Flux lower bound
        }

        mybounds = {
            'rprs':[0,2*pDict['rprs']],
            'tmid':[min(goodTimes),max(goodTimes)],
            #'ars':[semi/2,2*semi],
            'a1':[0, max(goodFluxes)],
            'a2':[-10,10]
        }

        # TODO 3-sigma clip
        #     # Final 3-sigma Clip
        #     residuals = (goodFluxes / fittedModel) - 1.0
        #     try:
        #         finalFilter = sigma_clip(residuals, sigma=3, maxiters=1, cenfunc=np.median, copy=False)
        #     except TypeError:
        #         finalFilter = sigma_clip(residuals, sigma=3, cenfunc=np.median, copy=False)

        #     finalFluxes = goodFluxes[~finalFilter.mask]
        #     finalTimes = goodTimes[~finalFilter.mask]
        #     # finalPhases = goodPhases[~finalFilter.mask]
        #     finalPhases = (finalTimes - fitMidT) / pDict['pPer'] + 1.
        #     finalAirmasses = goodAirmasses[~finalFilter.mask]
        #     # finalTargets = goodTargets[~finalFilter.mask]
        #     # finalReferences = goodReferences[~finalFilter.mask]
        #     # finalTUnc = goodTUnc[~finalFilter.mask]
        #     # finalRUnc = goodRUnc[~finalFilter.mask]
        #     finalNormUnc = goodNormUnc[~finalFilter.mask]


        # # ----Chi squared plotting---------------------------------------------------------------
        # binNumber = []
        # for k in np.arange(len(goodFluxes) // 10):  # +1
        #     binNumber.append(k * 10)

        #     #plot the results
        #     plt.figure()
        #     plt.plot(binNumber, chiSquareList, "-o")
        #     plt.xlabel('Bin Number')
        #     plt.ylabel('Chi Squared')
        #     plt.savefig(saveDirectory + 'temp/ChiSquaredRoll' + targetName + '.png')
        #     plt.close()

        myfit = lc_fitter(goodTimes, goodFluxes, goodNormUnc, goodAirmasses, prior, mybounds)      #calling fitting method in elca.py

        for k in myfit.bounds.keys():
            print("{:.6f} +- {}".format( myfit.parameters[k], myfit.errors[k]))


        ########################
        # PLOT FINAL LIGHT CURVE
        ########################
        f,axs = myfit.plot_bestfit()

>>>>>>> 49bd77ef
        ax_lc = axs[0]
        ax_res = axs[1]

        ax_lc.spines['bottom'].set_color('black')
        ax_lc.spines['top'].set_color('black')
        ax_lc.spines['right'].set_color('black')
        ax_lc.spines['left'].set_color('black')
        ax_lc.tick_params(axis='x', colors='black')
        ax_lc.tick_params(axis='y', colors='black')

        ax_res.spines['bottom'].set_color('black')
        ax_res.spines['top'].set_color('black')
        ax_res.spines['right'].set_color('black')
        ax_res.spines['left'].set_color('black')
        ax_res.tick_params(axis='x', colors='black')
        ax_res.tick_params(axis='y', colors='black')

        # For some reason, saving as a pdf crashed on Rob's laptop...so adding in a try statement to save it as a pdf if it can, otherwise, png

        try:
            f.savefig(infoDict['saveplot'] + 'FinalLightCurve' + pDict['pName'] + infoDict['date'] + ".pdf", bbox_inches="tight")
        except AttributeError:
            f.savefig(infoDict['saveplot'] + 'FinalLightCurve' + pDict['pName'] + infoDict['date'] + ".png", bbox_inches="tight")
        plt.close()

<<<<<<< HEAD
        ###################################################################################

        # triangle plot
        fig,axs = dynesty.plotting.cornerplot(myfit.results, labels=list(mybounds.keys()), quantiles_2d=[0.4,0.85], smooth=0.015, show_titles=True,use_math_text=True, title_fmt='.2e',hist2d_kwargs={'alpha':1,'zorder':2,'fill_contours':False})
        dynesty.plotting.cornerpoints(myfit.results, labels=list(mybounds.keys()), fig=[fig,axs[1:,:-1]],plot_kwargs={'alpha':0.1,'zorder':1,} )
=======
        # triangle plot
        fig,axs = dynesty.plotting.cornerplot(myfit.results, labels=['Rp/Rs','Tmid', 'a1', 'a2'], quantiles_2d=[0.4,0.85], smooth=0.015, show_titles=True,use_math_text=True, title_fmt='.2e',hist2d_kwargs={'alpha':1,'zorder':2,'fill_contours':False})
        dynesty.plotting.cornerpoints(myfit.results, labels=['Rp/Rs','Tmid','a1', 'a2'], fig=[fig,axs[1:,:-1]],plot_kwargs={'alpha':0.1,'zorder':1,} )
>>>>>>> 49bd77ef
        fig.savefig(infoDict['saveplot'] + 'temp/Triangle_{}_{}.png'.format(targetName, infoDict['date']))


        # write output to text file
        outParamsFile = open(infoDict['saveplot'] + 'FinalLightCurve' + targetName + infoDict['date'] + '.csv', 'w+')
        outParamsFile.write('# FINAL TIMESERIES OF ' + targetName + '\n')
        outParamsFile.write('# BJD_TDB,Orbital Phase,Model,Flux,Uncertainty\n')

        phase = (myfit.time - myfit.parameters['tmid'] + 0.5*pDict['pPer'])/pDict['pPer'] % 1

        for bjdi, phasei, fluxi, fluxerri, modeli, ami in zip( myfit.time, phase, myfit.detrended, myfit.dataerr/myfit.airmass_model, myfit.transit, myfit.airmass_model):

            outParamsFile.write("{}, {}, {}, {}, {}, {}\n".format(bjdi, phasei, fluxi, fluxerri, modeli, ami))

        outParamsFile.close()

        #######################################################################
        # print final extracted planetary parameters
        #######################################################################
<<<<<<< HEAD

        print('*********************************************************')
        print('FINAL PLANETARY PARAMETERS\n')
        print('              Mid-Transit Time [BJD]: {:.6f} +- {:.6f} '.format(myfit.parameters['tmid'], myfit.errors['tmid']))
        print('  Radius Ratio (Planet/Star) [Rp/Rs]: {:.4f} +- {:.4f} '.format(myfit.parameters['rprs'], myfit.errors['rprs']))
        print(' Semi Major Axis/ Star Radius [a/Rs]: {:.3f} +- {:.3f} '.format(myfit.parameters['ars'], myfit.errors['ars']))
        print('               Airmass coefficient 1: {:.3f} +- {:.4f} '.format(myfit.parameters['a1'], myfit.errors['a1']))
        print('               Airmass coefficient 2: {:.4f} +- {:.4f} '.format(myfit.parameters['a2'], myfit.errors['a2']))
        print('The scatter in the residuals of the lightcurve fit is: {:.4f} %'.format(100*np.std(myfit.residuals/np.median(myfit.data))))
=======

        # x = Rp/Rs
        # f(x) = x^2
        # uncertainty on f^2:
        # (sig_f) = df/dx * sig_x
        # df/dx = 2*x

        print('*********************************************************')
        print('FINAL PLANETARY PARAMETERS')
        print('\nThe fitted Mid-Transit Time is: ' + str(myfit.parameters['tmid']) + ' +/- ' + str(myfit.errors['tmid']) + ' (BJD)')
        print('The fitted Ratio of Planet to Stellar Radius is: ' + str(myfit.parameters['rprs']) + ' +/- ' + str(
            myfit.errors['rprs']) + ' (Rp/Rs)')
        print('The transit depth uncertainty is: ' + str(100 * 2 * myfit.parameters['rprs'] * myfit.errors['rprs']) + ' (%)')
        print('The fitted airmass1 is: ' + str(myfit.parameters['a1']) + ' +/- ' + str(myfit.errors['a1']))
        print('The fitted airmass2 is: ' + str(myfit.parameters['a2']) + ' +/- ' + str(myfit.errors['a1']))
        print('The scatter in the residuals of the lightcurve fit is: {:.2f}'.format(np.std(myfit.residuals/np.median(myfit.data))))
>>>>>>> 49bd77ef
        print('\n*********************************************************')

        ##########
        # SAVE DATA
        ##########

        # write output to text file
        outParamsFile = open(infoDict['saveplot'] + 'FinalParams' + pDict['pName'] + infoDict['date'] + '.txt', 'w+')
        outParamsFile.write('FINAL PLANETARY PARAMETERS\n')
        outParamsFile.write('')
        outParamsFile.write('The fitted Mid-Transit Time is: ' + str(myfit.parameters['tmid']) + ' +/- ' + str(myfit.errors['tmid']) + ' (BJD)\n')
        outParamsFile.write('The fitted Ratio of Planet to Stellar Radius is: ' + str(myfit.parameters['rprs']) + ' +/- ' + str(
            myfit.errors['rprs']) + ' (Rp/Rs)\n')
        outParamsFile.write('The transit depth uncertainty is: ' + str(100 * 2 * myfit.parameters['rprs'] * myfit.errors['rprs']) + ' (%)\n')
        outParamsFile.write('The fitted airmass1 is: ' + str(myfit.parameters['a1']) + ' +/- ' + str(myfit.errors['a1']) + '\n')
        outParamsFile.write('The fitted airmass2 is: ' + str(myfit.parameters['a2']) + ' +/- ' + str(myfit.errors['a2']) + '\n')
        outParamsFile.write('The scatter in the residuals of the lightcurve fit is: ' + str( np.std(myfit.residuals/np.median(myfit.data))) + '%\n')
        outParamsFile.close()
        print('\nFinal Planetary Parameters have been saved in ' + infoDict['saveplot'] + ' as '
              + pDict['pName'] + infoDict['date'] + '.txt' + '\n')

        # AAVSO Format
        userCode = infoDict['aavsonum']
        secuserCode = infoDict['secondobs']
        # else:
        outParamsFile = open(infoDict['saveplot'] + 'AAVSO' + pDict['pName'] + infoDict['date'] + '.txt', 'w+')
        outParamsFile.write('#TYPE=EXOPLANET\n')  # fixed
        outParamsFile.write('#OBSCODE=' + infoDict['aavsonum'] + '\n')  # UI
        outParamsFile.write('#SECONDARYOBSCODE=' + infoDict['secondobs'] + '\n')  # UI
        outParamsFile.write('#SOFTWARE=EXOTIC v' + versionid + '\n')  # fixed
        outParamsFile.write('#DELIM=,\n')  # fixed
        outParamsFile.write('#DATE_TYPE=BJD_TDB\n')  # fixed
        outParamsFile.write('#OBSTYPE=' + infoDict['ctype'] + '\n')
        outParamsFile.write('#STAR_NAME=' + pDict['sName'] + '\n')  # code yields
        outParamsFile.write('#EXOPLANET_NAME=' + pDict['pName'] + '\n')  # code yields
        outParamsFile.write('#BINNING=' + infoDict['pixelbin'] + '\n')  # user input
        outParamsFile.write('#EXPOSURE_TIME=' + str(infoDict['exposure']) + '\n')  # UI
        outParamsFile.write('#FILTER=' + infoDict['filter'] + '\n')
        outParamsFile.write('#NOTES=' + infoDict['notes'] + '\n')
        outParamsFile.write('#DETREND_PARAMETERS=AIRMASS, AIRMASS CORRECTION FUNCTION\n')  # fixed
        outParamsFile.write('#MEASUREMENT_TYPE=Rnflux\n')  # fixed
        # outParamsFile.write('#PRIORS=Period=' + str(planetPeriod) + ' +/- ' + str(ogPeriodErr) + ',a/R*=' + str(
        #     semi) + ',Tc=' + str(round(bjdMidTranCur, 8)) + ' +/- ' + str(round(propMidTUnct, 8)) + ',T0=' + str(
        #     round(bjdMidTOld, 8)) + ' +/- ' + str(round(ogMidTErr, 8)) + ',inc=' + str(inc) + ',ecc=' + str(
        #     eccent) + ',u1=' + str(linearLimb) + ',u2=' + str(quadLimb) + '\n')  # code yields
        outParamsFile.write('#PRIORS=Period=' + str(pDict['pPer']) + ' +/- ' + str(pDict['pPerUnc']) + ',a/R*=' + str(
            pDict['aRs']) + ',inc=' + str(pDict['inc']) + ',ecc=' + str(pDict['ecc']) + ',u1=' + str(linearLimb) + ',u2=' + str(quadLimb) + '\n')
        # code yields
        outParamsFile.write(
            '#RESULTS=Tc=' + str(round(myfit.parameters['tmid'], 8)) + ' +/- ' + str(round(myfit.errors['tmid'], 8)) + ',Rp/R*=' + str(
                round(myfit.parameters['rprs'], 6)) + ' +/- ' + str(round(myfit.errors['rprs'], 6)) + ',Am1=' + str(
                round(myfit.parameters['a1'], 5)) + ' +/- ' + str(round(myfit.errors['a1'], 5)) + ',Am2=' + str(
                round(myfit.parameters['a2'], 5)) + ' +/- ' + str(round(myfit.errors['a2'], 5)) + '\n')  # code yields
        # outParamsFile.write('#NOTES= ' + userNameEmails + '\n')
        outParamsFile.write('#DATE,NORM_FLUX,MERR,DETREND_1,DETREND_2\n')
        for aavsoC in range(0, len(myfit.time)):
            outParamsFile.write(
                str(round(myfit.time[aavsoC], 8)) + ',' + str(round(myfit.data[aavsoC], 7)) + ',' + str(
                    round(myfit.dataerr[aavsoC], 7)) + ',' + str(round(goodAirmasses[aavsoC], 7)) + ',' + str(
                    round(myfit.airmass_model[aavsoC], 7)) + '\n')

        # CODE YIELDED DATA IN PREV LINE FORMAT
        outParamsFile.close()
        print('Output File Saved')

        print('\n************************')
        print('End of Reduction Process')
<<<<<<< HEAD
        print('************************')
=======
        print('************************')




    #     #####################
    #     # MCMC LIGHTCURVE FIT
    #     #####################
    #     # The transit function is based on the analytic expressions of Mandel and Agol et al 2002. and Gael Roudier's transit model
    #     log = logging.getLogger(__name__)
    #     pymc3log = logging.getLogger('pymc3')
    #     pymc3log.setLevel(logging.ERROR)

    #     # OBSERVATIONS

    #     bjdMidTranCur = float(nearestTransitTime(goodTimes, pDict['pPer'], bjdMidTOld))

    #     extractRad = pDict['rprs']
    #     extractTime = tMid
    #     Cur  # expected mid transit time of the transit the user observed (based on previous calculation)
    #     sigOff = standardDev1
    #     amC2Guess = 0  # guess b airmass term is 0
    #     sigC2 = .1  # this is a huge guess so it's always going to be less than this
    #     sigRad = (np.median(standardDev1)) / (2 * pDict['rprs'])  # uncertainty is the uncertainty in the dataset w/ propogation
    #     # propMidTUnct = uncTMid(ogPeriodErr, ogMidTErr, goodTimes, planetPeriod,bjdMidTOld)  # use method to calculate propogated midTUncertainty

    #     contextupdt(times=goodTimes, airm=goodAirmasses)  # update my global constant variable

    #     # define the light curve model using theano tensors
    #     @tco.as_op(itypes=[tt.dscalar, tt.dscalar, tt.dscalar, tt.dscalar], otypes=[tt.dvector])
    #     def gaelModel(*specparams):
    #         tranTime, pRad, amc1, amc2 = specparams

    #         # lightcurve model
    #         sep, ophase = time2z(context['times'], pDict['inc'], float(tranTime), pDict['aRs'], pDict['pPer'], pDict['ecc'])
    #         gmodel, garb = occultquad(abs(sep), linearLimb, quadLimb, float(pRad))

    #         # exponential airmass model
    #         airmassModel = (float(amc1) * (np.exp(float(amc2) * context['airmass'])))
    #         completeModel = gmodel * airmassModel

    #         return completeModel


    #     # initialize pymc3 sampler using gael model
    #     nodes = []
    #     lcMod = pm.Model()
    #     with lcMod:

    #         # PRIORS
    #         ### Double check these priors
    #         # BoundedNormal = pm.Bound(pm.Normal, lower=extractTime - 3 * planetPeriod / 4, upper=extractTime + 3 * planetPeriod / 4)  # ###get the transit duration
    #         midT = pm.Uniform('Tmid', upper=goodTimes[len(goodTimes) - 1], lower=goodTimes[0])
    #         BoundedNormal2 = pm.Bound(pm.Normal, lower=0, upper=1)
    #         radius = BoundedNormal2('RpRs', mu=extractRad, tau=1.0 / (sigRad ** 2))
    #         airmassCoeff1 = pm.Normal('Am1', mu=np.median(goodFluxes), tau=1.0 / (sigOff ** 2))
    #         airmassCoeff2 = pm.Normal('Am2', mu=amC2Guess, tau=1.0 / (sigC2 ** 2))

    #         # append to list of parameters
    #         nodes.append(midT)
    #         nodes.append(radius)
    #         nodes.append(airmassCoeff1)
    #         nodes.append(airmassCoeff2)

    #         # OBSERVATION MODEL
    #         obs = pm.Normal('obs', mu=gaelModel(*nodes), tau=1. / (goodNormUnc ** 2.), observed=goodFluxes)

    #     # Sample from the model
    #     final_chain_length = int(100000)

    #     with lcMod:
    #         step = pm.Metropolis()  # Metropolis-Hastings Sampling Technique
    #         if "Windows" in platform.system():
    #             trace = pm.sample(final_chain_length, step, chains=None, cores=1) # For some reason, Windows machines do not like using multi-cores with pymc3....
    #         else:
    #             trace = pm.sample(final_chain_length, step, chains=None, cores=None)

    #     # ----Plot the Results from the MCMC -------------------------------------------------------------------
    #     print('\n******************************************')
    #     print('MCMC Diagnostic Tests and Chi Squared Burn\n')

    #     # ChiSquared Trace to determine burn in length
    # #    burn = plotChi2Trace(trace, goodFluxes, goodTimes, goodAirmasses, goodNormUnc)

    #     # OUTPUTS
    #     fitMidTArray = trace['Tmid', burn:]
    #     fitRadiusArray = trace['RpRs', burn:]

    #     fitMidT = float(np.median(trace['Tmid', burn:]))
    #     fitRadius = float(np.median(trace['RpRs', burn:]))
    #     fitAm1 = float(np.median(trace['Am1', burn:]))
    #     fitAm2 = float(np.median(trace['Am2', burn:]))

    #     midTranUncert = round(np.std(trace['Tmid', burn:]), 6)
    #     radUncert = round(np.std(trace['RpRs', burn:]), 6)
    #     am1Uncert = round(np.std(trace['Am1', burn:]), 6)
    #     am2Uncert = round(np.std(trace['Am2', burn:]), 6)

    #     # Plot Traces
    #     for keyi in trace.varnames:
    #         if "interval" not in keyi:
    #             plt.plot(trace[keyi, burn:])
    #             plt.title(keyi)
    #             plt.savefig(saveDirectory + 'temp/Traces' + targetName + date + "_" + keyi + '.png')
    #             plt.close()

    #     # # Gelman Rubin
    #     # print("Gelman Rubin Convergence Test:")
    #     # print(pm.gelman_rubin(trace))

    #     # TODO set the MCMC chain length low, then run a gelman_rubin(trace) to see if <=1.1
    #     # (RTZ will probably make this 1.01 to be safe)
    #     # if they are not below this value, then run more chains
    #     # Hopefully this will keep the code running for less time

    #     fittedModel = lcmodel(fitMidT, fitRadius, fitAm1, fitAm2, goodTimes, goodAirmasses, plots=False)
    #     airmassMo = (fitAm1 * (np.exp(fitAm2 * goodAirmasses)))      #what is the purpose of this variable??

    #     # Final 3-sigma Clip
    #     residuals = (goodFluxes / fittedModel) - 1.0
    #     try:
    #         finalFilter = sigma_clip(residuals, sigma=3, maxiters=1, cenfunc=np.median, copy=False)
    #     except TypeError:
    #         finalFilter = sigma_clip(residuals, sigma=3, cenfunc=np.median, copy=False)

    #     finalFluxes = goodFluxes[~finalFilter.mask]
    #     finalTimes = goodTimes[~finalFilter.mask]
    #     # finalPhases = goodPhases[~finalFilter.mask]
    #     finalPhases = (finalTimes - fitMidT) / pDict['pPer'] + 1.
    #     finalAirmasses = goodAirmasses[~finalFilter.mask]
    #     # finalTargets = goodTargets[~finalFilter.mask]
    #     # finalReferences = goodReferences[~finalFilter.mask]
    #     # finalTUnc = goodTUnc[~finalFilter.mask]
    #     # finalRUnc = goodRUnc[~finalFilter.mask]
    #     finalNormUnc = goodNormUnc[~finalFilter.mask]

    #     finalAirmassModel = (fitAm1 * (np.exp(fitAm2 * finalAirmasses)))

    #     # Final Light Curve Model
    #     finalModel = lcmodel(fitMidT, fitRadius, fitAm1, fitAm2, finalTimes, finalAirmasses, plots=False)

    #     # recaclculate phases based on fitted mid transit time
    #     adjPhases = []
    #     for bTime in finalTimes:
    #         newPhase = ((bTime - fitMidT) / pDict['pPer'])
    #         adjPhases.append(newPhase)
    #     adjustedPhases = np.array(adjPhases)

    #     #########################
    #     # PLOT FINAL LIGHT CURVE
    #     #########################

    #     f = plt.figure(figsize=(12 / 1.5, 9.5 / 1.5))
    #     f.subplots_adjust(top=0.94, bottom=0.08, left=0.1, right=0.96)
    #     ax_lc = plt.subplot2grid((4, 5), (0, 0), colspan=5, rowspan=3)
    #     ax_res = plt.subplot2grid((4, 5), (3, 0), colspan=5, rowspan=1)
    #     f.suptitle(targetName)

    #     x = adjustedPhases
    #     ax_res.set_xlabel('Phase')

    #     # # make symmetric about 0 phase
    #     # maxdist = max(np.abs(adjustedPhases[0]), adjustedPhases[-1])
    #     # ax_res.set_xlim([-maxdist, maxdist])
    #     # ax_lc.set_xlim([-maxdist, maxdist])

    #     # clip plot to get rid of white space
    #     ax_res.set_xlim([min(adjustedPhases), max(adjustedPhases)])
    #     ax_lc.set_xlim([min(adjustedPhases), max(adjustedPhases)])

    #     # making borders and tick labels black
    #     ax_lc.spines['bottom'].set_color('black')
    #     ax_lc.spines['top'].set_color('black')
    #     ax_lc.spines['right'].set_color('black')
    #     ax_lc.spines['left'].set_color('black')
    #     ax_lc.tick_params(axis='x', colors='black')
    #     ax_lc.tick_params(axis='y', colors='black')

    #     ax_res.spines['bottom'].set_color('black')
    #     ax_res.spines['top'].set_color('black')
    #     ax_res.spines['right'].set_color('black')
    #     ax_res.spines['left'].set_color('black')
    #     ax_res.tick_params(axis='x', colors='black')
    #     ax_res.tick_params(axis='y', colors='black')

    #     # residual histogramfinalAirmassModel
    #     # bins up to 3 std of Residuals

    #     # # key cahnge of dividing residuals by the airmass model too
    #     finalResiduals = finalFluxes / finalModel - 1.0

    #     maxbs = np.round(3 * np.std(finalResiduals), -2) * 1e6
    #     bins = np.linspace(-maxbs, maxbs, 7)

    #     # residual plot
    #     ax_res.plot(x, finalResiduals, color='gray', marker='o', markersize=5, linestyle='None')
    #     ax_res.plot(x, np.zeros(len(adjustedPhases)), 'r-', lw=2, alpha=1, zorder=100)
    #     ax_res.set_ylabel('Residuals')
    #     # ax_res.set_ylim([-.04, .04])
    #     ax_res.set_ylim([-2 * np.nanstd(finalResiduals), 2 * np.nanstd(finalResiduals)])

    #     correctedSTD = np.std(finalResiduals)
    #     # ax_lc.errorbar( x, self.y/self.data[t]['airmass'], yerr=self.yerr/self.data[t]['airmass'], ls='none', marker='o', color='black')
    #     ax_lc.errorbar(adjustedPhases, finalFluxes / finalAirmassModel, yerr=finalNormUnc / finalAirmassModel, ls='none',
    #                    marker='o', color='gray', markersize=4)
    #     ax_lc.plot(adjustedPhases, finalModel / finalAirmassModel, 'r', zorder=1000, lw=2)

    #     ax_lc.set_ylabel('Relative Flux')
    #     ax_lc.get_xaxis().set_visible(False)

    #     if binplotBool:
    #         ax_res.errorbar(binner(x, len(finalResiduals) // 10), binner(finalResiduals, len(finalResiduals) // 10),
    #                         yerr=binner(finalResiduals, len(finalResiduals) // 10, finalNormUnc / finalAirmassModel)[1],
    #                         fmt='s', mfc='b', mec='b', ecolor='b', zorder=10)
    #         ax_lc.errorbar(binner(adjustedPhases, len(adjustedPhases) // 10),
    #                        binner(finalFluxes / finalAirmassModel, len(adjustedPhases) // 10),
    #                        yerr=binner(finalResiduals, len(finalResiduals) // 10, finalNormUnc / finalAirmassModel)[1],
    #                        fmt='s', mfc='b', mec='b', ecolor='b', zorder=10)

    #     # For some reason, saving as a pdf crashed on Rob's laptop...so adding in a try statement to save it as a pdf if it can, otherwise, png


    #     ###################
    #     # CHI SQUARED ROLL
    #     ###################

    #     # Check for how well the light curve fits the data
    #     chiSum = 0
    #     chiSquareList = []
    #     binNumber = []

    #     # ----Chi squared calculation---------------------------------------------------------------
    #     for k in np.arange(len(finalFluxes) // 10):  # +1
    #         sushi = np.roll(finalFluxes, k * 10)

    #         # Performs a chi squared roll
    #         chiSquareList.append(np.sum(((sushi - finalModel) / finalNormUnc) ** 2.) / (len(sushi) - 4))
    #         rollList.append(k * 10)

    #     plt.figure()
    #     plt.plot(rollList, chiSquareList, "-o")
    #     plt.xlabel('Bin Number')
    #     plt.ylabel('Chi Squared')
    #     plt.savefig(saveDirectory + 'temp/ChiSquaredRoll' + targetName + '.png')
    #     plt.close()

    # end regular reduction script

    pass
>>>>>>> 49bd77ef
<|MERGE_RESOLUTION|>--- conflicted
+++ resolved
@@ -2439,7 +2439,6 @@
         print('Fitting a Light Curve Model to Your Data')
         print('****************************************\n')
 
-<<<<<<< HEAD
 
         ##########################
         # NESTED SAMPLING FITTING
@@ -2473,7 +2472,7 @@
         mybounds = {
             'rprs':[pDict['rprs']-3*pDict['rprsUnc'], pDict['rprs']+3*pDict['rprsUnc']],
             'tmid':[max(lower,goodTimes.min()),min(goodTimes.max(),upper)],
-            'ars':[pDict['aRs']-3*pDict['aRsUnc'], pDict['aRs']+3*pDict['aRsUnc']],
+            'ars':[pDict['aRs']-5*pDict['aRsUnc'], pDict['aRs']+5*pDict['aRsUnc']],
 
             'a1':[0, max(goodFluxes)],
             'a2':[-10,10]
@@ -2490,78 +2489,6 @@
         ########################
         f,axs = myfit.plot_bestfit()
 
-=======
-
-        ##########################
-        # NESTED SAMPLING FITTING
-        ##########################
-
-        prior = {
-            'rprs':pDict['rprs'],        # Rp/Rs
-            'ars':pDict['aRs'],        # a/Rs
-            'per':pDict['pPer'],     # Period [day]
-            'inc':pDict['inc'],        # Inclination [deg]
-            'u1': linearLimb, 'u2': quadLimb, # limb darkening (linear, quadratic)
-            'ecc': pDict['ecc'],            # Eccentricity
-            'omega':0,          # Arg of periastron
-            'tmid':pDict['midT'],         # time of mid transit [day]
-            'a1': np.median(goodFluxes),         #mid Flux
-            'a2': 0             #Flux lower bound
-        }
-
-        mybounds = {
-            'rprs':[0,2*pDict['rprs']],
-            'tmid':[min(goodTimes),max(goodTimes)],
-            #'ars':[semi/2,2*semi],
-            'a1':[0, max(goodFluxes)],
-            'a2':[-10,10]
-        }
-
-        # TODO 3-sigma clip
-        #     # Final 3-sigma Clip
-        #     residuals = (goodFluxes / fittedModel) - 1.0
-        #     try:
-        #         finalFilter = sigma_clip(residuals, sigma=3, maxiters=1, cenfunc=np.median, copy=False)
-        #     except TypeError:
-        #         finalFilter = sigma_clip(residuals, sigma=3, cenfunc=np.median, copy=False)
-
-        #     finalFluxes = goodFluxes[~finalFilter.mask]
-        #     finalTimes = goodTimes[~finalFilter.mask]
-        #     # finalPhases = goodPhases[~finalFilter.mask]
-        #     finalPhases = (finalTimes - fitMidT) / pDict['pPer'] + 1.
-        #     finalAirmasses = goodAirmasses[~finalFilter.mask]
-        #     # finalTargets = goodTargets[~finalFilter.mask]
-        #     # finalReferences = goodReferences[~finalFilter.mask]
-        #     # finalTUnc = goodTUnc[~finalFilter.mask]
-        #     # finalRUnc = goodRUnc[~finalFilter.mask]
-        #     finalNormUnc = goodNormUnc[~finalFilter.mask]
-
-
-        # # ----Chi squared plotting---------------------------------------------------------------
-        # binNumber = []
-        # for k in np.arange(len(goodFluxes) // 10):  # +1
-        #     binNumber.append(k * 10)
-
-        #     #plot the results
-        #     plt.figure()
-        #     plt.plot(binNumber, chiSquareList, "-o")
-        #     plt.xlabel('Bin Number')
-        #     plt.ylabel('Chi Squared')
-        #     plt.savefig(saveDirectory + 'temp/ChiSquaredRoll' + targetName + '.png')
-        #     plt.close()
-
-        myfit = lc_fitter(goodTimes, goodFluxes, goodNormUnc, goodAirmasses, prior, mybounds)      #calling fitting method in elca.py
-
-        for k in myfit.bounds.keys():
-            print("{:.6f} +- {}".format( myfit.parameters[k], myfit.errors[k]))
-
-
-        ########################
-        # PLOT FINAL LIGHT CURVE
-        ########################
-        f,axs = myfit.plot_bestfit()
-
->>>>>>> 49bd77ef
         ax_lc = axs[0]
         ax_res = axs[1]
 
@@ -2587,17 +2514,11 @@
             f.savefig(infoDict['saveplot'] + 'FinalLightCurve' + pDict['pName'] + infoDict['date'] + ".png", bbox_inches="tight")
         plt.close()
 
-<<<<<<< HEAD
         ###################################################################################
 
         # triangle plot
         fig,axs = dynesty.plotting.cornerplot(myfit.results, labels=list(mybounds.keys()), quantiles_2d=[0.4,0.85], smooth=0.015, show_titles=True,use_math_text=True, title_fmt='.2e',hist2d_kwargs={'alpha':1,'zorder':2,'fill_contours':False})
         dynesty.plotting.cornerpoints(myfit.results, labels=list(mybounds.keys()), fig=[fig,axs[1:,:-1]],plot_kwargs={'alpha':0.1,'zorder':1,} )
-=======
-        # triangle plot
-        fig,axs = dynesty.plotting.cornerplot(myfit.results, labels=['Rp/Rs','Tmid', 'a1', 'a2'], quantiles_2d=[0.4,0.85], smooth=0.015, show_titles=True,use_math_text=True, title_fmt='.2e',hist2d_kwargs={'alpha':1,'zorder':2,'fill_contours':False})
-        dynesty.plotting.cornerpoints(myfit.results, labels=['Rp/Rs','Tmid','a1', 'a2'], fig=[fig,axs[1:,:-1]],plot_kwargs={'alpha':0.1,'zorder':1,} )
->>>>>>> 49bd77ef
         fig.savefig(infoDict['saveplot'] + 'temp/Triangle_{}_{}.png'.format(targetName, infoDict['date']))
 
 
@@ -2617,7 +2538,6 @@
         #######################################################################
         # print final extracted planetary parameters
         #######################################################################
-<<<<<<< HEAD
 
         print('*********************************************************')
         print('FINAL PLANETARY PARAMETERS\n')
@@ -2627,24 +2547,6 @@
         print('               Airmass coefficient 1: {:.3f} +- {:.4f} '.format(myfit.parameters['a1'], myfit.errors['a1']))
         print('               Airmass coefficient 2: {:.4f} +- {:.4f} '.format(myfit.parameters['a2'], myfit.errors['a2']))
         print('The scatter in the residuals of the lightcurve fit is: {:.4f} %'.format(100*np.std(myfit.residuals/np.median(myfit.data))))
-=======
-
-        # x = Rp/Rs
-        # f(x) = x^2
-        # uncertainty on f^2:
-        # (sig_f) = df/dx * sig_x
-        # df/dx = 2*x
-
-        print('*********************************************************')
-        print('FINAL PLANETARY PARAMETERS')
-        print('\nThe fitted Mid-Transit Time is: ' + str(myfit.parameters['tmid']) + ' +/- ' + str(myfit.errors['tmid']) + ' (BJD)')
-        print('The fitted Ratio of Planet to Stellar Radius is: ' + str(myfit.parameters['rprs']) + ' +/- ' + str(
-            myfit.errors['rprs']) + ' (Rp/Rs)')
-        print('The transit depth uncertainty is: ' + str(100 * 2 * myfit.parameters['rprs'] * myfit.errors['rprs']) + ' (%)')
-        print('The fitted airmass1 is: ' + str(myfit.parameters['a1']) + ' +/- ' + str(myfit.errors['a1']))
-        print('The fitted airmass2 is: ' + str(myfit.parameters['a2']) + ' +/- ' + str(myfit.errors['a1']))
-        print('The scatter in the residuals of the lightcurve fit is: {:.2f}'.format(np.std(myfit.residuals/np.median(myfit.data))))
->>>>>>> 49bd77ef
         print('\n*********************************************************')
 
         ##########
@@ -2712,256 +2614,4 @@
 
         print('\n************************')
         print('End of Reduction Process')
-<<<<<<< HEAD
-        print('************************')
-=======
-        print('************************')
-
-
-
-
-    #     #####################
-    #     # MCMC LIGHTCURVE FIT
-    #     #####################
-    #     # The transit function is based on the analytic expressions of Mandel and Agol et al 2002. and Gael Roudier's transit model
-    #     log = logging.getLogger(__name__)
-    #     pymc3log = logging.getLogger('pymc3')
-    #     pymc3log.setLevel(logging.ERROR)
-
-    #     # OBSERVATIONS
-
-    #     bjdMidTranCur = float(nearestTransitTime(goodTimes, pDict['pPer'], bjdMidTOld))
-
-    #     extractRad = pDict['rprs']
-    #     extractTime = tMid
-    #     Cur  # expected mid transit time of the transit the user observed (based on previous calculation)
-    #     sigOff = standardDev1
-    #     amC2Guess = 0  # guess b airmass term is 0
-    #     sigC2 = .1  # this is a huge guess so it's always going to be less than this
-    #     sigRad = (np.median(standardDev1)) / (2 * pDict['rprs'])  # uncertainty is the uncertainty in the dataset w/ propogation
-    #     # propMidTUnct = uncTMid(ogPeriodErr, ogMidTErr, goodTimes, planetPeriod,bjdMidTOld)  # use method to calculate propogated midTUncertainty
-
-    #     contextupdt(times=goodTimes, airm=goodAirmasses)  # update my global constant variable
-
-    #     # define the light curve model using theano tensors
-    #     @tco.as_op(itypes=[tt.dscalar, tt.dscalar, tt.dscalar, tt.dscalar], otypes=[tt.dvector])
-    #     def gaelModel(*specparams):
-    #         tranTime, pRad, amc1, amc2 = specparams
-
-    #         # lightcurve model
-    #         sep, ophase = time2z(context['times'], pDict['inc'], float(tranTime), pDict['aRs'], pDict['pPer'], pDict['ecc'])
-    #         gmodel, garb = occultquad(abs(sep), linearLimb, quadLimb, float(pRad))
-
-    #         # exponential airmass model
-    #         airmassModel = (float(amc1) * (np.exp(float(amc2) * context['airmass'])))
-    #         completeModel = gmodel * airmassModel
-
-    #         return completeModel
-
-
-    #     # initialize pymc3 sampler using gael model
-    #     nodes = []
-    #     lcMod = pm.Model()
-    #     with lcMod:
-
-    #         # PRIORS
-    #         ### Double check these priors
-    #         # BoundedNormal = pm.Bound(pm.Normal, lower=extractTime - 3 * planetPeriod / 4, upper=extractTime + 3 * planetPeriod / 4)  # ###get the transit duration
-    #         midT = pm.Uniform('Tmid', upper=goodTimes[len(goodTimes) - 1], lower=goodTimes[0])
-    #         BoundedNormal2 = pm.Bound(pm.Normal, lower=0, upper=1)
-    #         radius = BoundedNormal2('RpRs', mu=extractRad, tau=1.0 / (sigRad ** 2))
-    #         airmassCoeff1 = pm.Normal('Am1', mu=np.median(goodFluxes), tau=1.0 / (sigOff ** 2))
-    #         airmassCoeff2 = pm.Normal('Am2', mu=amC2Guess, tau=1.0 / (sigC2 ** 2))
-
-    #         # append to list of parameters
-    #         nodes.append(midT)
-    #         nodes.append(radius)
-    #         nodes.append(airmassCoeff1)
-    #         nodes.append(airmassCoeff2)
-
-    #         # OBSERVATION MODEL
-    #         obs = pm.Normal('obs', mu=gaelModel(*nodes), tau=1. / (goodNormUnc ** 2.), observed=goodFluxes)
-
-    #     # Sample from the model
-    #     final_chain_length = int(100000)
-
-    #     with lcMod:
-    #         step = pm.Metropolis()  # Metropolis-Hastings Sampling Technique
-    #         if "Windows" in platform.system():
-    #             trace = pm.sample(final_chain_length, step, chains=None, cores=1) # For some reason, Windows machines do not like using multi-cores with pymc3....
-    #         else:
-    #             trace = pm.sample(final_chain_length, step, chains=None, cores=None)
-
-    #     # ----Plot the Results from the MCMC -------------------------------------------------------------------
-    #     print('\n******************************************')
-    #     print('MCMC Diagnostic Tests and Chi Squared Burn\n')
-
-    #     # ChiSquared Trace to determine burn in length
-    # #    burn = plotChi2Trace(trace, goodFluxes, goodTimes, goodAirmasses, goodNormUnc)
-
-    #     # OUTPUTS
-    #     fitMidTArray = trace['Tmid', burn:]
-    #     fitRadiusArray = trace['RpRs', burn:]
-
-    #     fitMidT = float(np.median(trace['Tmid', burn:]))
-    #     fitRadius = float(np.median(trace['RpRs', burn:]))
-    #     fitAm1 = float(np.median(trace['Am1', burn:]))
-    #     fitAm2 = float(np.median(trace['Am2', burn:]))
-
-    #     midTranUncert = round(np.std(trace['Tmid', burn:]), 6)
-    #     radUncert = round(np.std(trace['RpRs', burn:]), 6)
-    #     am1Uncert = round(np.std(trace['Am1', burn:]), 6)
-    #     am2Uncert = round(np.std(trace['Am2', burn:]), 6)
-
-    #     # Plot Traces
-    #     for keyi in trace.varnames:
-    #         if "interval" not in keyi:
-    #             plt.plot(trace[keyi, burn:])
-    #             plt.title(keyi)
-    #             plt.savefig(saveDirectory + 'temp/Traces' + targetName + date + "_" + keyi + '.png')
-    #             plt.close()
-
-    #     # # Gelman Rubin
-    #     # print("Gelman Rubin Convergence Test:")
-    #     # print(pm.gelman_rubin(trace))
-
-    #     # TODO set the MCMC chain length low, then run a gelman_rubin(trace) to see if <=1.1
-    #     # (RTZ will probably make this 1.01 to be safe)
-    #     # if they are not below this value, then run more chains
-    #     # Hopefully this will keep the code running for less time
-
-    #     fittedModel = lcmodel(fitMidT, fitRadius, fitAm1, fitAm2, goodTimes, goodAirmasses, plots=False)
-    #     airmassMo = (fitAm1 * (np.exp(fitAm2 * goodAirmasses)))      #what is the purpose of this variable??
-
-    #     # Final 3-sigma Clip
-    #     residuals = (goodFluxes / fittedModel) - 1.0
-    #     try:
-    #         finalFilter = sigma_clip(residuals, sigma=3, maxiters=1, cenfunc=np.median, copy=False)
-    #     except TypeError:
-    #         finalFilter = sigma_clip(residuals, sigma=3, cenfunc=np.median, copy=False)
-
-    #     finalFluxes = goodFluxes[~finalFilter.mask]
-    #     finalTimes = goodTimes[~finalFilter.mask]
-    #     # finalPhases = goodPhases[~finalFilter.mask]
-    #     finalPhases = (finalTimes - fitMidT) / pDict['pPer'] + 1.
-    #     finalAirmasses = goodAirmasses[~finalFilter.mask]
-    #     # finalTargets = goodTargets[~finalFilter.mask]
-    #     # finalReferences = goodReferences[~finalFilter.mask]
-    #     # finalTUnc = goodTUnc[~finalFilter.mask]
-    #     # finalRUnc = goodRUnc[~finalFilter.mask]
-    #     finalNormUnc = goodNormUnc[~finalFilter.mask]
-
-    #     finalAirmassModel = (fitAm1 * (np.exp(fitAm2 * finalAirmasses)))
-
-    #     # Final Light Curve Model
-    #     finalModel = lcmodel(fitMidT, fitRadius, fitAm1, fitAm2, finalTimes, finalAirmasses, plots=False)
-
-    #     # recaclculate phases based on fitted mid transit time
-    #     adjPhases = []
-    #     for bTime in finalTimes:
-    #         newPhase = ((bTime - fitMidT) / pDict['pPer'])
-    #         adjPhases.append(newPhase)
-    #     adjustedPhases = np.array(adjPhases)
-
-    #     #########################
-    #     # PLOT FINAL LIGHT CURVE
-    #     #########################
-
-    #     f = plt.figure(figsize=(12 / 1.5, 9.5 / 1.5))
-    #     f.subplots_adjust(top=0.94, bottom=0.08, left=0.1, right=0.96)
-    #     ax_lc = plt.subplot2grid((4, 5), (0, 0), colspan=5, rowspan=3)
-    #     ax_res = plt.subplot2grid((4, 5), (3, 0), colspan=5, rowspan=1)
-    #     f.suptitle(targetName)
-
-    #     x = adjustedPhases
-    #     ax_res.set_xlabel('Phase')
-
-    #     # # make symmetric about 0 phase
-    #     # maxdist = max(np.abs(adjustedPhases[0]), adjustedPhases[-1])
-    #     # ax_res.set_xlim([-maxdist, maxdist])
-    #     # ax_lc.set_xlim([-maxdist, maxdist])
-
-    #     # clip plot to get rid of white space
-    #     ax_res.set_xlim([min(adjustedPhases), max(adjustedPhases)])
-    #     ax_lc.set_xlim([min(adjustedPhases), max(adjustedPhases)])
-
-    #     # making borders and tick labels black
-    #     ax_lc.spines['bottom'].set_color('black')
-    #     ax_lc.spines['top'].set_color('black')
-    #     ax_lc.spines['right'].set_color('black')
-    #     ax_lc.spines['left'].set_color('black')
-    #     ax_lc.tick_params(axis='x', colors='black')
-    #     ax_lc.tick_params(axis='y', colors='black')
-
-    #     ax_res.spines['bottom'].set_color('black')
-    #     ax_res.spines['top'].set_color('black')
-    #     ax_res.spines['right'].set_color('black')
-    #     ax_res.spines['left'].set_color('black')
-    #     ax_res.tick_params(axis='x', colors='black')
-    #     ax_res.tick_params(axis='y', colors='black')
-
-    #     # residual histogramfinalAirmassModel
-    #     # bins up to 3 std of Residuals
-
-    #     # # key cahnge of dividing residuals by the airmass model too
-    #     finalResiduals = finalFluxes / finalModel - 1.0
-
-    #     maxbs = np.round(3 * np.std(finalResiduals), -2) * 1e6
-    #     bins = np.linspace(-maxbs, maxbs, 7)
-
-    #     # residual plot
-    #     ax_res.plot(x, finalResiduals, color='gray', marker='o', markersize=5, linestyle='None')
-    #     ax_res.plot(x, np.zeros(len(adjustedPhases)), 'r-', lw=2, alpha=1, zorder=100)
-    #     ax_res.set_ylabel('Residuals')
-    #     # ax_res.set_ylim([-.04, .04])
-    #     ax_res.set_ylim([-2 * np.nanstd(finalResiduals), 2 * np.nanstd(finalResiduals)])
-
-    #     correctedSTD = np.std(finalResiduals)
-    #     # ax_lc.errorbar( x, self.y/self.data[t]['airmass'], yerr=self.yerr/self.data[t]['airmass'], ls='none', marker='o', color='black')
-    #     ax_lc.errorbar(adjustedPhases, finalFluxes / finalAirmassModel, yerr=finalNormUnc / finalAirmassModel, ls='none',
-    #                    marker='o', color='gray', markersize=4)
-    #     ax_lc.plot(adjustedPhases, finalModel / finalAirmassModel, 'r', zorder=1000, lw=2)
-
-    #     ax_lc.set_ylabel('Relative Flux')
-    #     ax_lc.get_xaxis().set_visible(False)
-
-    #     if binplotBool:
-    #         ax_res.errorbar(binner(x, len(finalResiduals) // 10), binner(finalResiduals, len(finalResiduals) // 10),
-    #                         yerr=binner(finalResiduals, len(finalResiduals) // 10, finalNormUnc / finalAirmassModel)[1],
-    #                         fmt='s', mfc='b', mec='b', ecolor='b', zorder=10)
-    #         ax_lc.errorbar(binner(adjustedPhases, len(adjustedPhases) // 10),
-    #                        binner(finalFluxes / finalAirmassModel, len(adjustedPhases) // 10),
-    #                        yerr=binner(finalResiduals, len(finalResiduals) // 10, finalNormUnc / finalAirmassModel)[1],
-    #                        fmt='s', mfc='b', mec='b', ecolor='b', zorder=10)
-
-    #     # For some reason, saving as a pdf crashed on Rob's laptop...so adding in a try statement to save it as a pdf if it can, otherwise, png
-
-
-    #     ###################
-    #     # CHI SQUARED ROLL
-    #     ###################
-
-    #     # Check for how well the light curve fits the data
-    #     chiSum = 0
-    #     chiSquareList = []
-    #     binNumber = []
-
-    #     # ----Chi squared calculation---------------------------------------------------------------
-    #     for k in np.arange(len(finalFluxes) // 10):  # +1
-    #         sushi = np.roll(finalFluxes, k * 10)
-
-    #         # Performs a chi squared roll
-    #         chiSquareList.append(np.sum(((sushi - finalModel) / finalNormUnc) ** 2.) / (len(sushi) - 4))
-    #         rollList.append(k * 10)
-
-    #     plt.figure()
-    #     plt.plot(rollList, chiSquareList, "-o")
-    #     plt.xlabel('Bin Number')
-    #     plt.ylabel('Chi Squared')
-    #     plt.savefig(saveDirectory + 'temp/ChiSquaredRoll' + targetName + '.png')
-    #     plt.close()
-
-    # end regular reduction script
-
-    pass
->>>>>>> 49bd77ef
+        print('************************')