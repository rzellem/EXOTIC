# Copyright (c) 2002-2019, California Institute of Technology.
# All rights reserved.  Based on Government Sponsored Research under contracts NNN12AA01C, NAS7-1407 and/or NAS7-03001.

# Redistribution and use in source and binary forms, with or without modification, are permitted provided that the following conditions are met:
#    1. Redistributions of source code must retain the above copyright notice, this list of conditions and the following disclaimer.
#    2. Redistributions in binary form must reproduce the above copyright notice, this list of conditions and the following disclaimer in the documentation and/or other materials provided with the distribution.
#    3. Neither the name of the California Institute of Technology (Caltech), its operating division the Jet Propulsion Laboratory (JPL), the National Aeronautics and Space Administration (NASA), nor the names of its contributors may be used to endorse or promote products derived from this software without specific prior written permission.

# THIS SOFTWARE IS PROVIDED BY THE COPYRIGHT HOLDERS AND CONTRIBUTORS "AS IS" AND ANY EXPRESS OR IMPLIED WARRANTIES, INCLUDING, BUT NOT LIMITED TO,
# THE IMPLIED WARRANTIES OF MERCHANTABILITY AND FITNESS FOR A PARTICULAR PURPOSE ARE DISCLAIMED.
# IN NO EVENT SHALL THE CALIFORNIA INSTITUTE OF TECHNOLOGY BE LIABLE FOR ANY DIRECT, INDIRECT, INCIDENTAL, SPECIAL, EXEMPLARY, OR CONSEQUENTIAL DAMAGES
# (INCLUDING, BUT NOT LIMITED TO, PROCUREMENT OF SUBSTITUTE GOODS OR SERVICES; LOSS OF USE, DATA, OR PROFITS; OR BUSINESS INTERRUPTION) HOWEVER CAUSED AND ON ANY THEORY OF LIABILITY,
# WHETHER IN CONTRACT, STRICT LIABILITY, OR TORT (INCLUDING NEGLIGENCE OR OTHERWISE) ARISING IN ANY WAY OUT OF THE USE OF THIS SOFTWARE,
# EVEN IF ADVISED OF THE POSSIBILITY OF SUCH DAMAGE.


####################################################################
# EXOplanet Transit Interpretation Code (EXOTIC)
#
# Authors: Ethan Blaser, Rob Zellem, Kyle Pearson, Tamim Fatahi, Marlee Smith, Aaron Tran, John Engelke, Sujay Nair, Jon Varghese, Michael Fitzgerald
# Supplemental Code: Kyle Pearson, Gael Roudier, and Jason Eastman
####################################################################

# EXOTIC version number
# Now adhering to the Semantic Versioning 2.0.0
# Given a version number MAJOR.MINOR.PATCH, increment the:
# MAJOR version when you make incompatible API changes,
# MINOR version when you add functionality in a backwards compatible manner, and
# PATCH version when you make backwards compatible bug fixes.
# Additional labels for pre-release and build metadata are available as extensions to the MAJOR.MINOR.PATCH format.
# https://semver.org
<<<<<<< HEAD
versionid = "0.9.1"
=======
versionid = "0.10.0"
>>>>>>> 5f220254


# --IMPORTS -----------------------------------------------------------
print("Importing Python Packages - please wait.")

import itertools
import threading
import time
import sys

<<<<<<< HEAD
## To increase memory allocation for EXOTIC; allows for more fits files
=======
# To increase memory allocation for EXOTIC; allows for more fits files
>>>>>>> 5f220254
# import resource
# resource.setrlimit(resource.RLIMIT_STACK, (resource.RLIM_INFINITY, resource.RLIM_INFINITY))


# here is the animation
def animate():
    for c in itertools.cycle(['|', '/', '-', '\\']):
        if done:
            break
        sys.stdout.write('\rThinking ' + c)
        sys.stdout.flush()
        time.sleep(0.1)
    # sys.stdout.write('\nDone!     \n')
    # print('\nDone!     \n')


done = False
t = threading.Thread(target=animate, daemon=True)
t.start()

import os
import json
import logging
import platform
import argparse
import glob as g
from io import StringIO

# data processing
import pandas
import requests
import numpy as np

# julian conversion imports
import dateutil.parser as dup

# UTC to BJD converter import
from barycorrpy import utc_tdb

# Curve fitting imports
from scipy.optimize import least_squares

# Pyplot imports
import matplotlib.pyplot as plt
from astropy.visualization import astropy_mpl_style
from matplotlib.animation import FuncAnimation

plt.style.use(astropy_mpl_style)

# Nested Sampling imports
from elca import lc_fitter
import dynesty

# MCMC imports
import pymc3 as pm
import theano.compile.ops as tco
import theano.tensor as tt

# astropy imports
import astropy.time
import astropy.coordinates
from astropy.io import fits
from astropy.stats import sigma_clip
import astropy.units as u
from astropy.coordinates import SkyCoord, EarthLocation, AltAz
from astropy.wcs import WCS

# Image alignment import
import astroalign as aa

# photometry
from photutils import CircularAperture
from photutils import aperture_photometry

# cross corrolation imports
from skimage.feature import register_translation

# Lightcurve imports
# TODO fix conflicts
from gaelLCFuncs import *
from occultquad import *

# long process here
# time.sleep(10)
done = True


# ---HELPER FUNCTIONS----------------------------------------------------------------------
# Function that bins an array
def binner(arr, n, err=''):
    if len(err) == 0:
        ecks = np.pad(arr.astype(float), (0, ((n - arr.size % n) % n)), mode='constant', constant_values=np.NaN).reshape(-1, n)
        arr = np.nanmean(ecks, axis=1)
        return arr
    else:
        ecks = np.pad(arr.astype(float), (0, ((n - arr.size % n) % n)), mode='constant', constant_values=np.NaN).reshape(-1, n)
        why = np.pad(err.astype(float), (0, ((n - err.size % n) % n)), mode='constant', constant_values=np.NaN).reshape(-1, n)
        weights = 1./(why**2.)
        # Calculate the weighted average
        arr = np.nansum(ecks * weights, axis=1) / np.nansum(weights, axis=1)
        err = np.array([np.sqrt(1. / np.nansum(1. / (np.array(i) ** 2.))) for i in why])
        return arr, err

## ARCHIVE PRIOR SCRAPER ################################################################
pi = 3.14159
au = 1.496e11  # m
rsun = 6.955e8  # m
rjup = 7.1492e7  # m
G = 0.00029591220828559104  # day, AU, Msun

# keplerian semi-major axis (au)
sa = lambda m, P: (G*m*P**2/(4*pi**2))**(1./3)


def dataframe_to_jsonfile(dataframe, filename):
    jsondata = json.loads(dataframe.to_json(orient='table', index=False))
    with open(filename, "w") as f:
        f.write(json.dumps(jsondata['data'], indent=4))


def tap_query(base_url, query, dataframe=True):
    # table access protocol query

    # build url
    uri_full = base_url
    for k in query:
        if k != "format":
            uri_full += "{} {} ".format(k, query[k])

    uri_full = uri_full[:-1] + "&format={}".format(query.get("format", "csv"))
    uri_full = uri_full.replace(' ', '+')
    print(uri_full)

    response = requests.get(uri_full, timeout=90)
    # TODO check status_code?

    if dataframe:
        return pandas.read_csv(StringIO(response.text))
    else:
        return response.text


def new_scrape(filename="eaConf.json"):

    # scrape_new()
    uri_ipac_base = "https://exoplanetarchive.ipac.caltech.edu/TAP/sync?query="
    uri_ipac_query = {
        # Table columns: https://exoplanetarchive.ipac.caltech.edu/docs/API_PS_columns.html
        "select"   : "pl_name,hostname,tran_flag,pl_massj,pl_radj,pl_ratdor,"
                     "pl_orbper,pl_orbpererr1,pl_orbpererr2,pl_orbeccen,"
                     "pl_orbincl,pl_orblper,pl_tranmid,pl_tranmiderr1,pl_tranmiderr2,"
                     "st_teff,st_tefferr1,st_tefferr2,st_met,st_meterr1,st_meterr2,"
                     "st_logg,st_loggerr1,st_loggerr2,st_mass,st_rad,ra,dec",
        "from"     : "ps",  # Table name
        "where"    : "tran_flag = 1 and default_flag = 1",
        "order by" : "pl_name",
        "format"   : "csv"
    }

    default = tap_query(uri_ipac_base, uri_ipac_query)

    # fill in missing columns
    uri_ipac_query['where'] = 'tran_flag=1'
    extra = tap_query(uri_ipac_base, uri_ipac_query)

    # for each planet
    for i in default.pl_name:

        # extract rows for each planet
        ddata = default.loc[default.pl_name == i]
        edata = extra.loc[extra.pl_name == i]

        # for each nan column in default
        nans = ddata.isna()
        for k in ddata.keys():
            if nans[k].bool():  # if col value is nan
                if not edata[k].isna().all():  # if replacement data exists
                    # replace with first index
                    default.loc[default.pl_name == i, k] = edata[k][edata[k].notna()].values[0]
                    # TODO could use mean for some variables (not mid-transit)
                    # print(i,k,edata[k][edata[k].notna()].values[0])
                else:
                    # permanent nans - require manual entry
                    if k == 'pl_orblper':  # omega
                        default.loc[default.pl_name == i, k] = 0
                    elif k == 'pl_ratdor':  # a/R*
                        # Kepler's 3rd law
                        semi = sa(ddata.st_mass.values[0], ddata.pl_orbper.values[0])
                        default.loc[default.pl_name == i, k] = semi*au / (ddata.st_rad.values[0]*rsun)
                    elif k == 'pl_orbincl':  # inclination
                        default.loc[default.pl_name == i, k] = 90
                    elif k == "pl_orbeccen":  # eccentricity
                        default.loc[default.pl_name == i, k] = 0
                    elif k == "st_met":  # [Fe/H]
                        default.loc[default.pl_name == i, k] = 0

    dataframe_to_jsonfile(default, filename)


def new_getParams(data):
    # translate data from Archive keys to Ethan Keys

    planetDictionary = {
        'pName': data['pl_name'],
        'sName': data['hostname'],
        'ra': data['ra'],
        'dec': data['dec'],
        'pPer': data['pl_orbper'],
        'pPerUnc': data['pl_orbpererr1'],
        'midT': data['pl_tranmid'],
        'midTUnc': data['pl_tranmiderr1'],
        'rprs': data['pl_radj']*rjup/(data['st_rad']*rsun),
        'aRs': data['pl_ratdor'],
        'inc': data['pl_orbincl'],
        'ecc': data.get('pl_orbeccen', 0),
        'teff': data['st_teff'],
        'teffUncPos': data['st_tefferr1'],
        'teffUncNeg': data['st_tefferr2'],
        'met': data['st_met'],
        'metUncPos': data['st_meterr1'],
        'metUncNeg': data['st_meterr2'],
        'logg': data['st_logg'],
        'loggUncPos': data['st_loggerr1'],
        'loggUncNeg': data['st_loggerr2'],
        'flag': data['tran_flag']
    }

    return planetDictionary
#################### END ARCHIVE SCRAPER ########################################


# Method that gets and returns the julian time of the observation
def getJulianTime(hdul):
    exptime_offset = 0
    # Grab the BJD first
    if 'BJD_TDB' in hdul[0].header:
        julianTime = float(hdul[0].header['BJD_TDB'])
        # If the time is from the beginning of the observation, then need to calculate mid-exposure time
        if "start" in hdul[0].header.comments['BJD_TDB']:
            exptime_offset = hdul[0].header['EXPTIME'] / 2. / 60. / 60. / 24.  # assume exptime is in seconds for now
    elif 'BJD' in hdul[0].header:
        julianTime = float(hdul[0].header['BJD'])
        # If the time is from the beginning of the observation, then need to calculate mid-exposure time
        if "start" in hdul[0].header.comments['BJD']:
            exptime_offset = hdul[0].header['EXPTIME'] / 2. / 60. / 60. / 24.  # assume exptime is in seconds for now
    # then the DATE-OBS
    elif "UT-OBS" in hdul[0].header:
        gDateTime = hdul[0].header['UT-OBS']  # gets the gregorian date and time from the fits file header
        dt = dup.parse(gDateTime)
        time = astropy.time.Time(dt)
        julianTime = time.jd
        # If the time is from the beginning of the observation, then need to calculate mid-exposure time
        if "start" in hdul[0].header.comments['UT-OBS']:
            exptime_offset = hdul[0].header['EXPTIME'] / 2. / 60. / 60. / 24.  # assume exptime is in seconds for now
    # Then Julian Date
    elif 'JULIAN' in hdul[0].header:
        julianTime = float(hdul[0].header['JULIAN'])
        # If the time is from the beginning of the observation, then need to calculate mid-exposure time
        if "start" in hdul[0].header.comments['JULIAN']:
            exptime_offset = hdul[0].header['EXPTIME'] / 2. / 60. / 60. / 24.  # assume exptime is in seconds for now
    # Then MJD-OBS last, as in the MicroObservatory headers, it has less precision
    elif "MJD-OBS" in hdul[0].header:
        julianTime = float(hdul[0].header["MJD-OBS"]) + 2400000.5
        # If the time is from the beginning of the observation, then need to calculate mid-exposure time
        if "start" in hdul[0].header.comments['MJD-OBS']:
            exptime_offset = hdul[0].header['EXPTIME'] / 2. / 60. / 60. / 24.  # assume exptime is in seconds for now
    else:
        gDateTime = hdul[0].header['DATE-OBS']  # gets the gregorian date and time from the fits file header
        dt = dup.parse(gDateTime)
        time = astropy.time.Time(dt)
        julianTime = time.jd
        # If the time is from the beginning of the observation, then need to calculate mid-exposure time
        if "start" in hdul[0].header.comments['DATE-OBS']:
            exptime_offset = hdul[0].header['EXPTIME'] / 2. / 60. / 60. / 24.  # assume exptime is in seconds for now

    # If the mid-exposure time is given in the fits header, then no offset is needed to calculate the mid-exposure time
    return julianTime + exptime_offset


# Method that gets and returns the current phase of the target
def getPhase(curTime, pPeriod, tMid):
    phase = ((curTime - tMid) / pPeriod) % 1
    if phase >= .5:
        return -1 * (1 - phase)
    else:
        return phase


# Method that gets and returns the airmass from the fits file (Really the Altitude)
def getAirMass(hdul, ra, dec, lati, longit, elevation):
    # Grab airmass from image header; if not listed, calculate it from TELALT; if that isn't listed, then calculate it the hard way
    if 'AIRMASS' in hdul[0].header:
        am = float(hdul[0].header['AIRMASS'])
    elif 'TELALT' in hdul[0].header:
        alt = float(hdul[0].header['TELALT'])  # gets the airmass from the fits file header in (sec(z)) (Secant of the zenith angle)
        cosam = np.cos((np.pi / 180) * (90.0 - alt))
        am = 1 / cosam
    else:
        # pointing = SkyCoord(str(astropy.coordinates.Angle(raStr+" hours").deg)+" "+str(astropy.coordinates.Angle(decStr+" degrees").deg ), unit=(u.deg, u.deg), frame='icrs')
        pointing = SkyCoord(str(ra)+" "+str(dec), unit=(u.deg, u.deg), frame='icrs')

        location = EarthLocation.from_geodetic(lat=lati*u.deg, lon=longit*u.deg, height=elevation)
        time = astropy.time.Time(getJulianTime(hdul), format='jd', scale='utc', location=location)
        pointingAltAz = pointing.transform_to(AltAz(obstime=time, location=location))
        am = float(pointingAltAz.secz)
    return am


# Validate user input
def user_input(prompt, type_, val1=None, val2=None):
    while True:
        try:
            option = type_(input(prompt))
        except ValueError:
            print('Sorry, not a valid data type.')
            continue
        if type_ == str and val1 and val2:
            if option.lower() not in (val1, val2):
                print("Sorry, your response was not valid.")
            else:
                return option
        elif type_ == int and val1 and val2:
            if option not in (val1, val2):
                print("Sorry, your response was not valid.")
            else:
                return option
        elif type_ == int or type_ == float:
            return option


# Create a save directory within the current working directory
def create_directory():
    try:
        directoryName = input('Enter the name for your new directory: ')
        newDirectoryPath = os.getcwd()
        saveDirectory = newDirectoryPath + '/' + directoryName + '/'
        os.mkdir(saveDirectory)
    except OSError:
        print("Creation of the directory %s failed" % saveDirectory)
    else:
        print("Successfully created the directory %s " % saveDirectory)
        return saveDirectory


# --------PLANETARY PARAMETERS UI------------------------------------------
# Get the user's confirmation of values that will later be used in lightcurve fit
def planetary_parameters(CandidatePlanetBool, pDict=None):
    print('\n*******************************************')
    print("Planetary Parameters for Lightcurve Fitting\n")

    # The order of planet_params list must match the pDict that is declared when scraping the NEA
    planet_params = ["Planet's Name",
                     "Host Star's Name",
                     "Ra of your target star in the form: HH:MM:SS (ignore the decimal values)",
                     "Dec of your target star in form: <sign>DD:MM:SS (ignore the decimal values and don't forget the '+' or '-' sign!)",
                     "Orbital Period (days)",
                     "Orbital Period Uncertainty (days) \nKeep in mind that 1.2e-34 is the same as 1.2 x 10^-34",
                     "Published Time of Mid-Transit (BJD_UTC)",
                     "Time of Mid-Transit Uncertainty (JD)",
                     "Ratio of Planet to Stellar Radius (Rp/Rs)",
                     "Ratio of Distance to Stellar Radius (a/Rs)",
                     "Orbital Inclination (deg)",
                     "Orbital Eccentricity (0 if null)",
                     "Star Effective Temperature (K)",
                     "Star Effective Temperature Positive Uncertainty (K)",
                     "Star Effective Temperature Negative Uncertainty (K)",
                     "Star Metallicity ([FE/H])",
                     "Star Metallicity Positive Uncertainty ([FE/H])",
                     "Star Metallicity Negative Uncertainty ([FE/H])",
                     "Star Surface Gravity (log(g))",
                     "Star Surface Gravity Positive Uncertainty (log(g))",
                     "Star Surface Gravity Negative Uncertainty (log(g))"]

    # Exoplanet confirmed in NEA
    if not CandidatePlanetBool:
        print('Here are the values scraped from the NASA Exoplanet Archive for ' + pDict['pName'])
        print('For each planetary parameter, enter "y" if you agree and "n" if you disagree')

        for i, key in enumerate(pDict):
            if key in ('pName', 'sName', 'ra', 'dec', 'flag'):
                continue
            print('\n' + targetName + ' ' + planet_params[i] + ': ' + str(pDict[key]))
            agreement = user_input('Do you agree? (y/n): ', type_=str, val1='y', val2='n')
            if agreement.lower() == 'y':
                continue
            elif agreement.lower() == 'n':
                pDict[key] = user_input('Enter the ' + planet_params[i] + ': ', type_=float)

    # Exoplanet not confirmed in NEA
    else:
        pDict = {'pName': None, 'sName': None, 'ra': None, 'dec': None, 'pPer': None, 'pPerUnc': None, 'midT': None,
                 'midTUnc': None, 'rprs': None, 'aRs': None, 'inc': None, 'ecc': None, 'teff': None, 'teffUncPos': None,
                 'teffUncNeg': None, 'met': None, 'metUncPos': None, 'metUncNeg': None, 'logg': None, 'loggUncPos': None,
                 'loggUncNeg': None}

        for i, key in enumerate(pDict):
            if key in ('pName', 'sName'):
                pDict[key] = user_input('Enter the ' + planet_params[i] + ': ', type_=str)
            elif key == 'ra':
                    raStr = input('Enter the ' + planet_params[i] + ': ')
                    pDict['ra'] = astropy.coordinates.Angle(raStr + " hours").deg
            elif key == 'dec':
                    decStr = input('Enter the ' + planet_params[i] + ': ')
                    decStr = decStr.replace(' ', '').replace(':', '')
                    pDict['dec'] = astropy.coordinates.Angle(decStr + " degrees").deg
            else:
                pDict[key] = user_input('Enter the ' + planet_params[i] + ': ', type_=float)

    return pDict


# Check if user's directory contains imaging files that are able to be reduced
def check_file_extensions(directory, fileName):
    # Find fits files
    file_extensions = ['.fits', '.fit', '.fts']
    inputfiles = []

    while True:
        try:
            # Add / to end of directory if user does not input it
            if directory[-1] != "/":
                directory += "/"

            if os.path.isdir(directory):
                # Loop until we find something
                for exti in file_extensions:
                    for file in os.listdir(directory):
                        if file.lower().endswith(exti.lower()):
                            inputfiles.append(os.path.join(directory, file))
                    # If we find files, then stop the for loop and while loop
                    if inputfiles:
                        return directory, inputfiles

                # If we don't find any files, then we need the user to check their directory and loop over again
                if not inputfiles:
                    raise FileNotFoundError

            # If the directory does not exist
            else:
                raise OSError

        except FileNotFoundError:
            extaddoption = user_input("\nError: " + fileName + " files not found with .fits, .fit or .fts extensions in " + directory +
                                      ".\nWould you like to enter in an extension related to .FITS? (y/n): ", type_=str, val1='y', val2='n')
            if extaddoption == 'y':
                file_extensions.append(input('Please enter the extension you want to add (EX: .FITS): '))
            else:
                directory = input("Enter the directory path where " + fileName + " files are located: ")
        except OSError:
            print("Error: No such directory exists. Please try again.")
            directory = input("Enter the directory path where " + fileName + " files are located: ")


# Check for WCS in the user's imaging data and possibly plate solves.
def check_wcs(fits_file, saveDirectory):
    hdulist = fits.open(fits_file)
    header = hdulist[0].header

    # MJD seems sometimes throw off an error. Deleted since not important for plate solving
    try:
        del header['MJD-OBS']
    except:
        pass

    # Gets the WCS of the header and checks to see if it exists
    wcs = WCS(header)
    wcsExists = wcs.is_celestial

    # If the fits file has WCS info, ask the user if they trust it
    if wcsExists:
        trustWCS = user_input('The imaging data from your file has WCS information. Do you trust this? (y/n): ', type_=str, val1='y', val2='n')
    else:
        trustWCS = 'n'

    if trustWCS == 'n':
        plateSol = user_input("\nWould you like to upload the your image for a plate solution?"
                              "\nDISCLAIMER: One of your imaging files will be publicly viewable on nova.astrometry.net. (y/n): ", type_=str, val1='y', val2='n')
        # Plate solve the fits file
        if plateSol.lower() == 'y':
            print("\nGetting the plate solution for your imaging file. Please wait.")
            global done
            done = False
            t = threading.Thread(target=animate, daemon=True)
            t.start()

            # Plate solves the first imaging file
            imagingFile = fits_file
            wcsFile = plate_solution(imagingFile, saveDirectory)
            done = True

            # Return plate solution from nova.astrometry.net
            return wcsFile
        else:
            # User either did not want a plate solution or had one in file header and decided not to use it,
            # therefore return nothing
            return False
    else:
        # User trusted their imaging file header's WCS
        return fits_file


# Gets the WCS of a .fits file for the user from nova.astrometry.net w/ API key
def plate_solution(fits_file, saveDirectory):
    default_url = 'http://nova.astrometry.net/api/'

    # Login to Exoplanet Watch's profile w/ API key
    r = requests.post(default_url + 'login', data={'request-json': json.dumps({"apikey": "vfsyxlmdxfryhprq"})})

    # Saves session number to upload imaging file
    sess = r.json()['session']
    files = {'file': open(fits_file, 'rb')}
    headers = {'request-json': json.dumps({"session": sess}), 'allow_commercial_use': 'n',
               'allow_modifications': 'n', 'publicly_visible': 'n'}

    # Uploads the .fits file to nova.astrometry.net
    r = requests.post(default_url + 'upload', files=files, data=headers)

    # Saves submission id for checking on the status of image uploaded
    sub_id = r.json()['subid']
    submissions_url = 'http://nova.astrometry.net/api/submissions/%s' % sub_id

    # Once the image has successfully been plate solved, the following loop will break
    while True:
        r = requests.get(submissions_url)
        if r.json()['job_calibrations']:
            break
        time.sleep(5)

    # Checks the job id's status for parameters
    job_id = r.json()['jobs']
    job_url = 'http://nova.astrometry.net/api/jobs/%s' % job_id[0]
    wcs_file = saveDirectory + 'newfits.fits'

    # Checks the job id's status
    while True:
        r = requests.get(job_url)

        # If the new-fits-file is successful and downloadable, the following will execute
        if r.json()['status'] == 'success':
            fits_download_url = 'http://nova.astrometry.net/new_fits_file/%s' % job_id[0]

            # Gets the new-fits-file and downloads it
            r = requests.get(fits_download_url)
            with open(wcs_file, 'wb') as f:
                f.write(r.content)
            print('\n\nSuccess. Check the directory in which you chose to your save plots.')
            return wcs_file

        # If the new-fits-file failed, inform user and exit
        elif r.json()['status'] == 'failure':
            print('\n\n.FITS file has failed to be given WCS.')
            return False
        time.sleep(5)


# Getting the right ascension and declination for every pixel in imaging file if there is a plate solution
def get_radec(hdulWCS):
    wcsheader = WCS(hdulWCS[0].header)
    xaxis = np.arange(hdulWCS[0].header['NAXIS1'])
    yaxis = np.arange(hdulWCS[0].header['NAXIS2'])
    x, y = np.meshgrid(xaxis, yaxis)
    return wcsheader.all_pix2world(x, y, 0)


# Aligns imaging data from .fits file to easily track the host and comparison star's positions
def image_alignment(sortedallImageData):
    newlist, boollist = [], []
    notAligned = 0

    # Align images from .FITS files and catch exceptions if images can't be aligned. Keep two lists: newlist for
    # images aligned and boollist for discarded images to delete .FITS data from airmass and times.
    for image_file in sortedallImageData:
        try:
            newData, footprint = aa.register(image_file, sortedallImageData[0])
            newlist.append(newData)
            boollist.append(True)
        except:
            notAligned += 1
            boollist.append(False)

    sortedallImageData = np.array(newlist)
    unalignedBoolList = np.array(boollist)

    if notAligned > 0:
        print('\n\n*********************************************************************')
        print('WARNING: From the given imaging files: ' + str(notAligned) + ' of ' +
              str(len(sortedallImageData) + notAligned) + ' were not aligned.')
        print('*********************************************************************')
        time.sleep(5)

    return sortedallImageData, unalignedBoolList, boollist


# Method that defines a 2D Gaussian
def twoD_Gaussian(xdata_tuple, amplitude, xo, yo, sigma_x, sigma_y, theta, offset):
    (x, y) = xdata_tuple
    xo = float(xo)
    yo = float(yo)
    a = (np.cos(theta) ** 2) / (2 * sigma_x ** 2) + (np.sin(theta) ** 2) / (2 * sigma_y ** 2)
    b = -(np.sin(2 * theta)) / (4 * sigma_x ** 2) + (np.sin(2 * theta)) / (4 * sigma_y ** 2)
    c = (np.sin(theta) ** 2) / (2 * sigma_x ** 2) + (np.cos(theta) ** 2) / (2 * sigma_y ** 2)
    g = offset + amplitude * np.exp(- (a * ((x - xo) ** 2) + 2 * b * (x - xo) * (y - yo) + c * ((y - yo) ** 2)))
    return g


# defines the star point spread function as a 2D Gaussian
def star_psf(x, y, x0, y0, a, sigx, sigy, b):
    gaus = a * np.exp(-(x - x0) ** 2 / (2 * sigx ** 2)) * np.exp(-(y - y0) ** 2 / (2 * sigy ** 2)) + b
    return gaus


# Class of star_psf objects with setters and getters
class psf(object):
    def __init__(self, x0, y0, a, sigx, sigy, b, rot=0):
        self.pars = [x0, y0, a, sigx, sigy, b]
        self.a = a
        self.x0 = x0
        self.y0 = y0
        self.sigx = sigx
        self.sigy = sigy
        self.b = b
        self.rot = rot

    # define the star's rotational orientation and orient the Gaussian to it
    def eval(self, x, y):
        if self.rot == 0:
            return star_psf(x, y, *self.pars)
        else:
            return rotate(star_psf(x, y, *self.pars), self.rot, reshape=False)

    @property
    def gaussian_area(self):
        # PSF area without background
        return 2 * np.pi * self.a * self.sigx * self.sigy

    @property
    def cylinder_area(self):
        # models background
        return np.pi * (3 * self.sigx * 3 * self.sigy) * self.b

    @property
    def area(self):
        return self.gaussian_area + self.cylinder_area


# Method uses the Full Width Half Max to estimate the standard deviation of the star's psf
def estimate_sigma(x, maxidx=-1):
    if maxidx == -1:
        maxidx = np.argmax(x)
    lower = np.abs(x - 0.5 * np.max(x))[:maxidx].argmin()
    upper = np.abs(x - 0.5 * np.max(x))[maxidx:].argmin() + maxidx
    FWHM = upper - lower
    return FWHM / (2 * np.sqrt(2 * np.log(2)))


# Method fits a 2D gaussian function that matches the star_psf to the star image and returns its pixel coordinates
def fit_centroid(data, pos, init=None, psf_output=False, lossfn='linear', box=25):
    if not init:  # if init is none, then set the values
        init = [-1, 5, 5, 0]

    # estimate the amplitude and centroid
    if init[0] == -1:
        # subarray of data around star
        xv, yv = mesh_box(pos, box)

        # amplitude guess
        init[0] = np.max(data[yv, xv])

        # weighted sum to estimate center
        wx = np.sum(np.unique(xv) * data[yv, xv].sum(0)) / np.sum(data[yv, xv].sum(0))
        wy = np.sum(np.unique(yv) * data[yv, xv].sum(1)) / np.sum(data[yv, xv].sum(1))
        pos = [wx, wy]
        # estimate std by calculation of FWHM
        x, y = data[yv, xv].sum(0), data[yv, xv].sum(1)
        init[1] = estimate_sigma(x)
        init[2] = estimate_sigma(y)

        # Background Estimate
        # compute the average from 1/4 of the lowest values in the background
        init[3] = np.mean(np.sort(data[yv, xv].flatten())[:int(data[yv, xv].flatten().shape[0] * 0.25)])
    # print('init priors for centroid:',init)
    # print('init2:',init)

    # recenter data on weighted average of light (peak amplitude)
    xv, yv = mesh_box(pos, box)

    # pars = x,y, a,sigx,sigy, rotate
    def fcn2min(pars):
        model = star_psf(xv, yv, *pars)
        return (data[yv, xv] - model).flatten()  # method for LS
        # return np.sum( (data[yv,xv]-model)**2 ) # method for minimize

    lo = [pos[0] - box, pos[1] - box, 0, 1, 1, 0]
    up = [pos[0] + box, pos[1] + box, 100000, 40, 40, np.max(data[yv, xv])]
    res = least_squares(fcn2min, x0=[*pos, *init], bounds=[lo, up], loss=lossfn, jac='3-point')
    del init

    if psf_output:
        return psf(*res.x, 0)
    else:
        return res.x


def mesh_box(pos,box):
    pos = [int(np.round(pos[0])), int(np.round(pos[1]))]
    x = np.arange(pos[0]-box, pos[0]+box+1)
    y = np.arange(pos[1]-box, pos[1]+box+1)
    xv, yv = np.meshgrid(x, y)
    return xv.astype(int), yv.astype(int)


# Method calculates the flux of the star (uses the skybg_phot method to do backgorund sub)
def getFlux(data, xc, yc, r=5, dr=5):

    if dr > 0:
        bgflux = skybg_phot(data, xc, yc, r, dr)
    else:
        bgflux = 0
    positions = [(xc, yc)]
    data = data-bgflux
    data[data < 0] = 0

    apertures = CircularAperture(positions, r=r)
    phot_table = aperture_photometry(data, apertures, method='exact')

    return float(phot_table['aperture_sum']), bgflux


def skybg_phot(data, xc, yc, r=10, dr=5):
    # create a crude annulus to mask out bright background pixels
    xv, yv = mesh_box([xc, yc], np.round(r+dr))
    rv = ((xv-xc)**2 + (yv-yc)**2)**0.5
    mask = (rv > r) & (rv < (r+dr))
    cutoff = np.percentile(data[yv, xv][mask], 50)
    dat = np.copy(data)
    dat[dat > cutoff] = cutoff # ignore bright pixels like stars
    return min(np.mean(dat[yv, xv][mask]), np.median(dat[yv, xv][mask]))


# Mid-Transit Time Prior Helper Functions
def numberOfTransitsAway(timeData, period, originalT):
    return int((np.nanmin(timeData) - originalT) / period) + 1


def nearestTransitTime(timeData, period, originalT):
    nearT = ((numberOfTransitsAway(timeData, period, originalT) * period) + originalT)
    return nearT


# Mid-Transit Time Error Helper Functions
def propMidTVariance(uncertainP, uncertainT, timeData, period, originalT):
    n = numberOfTransitsAway(timeData, period, originalT)
    varTMid = n * n * uncertainP + uncertainT
    return varTMid


def uncTMid(uncertainP, uncertainT, timeData, period, originalT):
    n = numberOfTransitsAway(timeData, period, originalT)
    midErr = np.sqrt((n * n * uncertainP * uncertainP) + 2 * n * uncertainP * uncertainT + (uncertainT * uncertainT))
    return midErr


def transitDuration(rStar, rPlan, period, semi):
    rSun = 6.957 * 10 ** 8  # m
    tDur = (period / np.pi) * np.arcsin((np.sqrt((rStar * rSun + rPlan * rSun) ** 2)) / (semi * rStar * rSun))
    return tDur


# calculates chi squared which is used to determine the quality of the LC fit
def chisquared(observed_values, expected_values, uncertainty):
    for chiCount in range(0, len(observed_values)):
        zeta = ((observed_values[chiCount] - expected_values[chiCount]) / uncertainty[chiCount])
        chiToReturn = np.sum(zeta ** 2)
        return chiToReturn


# make and plot the chi squared traces
def plotChi2Trace(myTrace, myFluxes, myTimes, theAirmasses, uncertainty):
    print("Performing Chi^2 Burn")
    print("Please be patient- this step can take a few minutes.")
    global done
    done = False
    t = threading.Thread(target=animate, daemon=True)
    t.start()

    midTArr = myTrace.get_values('Tmid', combine=False)
    radiusArr = myTrace.get_values('RpRs', combine=False)
    am1Arr = myTrace.get_values('Am1', combine=False)
    am2Arr = myTrace.get_values('Am2', combine=False)

    allchiSquared = []
    for chain in myTrace.chains:
        chiSquaredList1 = []
        for counter in np.arange(len(midTArr[chain])):  # [::25]:
            # first chain
            midT1 = midTArr[chain][counter]
            rad1 = radiusArr[chain][counter]
            am11 = am1Arr[chain][counter]
            am21 = am2Arr[chain][counter]

            fittedModel1 = lcmodel(midT1, rad1, am11, am21, myTimes, theAirmasses, plots=False)
            chis1 = np.sum(((myFluxes - fittedModel1) / uncertainty) ** 2.) / (len(myFluxes) - 4)
            chiSquaredList1.append(chis1)
        allchiSquared.append(chiSquaredList1)

    plt.figure()
    plt.xlabel('Chain Length')
    plt.ylabel('Chi^2')
    for chain in np.arange(myTrace.nchains):
        plt.plot(np.arange(len(allchiSquared[chain])), allchiSquared[chain], '-bo')
    plt.rc('grid', linestyle="-", color='black')
    plt.grid(True)
    plt.title(targetName + ' Chi^2 vs. Chain Length ' + date)
    # plt.show()
    plt.savefig(saveDirectory + 'temp/ChiSquaredTrace' + date + targetName + '.png')
    plt.close()

    chiMedian = np.nanmedian(allchiSquared)

    burns = []
    for chain in np.arange(myTrace.nchains):
        idxburn, = np.where(allchiSquared[chain] <= chiMedian)
        if len(idxburn) == 0:
            burnno = 0
        else:
            burnno = idxburn[0]
        burns.append(burnno)

    completeBurn = np.max(burns)
    done = True
    print('Chi^2 Burn In Length: ' + str(completeBurn))

    return completeBurn


# make plots of the centroid positions as a function of time
def plotCentroids(xTarg, yTarg, xRef, yRef, times, date):
    times = np.array(times)
    # X TARGET
    plt.figure()
    plt.plot(times - np.nanmin(times), xTarg, '-bo')
    plt.xlabel('Time (JD-' + str(np.nanmin(times)) + ')')
    plt.ylabel('X Pixel Position')
    plt.title(targetName + ' X Centroid Position ' + date)
    plt.savefig(saveDirectory + 'temp/XCentroidPosition' + targetName + date + '.png')
    plt.close()

    # Y TARGET
    plt.figure()
    plt.plot(times - np.nanmin(times), yTarg, '-bo')
    plt.xlabel('Time (JD-' + str(np.nanmin(times)) + ')')
    plt.ylabel('Y Pixel Position')
    plt.title(targetName + ' Y Centroid Position ' + date)
    plt.savefig(saveDirectory + 'temp/YCentroidPos' + targetName + date + '.png')
    plt.close()

    # X COMP
    plt.figure()
    plt.plot(times - np.nanmin(times), xRef, '-ro')
    plt.xlabel('Time (JD-' + str(np.nanmin(times)) + ')')
    plt.ylabel('X Pixel Position')
    plt.title('Comp Star X Centroid Position ' + date)
    plt.savefig(saveDirectory + 'temp/CompStarXCentroidPos' + date + '.png')
    plt.close()

    # Y COMP
    plt.figure()
    plt.plot(times - np.nanmin(times), yRef, '-ro')
    plt.xlabel('Time (JD-' + str(np.nanmin(times)) + ')')
    plt.ylabel('Y Pixel Position')
    plt.title('Comp Star Y Centroid Position ' + date)
    plt.savefig(saveDirectory + 'temp/CompStarYCentroidPos' + date + '.png')
    plt.close()

    # X DISTANCE BETWEEN TARGET AND COMP
    plt.figure()
    plt.xlabel('Time (JD-' + str(np.nanmin(times)) + ')')
    plt.ylabel('X Pixel Distance')
    for e in range(0, len(xTarg)):
        plt.plot(times[e] - np.nanmin(times), abs(int(xTarg[e]) - int(xRef[e])), 'bo')
    plt.title('Distance between Target and Comparison X position')
    plt.savefig(saveDirectory + 'temp/XCentroidDistance' + targetName + date + '.png')
    plt.close()

    # Y DISTANCE BETWEEN TARGET AND COMP
    plt.figure()
    plt.xlabel('Time (JD-' + str(np.nanmin(times)) + ')')
    plt.ylabel('Y Pixel Difference')
    d = 0
    for d in range(0, len(yTarg)):
        plt.plot(times[d] - np.nanmin(times), abs(int(yTarg[d]) - int(yRef[d])), 'bo')
    plt.title('Difference between Target and Comparison Y position')
    plt.savefig(saveDirectory + 'temp/YCentroidDistance' + targetName + date + '.png')
    plt.close()


# -----CONTEXT FREE GLOBAL VARIABLES-----------------------------
def contextupdt(times=None, airm=None):
    global context

    if times is not None:
        context['times'] = times
    if airm is not None:
        context['airmass'] = airm


# -- LIGHT CURVE MODEL -- ----------------------------------------------------------------
def lcmodel(midTran, radi, am1, am2, theTimes, theAirmasses, plots=False):
    sep, ophase = time2z(theTimes, pDict['inc'], midTran, pDict['aRs'], pDict['pPer'], pDict['ecc'])
    model, junk = occultquad(abs(sep), linearLimb, quadLimb, radi)

    airmassModel = (am1 * (np.exp(am2 * theAirmasses)))
    fittedModel = model * airmassModel
    if plots:
        plt.figure()
        plt.plot(ophase, fittedModel, '-o')
        plt.xlabel('Orbital Phase')
        plt.show()
        pass
    return fittedModel


def realTimeReduce(i):
    targetFluxVals = []
    referenceFluxVals = []
    normalizedFluxVals = []
    fileNameList = []
    timeSortedNames = []
    timeList = []
    timesListed = []

    # -------TIME SORT THE FILES--------------------------------------------------------------------------------
    while len(g.glob(directoryP)) == 0:
        print("Error: .FITS files not found in " + directoryP)
        directToWatch = str(input("Enter the Directory Path where .FITS or .FTS Image Files are located: "))
        # Add / to end of directory if user does not input it
        if directToWatch[-1] != "/":
            directToWatch += "/"
        directoryP = directToWatch

    fileNumber = 1
    for fileName in g.glob(directoryP):  # Loop through all the fits files and time sorts

        fitsHead = fits.open(fileName)  # opens the file

        # TIME
        timeVal = getJulianTime(fitsHead)  # gets the julian time registered in the fits header
        timeList.append(timeVal)  # adds to time value list
        fileNameList.append(fileName)

    # Time sorts the file names based on the fits file header
    timeSortedNames = [x for _, x in sorted(zip(timeList, fileNameList))]

    # sorts the times for later plotting use
    sortedTimeList = sorted(timeList)

    hdul = fits.open(timeSortedNames[0])  # opens the fits file
    # Extracts data from the image file and puts it in a 2D numpy array: firstImageData
    firstImageData = fits.getdata(timeSortedNames[0], ext=0)

    # fit first image
    targx, targy, targamplitude, targsigX, targsigY, targoff = fit_centroid(firstImageData, [UIprevTPX, UIprevTPY], box=15)
    refx, refy, refamplitude, refsigX, refsigY, refoff = fit_centroid(firstImageData, [UIprevRPX, UIprevRPY], box=15)

    # just use one aperture and annulus
    apertureR = 3 * max(targsigX, targsigY)
    annulusR = 10

    for imageFile in timeSortedNames:

        hDul = fits.open(imageFile)  # opens the fits file
        # Extracts data from the image file and puts it in a 2D numpy array: imageData
        imageData = fits.getdata(imageFile, ext=0)
        header = fits.getheader(imageFile)

        # Find the target star in the image and get its pixel coordinates if it is the first file
        if fileNumber == 1:
            # Initializing the star location guess as the user inputted pixel coordinates
            prevTPX, prevTPY, prevRPX, prevRPY = UIprevTPX, UIprevTPY, UIprevRPX, UIprevRPY
            prevTSigX, prevTSigY, prevRSigX, prevRSigY = targsigX, targsigY, refsigX, refsigY

            prevImageData = imageData  # no shift should be registered

        # ---FLUX CALCULATION WITH BACKGROUND SUBTRACTION---------------------------------

        # corrects for any image shifts that result from a tracking slip
        shift, error, diffphase = register_translation(prevImageData, imageData)
        xShift = shift[1]
        yShift = shift[0]

        prevTPX = prevTPX - xShift
        prevTPY = prevTPY - yShift
        prevRPX = prevRPX - xShift
        prevRPY = prevRPY - yShift

        # --------GAUSSIAN FIT AND CENTROIDING----------------------------------------------

        txmin = int(prevTPX) - distFC  # left
        txmax = int(prevTPX) + distFC  # right
        tymin = int(prevTPY) - distFC  # top
        tymax = int(prevTPY) + distFC  # bottom

        targSearchA = imageData[tymin:tymax, txmin:txmax]

        # Set reference search area
        rxmin = int(prevRPX) - distFC  # left
        rxmax = int(prevRPX) + distFC  # right
        rymin = int(prevRPY) - distFC  # top
        rymax = int(prevRPY) + distFC  # bottom

        refSearchA = imageData[rymin:rymax, rxmin:rxmax]

        # Guess at Gaussian Parameters and feed them in to help gaussian fitter

        tGuessAmp = targSearchA.max() - targSearchA.min()

        # Fits Centroid for Target
        myPriors = [tGuessAmp, prevTSigX, prevTSigY, targSearchA.min()]
        tx, ty, tamplitude, tsigX, tsigY, toff = fit_centroid(imageData, [prevTPX, prevTPY], init=myPriors, box=15)
        currTPX = tx
        currTPY = ty

        # Fits Centroid for Reference
        rGuessAmp = refSearchA.max() - refSearchA.min()
        myRefPriors = [rGuessAmp, prevRSigX, prevRSigY, refSearchA.min()]
        rx, ry, ramplitude, rsigX, rsigY, roff = fit_centroid(imageData, [prevRPX, prevRPY], init=myRefPriors, box=15)
        currRPX = rx
        currRPY = ry

        # gets the flux value of the target star and
        tFluxVal, tTotCts = getFlux(imageData, currTPX, currTPY, apertureR, annulusR)
        targetFluxVals.append(tFluxVal)  # adds tFluxVal to the total list of flux values of target star

        # gets the flux value of the reference star and subracts the background light
        rFluxVal, rTotCts = getFlux(imageData, currRPX, currRPY, apertureR, annulusR)
        referenceFluxVals.append(rFluxVal)  # adds rFluxVal to the total list of flux values of reference star

        normalizedFluxVals.append((tFluxVal / rFluxVal))

        # TIME
        currTime = getJulianTime(hDul)
        timesListed.append(currTime)

        # UPDATE PIXEL COORDINATES and SIGMAS
        # target
        prevTPX = currTPX
        prevTPY = currTPY
        prevTSigX = tsigX
        prevTSigY = tsigY
        # reference
        prevRPX = currRPX
        prevRPY = currRPY
        prevRSigX = rsigX
        prevTSigY = rsigY

        # UPDATE FILE COUNT
        prevImageData = imageData
        fileNumber = fileNumber + 1
        hDul.close()  # close the stream

    # EXIT THE FILE LOOP

    ax1.clear()
    ax1.set_title(targetName)
    ax1.set_ylabel('Normalized Flux')
    ax1.set_xlabel('Time (jd)')
    ax1.plot(timesListed, normalizedFluxVals, 'bo')


def parse_args():
    # TODO
    parser = argparse.ArgumentParser()

    help_ = "Choose a target to process"
    parser.add_argument("-t", "--target", help=help_, type=str, default="all")

    return parser.parse_args()


if __name__ == "__main__":
    # TODO use text based interface if no command line arguments

    print('\n')
    print('*************************************************************')
    print('Welcome to the EXOplanet Transit Interpretation Code (EXOTIC)')
    print("Version ", versionid)
    print('*************************************************************\n')

    # ---INITIALIZATION-------------------------------------------------------
    targetFluxVals, referenceFluxVals, normalizedFluxVals, targUncertanties, refUncertanties, timeList, phasesList, airMassList = (
        [] for l in range(8))

    fileNameList, timeSortedNames, xTargCent, yTargCent, xRefCent, yRefCent, finXTargCent, finYTargCent, finXRefCent, finYRefCent = (
        [] for m in range(10))

    timesListed = []  # sorted times of observation
    fileNumber = 1  # initializes file number to one
    minSTD = 100000  # sets the initial minimum standard deviation absurdly high so it can be replaced immediately
    minChi2 = 100000
    distFC = 10  # gaussian search area
    context = {}

    # ---USER INPUTS--------------------------------------------------------------------------

    realTimeAns = user_input('Enter "1" for Real Time Reduction or "2" for for Complete Reduction: ', type_=int, val1=1, val2=2)

    #############################
    # Real Time Reduction Routine
    #############################

    if realTimeAns == 1:
        print('\n**************************************************************')
        print('Real Time Reduction ("Control + C"  or close the plot to quit)')
        print('**************************************************************\n')

        directToWatch = str(input("Enter the Directory Path of imaging files: "))
        directoryP = directToWatch
        directToWatch, inputfiles = check_file_extensions(directToWatch, 'imaging')

        targetName = str(input("Enter the Planet Name: "))

        while True:
            try:
                carryOn = input('Type continue after the first image has been taken and saved: ')
                if carryOn != 'continue':
                    raise ValueError
                break
            except ValueError:
                continue

        UIprevTPX = user_input(targetName + " X Pixel Coordinate: ", type_=int)
        UIprevTPY = user_input(targetName + " Y Pixel Coordinate: ", type_=int)
        UIprevRPX = user_input("Comp Star X Pixel Coordinate: ", type_=int)
        UIprevRPY = user_input("Comp Star Y Pixel Coordinate: ", type_=int)

        print('Real Time Plotting ("Control + C" or close the plot to quit)')
        print('\nPlease be patient. It will take at least 15 seconds for the first image to get plotted.')

        fig = plt.figure()
        ax1 = fig.add_subplot(1, 1, 1)
        ax1.set_title(targetName)
        ax1.set_ylabel('Normalized Flux')
        ax1.set_xlabel('Time (jd)')

        anim = FuncAnimation(fig, realTimeReduce, interval=15000)  # refresh every 15 seconds
        plt.show()

    ###########################
    # Complete Reduction Routine
    ###########################

    # ----USER INPUTS----------------------------------------------------------
    else:
        print('\n**************************')
        print('Complete Reduction Routine')
        print('**************************\n')

        fitsortext = user_input('Enter "1" to perform aperture photometry on fits files or "2" to start with pre-reduced data in a .txt format: ', type_=int, val1=1, val2=2)

        fileorcommandline = user_input('How would you like to input your initial parameters? Enter "1" to use the Command Line or "2" to use an input file: ', type_=int, val1=1, val2=2)

        # Read in input file rather than using the command line
        if fileorcommandline == 2:
            print("\nYour current working directory is: ", os.getcwd())
            print("\nPotential initialization files I've found in " + os.getcwd() + " are: ")
            [print(i) for i in g.glob(os.getcwd() + "/*.txt")]

            # Parse input file
            while True:
                try:
                    initfilename = str(input("\nPlease enter the Directory and Filename of your Initialization File: "))
                    if initfilename == 'ok':
                        initfilename = "/Users/rzellem/Documents/EXOTIC/inits.txt"
                    with open(initfilename, 'r') as f:
                        inits = f.readlines()
                    break
                except FileNotFoundError:
                    print("Error: Initialization file not found. Please try again.")
                except IsADirectoryError:
                    print('Error: Entered a directory. Please try again.')

            # inits = []
            # for line in initf:
            #     if line[0] == "#": continue
            #     inits.append(line)
            # initf.close()

            for line in inits:
                # Directory Info
                if 'directory with fits files'.lower() in line.lower():
                    directoryP = line.split("\t")[-1].rstrip()
                if 'directory to save plots'.lower() in line.lower():
                    saveDirectory = line.split("\t")[-1].rstrip()
                if 'directory of flats'.lower() in line.lower():
                    flatsPath = line.split("\t")[-1].rstrip()
                if 'directory of darks'.lower() in line.lower():
                    darksPath = line.split("\t")[-1].rstrip()
                if 'directory of biases'.lower() in line.lower():
                    biasesPath = line.split("\t")[-1].rstrip()

                # AAVSO Output Info
                if 'AAVSO output?'.lower() in line.lower():
                    AAVSOoutput = line.split("\t")[-1].rstrip()
                if 'AAVSO Observer Account Number'.lower() in line.lower():
                    userCode = line.split("\t")[-1].rstrip()
                if 'Secondary Observer Codes'.lower() in line.lower():
                    secuserCode = line.split("\t")[-1].rstrip()

                # Observatory Info
                if "Observation date".lower() in line.lower():
                    date = line.split("\t")[-1].rstrip()
                if 'Obs. Latitude (+=N,-=S)'.lower() in line.lower():
                    latiStr = line.split("\t")[-1].rstrip()
                if 'Obs. Longitude (+=E,-=W)'.lower() in line.lower():
                    longitStr = line.split("\t")[-1].rstrip()
                if "Obs. Elevation (meters)".lower() in line.lower():
                    elevation = line.split("\t")[-1].rstrip()

                # Observation Setup Info
                if 'Camera Type (CCD or DSLR)'.lower() in line.lower():
                    cameraType = line.split("\t")[-1].rstrip()
                if 'Pixel Binning'.lower() in line.lower():
                    binning = line.split("\t")[-1].rstrip()
                if 'Exposure Time (seconds)'.lower() in line.lower():
                    exposureTime = line.split("\t")[-1].rstrip()
                if 'Filter Name (aavso.org/filters)'.lower() in line.lower():
                    filterName = line.split("\t")[-1].rstrip()
                if 'Observing Notes'.lower() in line.lower():
                    obsNotes = line.split("\t")[-1].rstrip()

                # Target Info
                if 'planet name'.lower() in line.lower():
                    targetName = line.split("\t")[-1].rstrip()
                if 'Target Star RA (hh:mm:ss)'.lower() in line.lower():
                    ra = line.split("\t")[-1].rstrip()
                if 'Target Star Dec (+/-hh:mm:ss)'.lower() in line.lower():
                    dec = line.split("\t")[-1].rstrip()
                if 'Target Star pixel coords (x,y)'.lower() in line.lower():
                    targetpixloc = line.split("\t")[-1].rstrip()
                if 'Number of Comparison Stars'.lower() in line.lower():
                    numCompStars = int(line.split("\t")[-1].rstrip())

            if AAVSOoutput == "none" or AAVSOoutput == "no" or AAVSOoutput == "n/a" or AAVSOoutput == "n":
                AAVSOBool = False
            else:
                AAVSOBool = True

            if flatsPath == "none" or flatsPath == "no" or flatsPath == "n/a" or flatsPath == "n":
                flats = 'n'
                flatsBool = False
            else:
                flats = 'y'
                flatsBool = True

            if darksPath == "none" or darksPath == "no" or darksPath == "n/a" or darksPath == "n":
                darks = 'n'
                darksBool = False
            else:
                darks = 'y'
                darksBool = True

            if biasesPath == "none" or biasesPath == "no" or biasesPath == "n/a" or biasesPath == "n":
                biases = 'n'
                biasesBool = False
            else:
                biases = 'y'
                biasesBool = True

            if flatsBool + darksBool + biasesBool:
                cals = 'y'
            else:
                cals = 'n'

            # Initial position of target star
            UIprevTPX = int(targetpixloc.split(",")[0])
            UIprevTPY = int(targetpixloc.split(",")[-1])

            # Read in locations of comp stars
            compStarList = []
            for line in inits[-1 * numCompStars:]:
                rxp, ryp = [int(i) for i in line.split("\t")[-1].rstrip().split(',')]
                compStarList.append((rxp, ryp))

        if fitsortext == 1:
            # File directory name and initial guess at target and comp star locations on image.
            if fileorcommandline == 1:
                directoryP = str(input("\nEnter the Directory of imaging files: "))

            directoryP, inputfiles = check_file_extensions(directoryP, 'imaging')
        else:
            datafile = str(input("Enter the path and filename of your data file: "))
            if datafile == 'ok':
                datafile = "/Users/rzellem/Documents/EXOTIC/sample-data/NormalizedFluxHAT-P-32 bDecember 17, 2017.txt"
                # datafile = "/Users/rzellem/Downloads/fluxorama.csv"

            try:
                initf = open(datafile, 'r')
            except FileNotFoundError:
                print("Data file not found. Please try again.")
                sys.exit()

            processeddata = initf.readlines()

        if fileorcommandline == 1:
            saveDirectory = str(input("Enter the Directory to Save Plots into or type new to create one: "))

        # Check to see if the save directory exists
        while True:
            try:
                if saveDirectory == 'new':
                    saveDirectory = create_directory()
                    break
                # In case the user forgets the trailing / for the folder
                if saveDirectory[-1] != "/":
                    saveDirectory += "/"
                if os.path.isdir(saveDirectory):
                    break
                raise OSError
            except OSError:
                print('Error: the directory entered does not exist. Please try again.')
                saveDirectory = input("Enter the Directory to Save Plots into or type new to create one: ")

        # Make a temp directory of helpful files
        try:
            os.makedirs(saveDirectory + "temp/")
        except FileExistsError:
            # directory already exists
            pass

        if fileorcommandline == 1:
            targetName = str(input("\nEnter the Planet Name: "))

        print("\nLooking up ", targetName, "- please wait.")
        # done = False
        # t = threading.Thread(target=animate, daemon=True)
        # t.start()
        # check to make sure the target can be found in the exoplanet archive right after they enter its name

        # Checks to see if the file exists or is over one week old to scrape/rescrape parameters (units in seconds)
        if not os.path.exists("eaConf.json") or time.time() - os.path.getmtime('eaConf.json') > 604800:
            new_scrape(filename="eaConf.json")

        CandidatePlanetBool = False
        with open("eaConf.json", "r") as confirmedFile:
            data = json.load(confirmedFile)
            planets = [data[i]['pl_name'].lower().replace(' ', '').replace('-', '') for i in range(len(data))]
            #stars = [data[i]['hostname'] for i in range(len(data))]
            if targetName.lower().replace(' ', '').replace('-', '') not in planets:
                while targetName.lower().replace(' ', '').replace('-', '') not in planets:
                    print("\nCannot find " + targetName + " in the NASA Exoplanet Archive. Check spelling or file: eaConf.json.")
                    targetName = str(input("If this is a planet candidate, type candidate: "))
                    if targetName == 'candidate':
                        CandidatePlanetBool = True
                        break
            if not CandidatePlanetBool:
                idx = planets.index(targetName.lower().replace(' ', '').replace('-', ''))
                pDict = new_getParams(data[idx])
                print('\nSuccessfuly found ' + targetName + ' in the NASA Exoplanet Archive!')

        # observation date
        if fileorcommandline == 1:
            date = str(input("\nEnter the Observation Date: "))

        # Using a / in your date can screw up the file paths- this will check user's date
        while "/" in date:
            print("Do not use / in your date. Please try again.")
            date = str(input("\nEnter the Observation Date: "))

        if fitsortext == 1:
            if fileorcommandline == 1:
                latiStr = input("Enter the latitude of where you observed (deg) "
                                "(Don't forget the sign where North is '+' and South is '-'): ")
            # Latitude
            while True:
                try:
                    latiStr = latiStr.replace(' ', '')
                    if latiStr[0] != '+' and latiStr[0] != '-':
                        raise ValueError("You forgot the sign for the latitude! North is '+' and South is '-'. Please try again.")
                    lati = float(latiStr)
                    if lati <= -90.00 or lati >= 90.00:
                        raise ValueError('Your latitude is out of range. Please enter a latitude between -90 and +90 (deg)')
                    break
                # check to make sure they have a sign
                except ValueError as err:
                    print(err.args)
                    latiStr = input("Enter the latitude of where you observed (deg) "
                                    "(Don't forget the sign where North is '+' and South is '-'): ")

            if fileorcommandline == 1:
                longitStr = input("Enter the longitude of where you observed (deg) "
                                  "(Don't forget the sign where East is '+' and West is '-'): ")
            # Longitude
            while True:
                try:
                    longitStr = longitStr.replace(' ', '')
                    if longitStr[0] != '+' and longitStr[0] != '-':
                        raise ValueError("You forgot the sign for the longitude! East is '+' and West is '-'. Please try again.")
                    longit = float(longitStr)
                    if longit <= -180.00 or longit >= 180.00:
                        raise ValueError('Your longitude is out of range. Please enter a longitude between -180 and +180 (deg)')
                    break
                # check to make sure they have a sign
                except ValueError as err:
                    print(err.args)
                    longitStr = input("Enter the longitude of where you observed (deg) "
                                      "(Don't forget the sign where East is '+' and West is '-'): ")

            if fileorcommandline == 1:
                elevation = str(input("Enter the elevation (in meters) of where you observed: "))

            # TARGET STAR
            if fileorcommandline == 1:
                UIprevTPX = user_input('\n' + targetName + " X Pixel Coordinate: ", type_=int)
                UIprevTPY = user_input(targetName + " Y Pixel Coordinate: ", type_=int)
                numCompStars = user_input("How many comparison stars would you like to use? (1-10) ", type_=int)

                # MULTIPLE COMPARISON STARS
                compStarList = []
                for num in range(1, numCompStars + 1):
                    rxp = user_input("Comparison Star " + str(num) + " X Pixel Coordinate: ", type_=int)
                    ryp = user_input("Comparison Star " + str(num) + " Y Pixel Coordinate: ", type_=int)
                    compStarList.append((rxp, ryp))

            # ---HANDLE CALIBRATION IMAGES------------------------------------------------
            if fileorcommandline == 1:
                cals = user_input('\nDo you have any calibration images (flats, darks or biases)? (y/n): ', type_=str, val1='y', val2='n')

            # if they have cals, handle them by calculating the median flat, dark or bias
            if cals == 'y':

                # flats
                # THIS DOES NOT ACCOUNT FOR CALIBRATING THE FLATS, WHICH COULD BE TAKEN AT A DIFFERENT EXPOSURE TIME
                if fileorcommandline == 1:
                    flats = user_input('\nDo you have flats? (y/n): ', type_=str, val1='y', val2='n')
                    if flats == 'y':
                        flatsBool = True
                        flatsPath = str(input('Enter the directory path to your flats (must be in their own separate folder): '))  # +"/*.FITS"
                    else:
                        flatsBool = False

                    if flatsBool:
                        flatsPath, inputflats = check_file_extensions(flatsPath, 'flats')
                        flatsImgList = []
                        for flatFile in inputflats:
                            flatData = fits.getdata(flatFile, ext=0)
                            flatsImgList.append(flatData)
                        notNormFlat = np.median(flatsImgList, axis=0)

                        # NORMALIZE
                        medi = np.median(notNormFlat)
                        generalFlat = notNormFlat / medi
                else:
                    flatsBool = False

                # darks
                if fileorcommandline == 1:
                    darks = user_input('\nDo you have darks? (y/n): ', type_=str, val1='y', val2='n')
                    if darks == 'y':
                        darksBool = True
                        darksPath = str(input('Enter the directory path to your darks (must be in their own separate folder): '))  # +"/*.FITS"
                    else:
                        darksBool = False

                # Only do the dark correction if user selects this option
                if darksBool:
                    darksPath, inputdarks = check_file_extensions(darksPath, 'darks')
                    darksImgList = []
                    for darkFile in inputdarks:
                        darkData = fits.getdata(darkFile, ext=0)
                        darksImgList.append(darkData)
                    generalDark = np.median(darksImgList, axis=0)

                # biases
                if fileorcommandline == 1:
                    biases = user_input('\nDo you have biases? (y/n): ', type_=str, val1='y', val2='n')

                    if biases == 'y':
                        biasesBool = True
                        biasesPath = str(input('Enter the directory path to your biases (must be in their own separate folder): '))  # +"/*.FITS"
                    else:
                        biasesBool = False

                if biasesBool:
                    # Add / to end of directory if user does not input it
                    biasesPath, inputbiases = check_file_extensions(biasesPath, 'biases')
                    biasesImgList = []
                    for biasFile in inputbiases:
                        biasData = fits.getdata(biasFile, ext=0)
                        biasesImgList.append(biasData)
                    generalBias = np.median(biasesImgList, axis=0)
            else:
                flatsBool = False
                darksBool = False
                biasesBool = False

        print("\n***************************************")
        print("Plotting Options")
        binplotBool = True
        # binplot = str(input("Would you like to overplot a binned version of your data for plotting purposes? (y/n; select y if you have a lot of data.) "))
        # if binplot == 'y' or binplot == 'yes' or binplot == 'Y' or binplot == 'Yes':
        #     binplotBool = True
        # else:
        #     binplotBool = False

        # Handle AAVSO Formatting
        if fileorcommandline == 1:
            AAVSOoutput = user_input('Do you have an AAVSO Observer Account? (y/n): ', type_=str, val1='y', val2='n')
            if AAVSOoutput == 'n':
                AAVSOBool = False
            else:
                AAVSOBool = True
                # userNameEmails = str(input('Please enter your name(s) and email address(es) in the format: Your Name (youremail@example.com), Next Name (nextemail@example.com), etc.  '))
                userCode = str(input('Please enter your AAVSO Observer Account Number: '))
                secuserCode = str(input('Please enter your comma-separated secondary observer codes (or type none if only 1 observer code): '))
            cameraType = str(input("Please enter your camera type (CCD or DSLR): "))
            binning = str(input('Please enter your pixel binning: '))
            exposureTime = str(input('Please enter your exposure time (seconds): '))
            filterName = str(input('Please enter your filter name from the options at '
                                   'http://astroutils.astronomy.ohio-state.edu/exofast/limbdark.shtml: '))
            obsNotes = str(input('Please enter any observing notes (seeing, weather, etc.): '))

        # Get the planetary parameters for calculations
        if not CandidatePlanetBool:
            pDict = planetary_parameters(CandidatePlanetBool, pDict=pDict)
        else:
            pDict = planetary_parameters(CandidatePlanetBool)

        # curl exofast for the limb darkening terms based on effective temperature, metallicity, surface gravity
        URL = 'http://astroutils.astronomy.ohio-state.edu/exofast/limbdark.shtml'
        URLphp = 'http://astroutils.astronomy.ohio-state.edu/exofast/quadld.php'

        with requests.Session() as sesh:
            while True:
                try:
                    form_newData = {"action": URLphp,
                                    "teff": str(pDict['teff']),
                                    "feh": str(pDict['met']),
                                    "logg": str(pDict['logg']),
                                    "bname": filterName,
                                    "pname": "Select Planet"
                                    }
                    r = sesh.post(URLphp, data=form_newData)
                    fullcontents = r.text

                    # linear term
                    linearString = ''
                    for indexLinear in range(len(fullcontents)):
                        if fullcontents[indexLinear].isdigit():
                            while fullcontents[indexLinear + 1] != ' ':
                                linearString = linearString + fullcontents[indexLinear]
                                indexLinear = indexLinear + 1
                            # print (linearString)
                            linearLimb = float(linearString)
                            break

                    # quadratic term
                    quadString = ''
                    for indexQuad in range(indexLinear + 1, len(fullcontents)):
                        if fullcontents[indexQuad].isdigit() or fullcontents[indexQuad] == '.':
                            quadString = quadString + fullcontents[indexQuad]
                            indexQuad = indexQuad + 1
                    # print (quadString)
                    quadLimb = float(quadString)
                    break
                except ValueError:
                    filterName = input('\nNot valid filter name. Please enter a valid filter name using '
                                       'http://astroutils.astronomy.ohio-state.edu/exofast/limbdark.shtml: ')

        print('\nBased on the stellar parameters you just entered, the limb darkening coefficients are: ')
        print('Linear Term: ' + linearString)
        print('Quadratic Term: ' + quadString)

        if fitsortext == 1:
            print('\n**************************')
            print('Starting Reduction Process')
            print('**************************')

            #########################################
            # FLUX DATA EXTRACTION AND MANIPULATION
            #########################################

            fileNumber = 1
            allImageData = []
            timeList = []
            fileNameList = []
            timesListed = []
            airMassList = []

            # ----TIME SORT THE FILES-------------------------------------------------------------
            for fileName in inputfiles:  # Loop through all the fits files in the directory and executes data reduction

                # fitsHead = fits.open(fileName)  # opens the file

                # FOR 61'' DATA ONLY: ONLY REDUCE DATA FROM B FILTER
                # if fitsHead[0].header ['FILTER']== 'Harris-B':
                #     #TIME
                #     timeVal = getJulianTime(fitsHead) #gets the julian time registered in the fits header
                #     timeList.append(timeVal) #adds to time value list
                #     fileNameList.append (fileName)

                hdul = fits.open(fileName)  # opens the file

                # TIME
                timeVal = getJulianTime(hdul)  # gets the julian time registered in the fits header
                timeList.append(timeVal)  # adds to time value list
                fileNameList.append(fileName)

                # TIME
                currTime = getJulianTime(hdul)
                timesListed.append(currTime)

                # AIRMASS
                airMass = getAirMass(hdul, pDict['ra'], pDict['dec'], lati, longit, elevation)  # gets the airmass at the time the image was taken
                airMassList.append(airMass)  # adds that airmass value to the list of airmasses

                # IMAGES
                allImageData.append(hdul[0].data)

                hdul.close()  # closes the file to avoid using up all of computer's resources

            # Recast list as numpy arrays
            allImageData = np.array(allImageData)
            timesListed = np.array(timesListed)
            airMassList = np.array(airMassList)

            # If all of the airmasses == 1, then you need to calculate the airmass for the user
            if set(airMassList) == 1:
                pointingAltAz = pointing.transform_to(AltAz(obstime=t, location=location))

            # # Time sorts the file names based on the fits file header
            # timeSortedNames = [x for _, x in sorted(zip(timeList, fileNameList))]
            # tsnCopy = timeSortedNames

            # sorts the times for later plotting use
            sortedallImageData = allImageData[np.argsort(timeList)]
            timesListed = timesListed[np.argsort(timeList)]
            airMassList = airMassList[np.argsort(timeList)]
            sortedTimeList = sorted(timeList)

            # print("\nEXOTIC now has the option to filter the raw images for cosmic rays. Typically, images do not need this filter. However, if you run into an error while running EXOTIC, give this a try. As a heads up, this can take a few minutes.")
            # cosmicrayfilter = user_input("\nDo you want to filter the raw images for cosmic rays? (y/n): ")
            # if cosmicrayfilter.lower() == "yes" or cosmicrayfilter.lower() == "y":
            #     cosmicrayfilter_bool = True
            # else:
            #     cosmicrayfilter_bool = False

            # The cosmic ray filter isn't really working for now...so let's just turn it off
            cosmicrayfilter_bool = False
            if cosmicrayfilter_bool:
                print("\nFiltering your data for cosmic rays.")
                done = False
                t = threading.Thread(target=animate, daemon=True)
                t.start()
                # # -------COSMIC RAY FILTERING-----------------------------------------------------------------------
                # For now, this is a simple median filter...in the future, should use something more smart later
                for xi in np.arange(np.shape(sortedallImageData)[-2]):
                    # print("Filtering for cosmic rays in image row: "+str(xi)+"/"+str(np.shape(sortedallImageData)[-2]))
                    for yi in np.arange(np.shape(sortedallImageData)[-1]):
                        # Simple median filter
                        idx = np.abs(sortedallImageData[:, xi, yi]-np.nanmedian(sortedallImageData[:, xi, yi])) > 5*np.nanstd(sortedallImageData[:, xi, yi])
                        sortedallImageData[idx, xi, yi] = np.nanmedian(sortedallImageData[:, xi, yi])
                        # Filter iteratively until no more 5sigma outliers exist - not currently working, so keep commented out for now
                        # while sum(idx) > 0:
                        #     # sortedallImageData[idx,xi,yi] = np.nanmedian(sortedallImageData[:,xi,yi])
                        #     idx = np.abs(sortedallImageData[:,xi,yi]-np.nanmedian(sortedallImageData[:,xi,yi])) >  5*np.nanstd(sortedallImageData[:,xi,yi])
                done = True

            # if len(sortedTimeList) == 0:
            #     print("Error: .FITS files not found in " + directoryP)
            #     sys.exit()

            # -------OPTIMAL COMP STAR, APERTURE, AND ANNULUS CALCULATION----------------------------------------

            # Loops through all of the possible aperture and annulus radius
            # guess at optimal aperture by doing a gaussian fit and going out 3 sigma as an estimate

            # hdul = fits.open(timeSortedNames[0])  # opens the fits file
            # firstImageData = fits.getdata(timeSortedNames[0], ext=0)
            firstimagecounter = 0
            firstImageData = sortedallImageData[firstimagecounter]

            # Sometimes the first image is a bad one...in that case, we iterate until we do not fail
            firstimagegood = True
            while firstimagegood:
                # fit Target in the first image and use it to determine aperture and annulus range
                try:
                    targx, targy, targamplitude, targsigX, targsigY, targoff = fit_centroid(firstImageData, [UIprevTPX, UIprevTPY],
                                                                                            box=10)
                    firstimagegood = False
                # If the first image is a bad one, then move on to the next image
                except:
                    firstimagecounter = firstimagecounter + 1
                    firstImageData = sortedallImageData[firstimagecounter]

            # Filter the other data as well
            sortedallImageData = sortedallImageData[firstimagecounter:]
            timesListed = timesListed[firstimagecounter:]
            airMassList = airMassList[firstimagecounter:]
            sortedTimeList = sortedTimeList[firstimagecounter:]

            # apply cals correction if applicable
            if darksBool:
                print("Dark subtracting images.")
                sortedallImageData = sortedallImageData - generalDark
            elif biasesBool:
                print("Bias-correcting images.")
                sortedallImageData = sortedallImageData - generalBias
            else:
                pass

            if flatsBool:
                print("Flattening images.")
                sortedallImageData = sortedallImageData / generalFlat

            pathSolve = saveDirectory + 'first_file.fits'
            try:
                os.remove(pathSolve)
            except OSError:
                pass
            convertToFITS = fits.PrimaryHDU(data=sortedallImageData[0])
            convertToFITS.writeto(pathSolve)
            wcsFile = check_wcs(pathSolve, saveDirectory)
            if wcsFile:
                hdulWCS = fits.open(wcsFile)
                rafile, decfile = get_radec(hdulWCS)

            print("\nAligning your images from .FITS. Please wait.")
            done = False
            t = threading.Thread(target=animate, daemon=True)
            t.start()
            sortedallImageData, unalignedBoolList, boollist = image_alignment(sortedallImageData)
            done = True
            print('\n\nImages Aligned.')

            minAperture = int(2 * max(targsigX, targsigY))
            maxAperture = int(5 * max(targsigX, targsigY) + 1)
            minAnnulus = 2
            maxAnnulus = 5
            # exit()
            # fit centroids for first image to determine priors to be used later
            for compCounter in range(0, len(compStarList)):
                print('\n***************************************************************')
                print('Determining Optimal Aperture and Annulus Size for Comp Star #' + str(compCounter + 1))
                print('***************************************************************')

                # #just in case comp star drifted off and timeSortedNames had to be altered, reset it for the new comp star
                # timeSortedNames = tsnCopy

                UIprevRPX, UIprevRPY = compStarList[compCounter]

                print('Target X: ' + str(round(targx)) + ' Target Y: ' + str(round(targy)))
                refx, refy, refamplitude, refsigX, refsigY, refoff = fit_centroid(firstImageData, [UIprevRPX, UIprevRPY],
                                                                                box=10)
                print('Comparison X: ' + str(round(refx)) + ' Comparison Y: ' + str(round(refy)) + '\n')

                # determines the aperture and annulus combinations to iterate through based on the sigmas of the LM fit
                aperture_min = int(3 * np.nanmax([targsigX, targsigY]))
                aperture_max = int(5 * np.nanmax([targsigX, targsigY]))
                annulus_min = int(2 * np.nanmax([targsigX, targsigY]))
                annulus_max = int(4 * np.nanmax([targsigX, targsigY]))

                # Run through only 5 different aperture sizes, all interger pixel values
                aperture_step = np.nanmax([1, (aperture_max + 1 - aperture_min)//5])  # forces step size to be at least 1
                aperture_sizes = np.arange(aperture_min, aperture_max + 1, aperture_step)

                # Run through only 5 different annulus sizes, all interger pixel values
                annulus_step = np.nanmax([1, (annulus_max - annulus_min)//5])  # forces step size to be at least 1
                annulus_sizes = [5] # np.arange(annulus_min, annulus_max, annulus_step) # TODO clean up for issue #40

                target_fits = {}
                ref_fits = {}
                reg_trans = {}

                for apertureR in aperture_sizes:  # aperture loop
                    for annulusR in annulus_sizes:  # annulus loop # no need
                        # fileNumber = 1
                        print('Testing Comparison Star #' + str(compCounter+1) + ' with a '+str(apertureR)+' pixel aperture and a '+str(annulusR)+' pixel annulus.')
                        for fileNumber, imageData in enumerate(sortedallImageData):

                            # hDul = fits.open(imageFile)  # opens the fits file
                            # imageData = fits.getdata(imageFile, ext=0)  # Extracts data from the image file

                            # header = fits.getheader(imageFile)

                            # Find the target star in the image and get its pixel coordinates if it is the first file
                            if fileNumber == 0:
                                # Initializing the star location guess as the user inputted pixel coordinates
                                prevTPX, prevTPY, prevRPX, prevRPY = UIprevTPX, UIprevTPY, UIprevRPX, UIprevRPY  # 398, 275, 419, 203
                                prevTSigX, prevTSigY, prevRSigX, prevRSigY = targsigX, targsigY, refsigX, refsigY
                                prevImageData = imageData  # no shift should be registered

                            # ------ CENTROID FITTING ----------------------------------------

                            # corrects for any image shifts that result from a tracking slip
                            # shift, error, diffphase = register_translation(prevImageData, imageData)
                            if fileNumber in reg_trans.keys():
                                shift, error, diffphase = reg_trans[fileNumber]
                            else:
                                shift, error, diffphase = register_translation(prevImageData, imageData)
                                reg_trans[fileNumber] = [shift, error, diffphase]

                            xShift = shift[1]
                            yShift = shift[0]

                            prevTPX = prevTPX - xShift
                            prevTPY = prevTPY - yShift
                            prevRPX = prevRPX - xShift
                            prevRPY = prevRPY - yShift

                            # set target search area
                            txmin = int(prevTPX) - distFC  # left
                            txmax = int(prevTPX) + distFC  # right
                            tymin = int(prevTPY) - distFC  # top
                            tymax = int(prevTPY) + distFC  # bottom

                            # boolean that represents if either the target or comp star gets too close to the detector
                            driftBool = False

                            #check if your target star is too close to the edge of the detector
                            if txmin <= 0 or tymin <= 0 or txmax >= len(imageData) or tymax >= len(imageData[0]):
                                print('*************************************************************************************')
                                print('WARNING: In image '+str(fileNumber)+', your target star has drifted too close to the edge of the detector.')
                                #tooClose = int(input('Enter "1" to pick a new comparison star or enter "2" to continue using the same comp star, with the images with all the remaining images ignored \n'))
                                print('All the remaining images after image #'+str(fileNumber-1)+' will be ignored')
                                driftBool = True

                                # mask off the rest of timeSortedNames and then ignore the rest of the procedure until

                            # Set reference search area
                            rxmin = int(prevRPX) - distFC  # left
                            rxmax = int(prevRPX) + distFC  # right
                            rymin = int(prevRPY) - distFC  # top
                            rymax = int(prevRPY) + distFC  # bottom

                            # check if the reference is too close to the edge of the detector
                            if (rxmin <= 0 or rymin <= 0 or rxmax >= len(imageData[0]) or rymax >= len(imageData)):
                                print('*************************************************************************************')
                                print('WARNING: In image '+str(fileNumber)+', your reference star has drifted too close to the edge of the detector.')
                                #tooClose = int(input('Enter "1" to pick a new comparison star or enter "2" to continue using the same comp star, with the images with all the remaining images ignored \n'))
                                print('All the remaining images after image #'+str(fileNumber-1)+' will be ignored for this comparison star')
                                print('*************************************************************************************')
                                driftBool = True

                            # if the star isn't too close, then proceed as normal
                            if not driftBool:
                                targSearchA = imageData[tymin:tymax, txmin:txmax]
                                refSearchA = imageData[rymin:rymax, rxmin:rxmax]

                                targPos = [prevTPX, prevTPY]

                                # get minimum background value bigger than 0
                                targImFlat = np.sort(np.array(targSearchA).ravel())

                                # Initialize the variable
                                tGuessBkg = 0
                                for el in targImFlat:
                                    if el > 0:
                                        tGuessBkg = el
                                        break

                                refImFlat = np.sort(np.array(refSearchA).ravel())
                                for rel in refImFlat:
                                    if rel > 0:
                                        rGuessBkg = rel
                                        break

                                # Guess at Gaussian Parameters and feed them in to help gaussian fitter

                                tGuessAmp = targSearchA.max() - tGuessBkg
                                if tGuessAmp < 0:
                                    print('Error: the Darks have a higher pixel counts than the image itself')
                                myPriors = [tGuessAmp, prevTSigX, prevTSigY, tGuessBkg]  #########ERROR HERE

                                # tx, ty, tamplitude, tsigX, tsigY, toff = fit_centroid(imageData, targPos,
                                #                                                     init=myPriors, box=distFC)
                                if fileNumber in target_fits.keys():
                                    tx, ty, tamplitude, tsigX, tsigY, toff = target_fits[fileNumber]
                                else:
                                    tx, ty, tamplitude, tsigX, tsigY, toff = fit_centroid(imageData, targPos,
                                                                                          init=myPriors, box=distFC)
                                    target_fits[fileNumber] = [tx, ty, tamplitude, tsigX, tsigY, toff]

                                currTPX = tx
                                currTPY = ty

                                # append to list of target centroid positions for later plotting
                                xTargCent.append(currTPX)
                                yTargCent.append(currTPY)

                                rGuessAmp = refSearchA.max() - rGuessBkg
                                myRefPriors = [rGuessAmp, prevRSigX, prevRSigY, rGuessBkg]
                                # rx, ry, ramplitude, rsigX, rsigY, roff = fit_centroid(imageData, [prevRPX, prevRPY],
                                # init=myRefPriors, box=distFC)
                                if fileNumber in ref_fits.keys():
                                    rx, ry, ramplitude, rsigX, rsigY, roff = ref_fits[fileNumber]
                                else:
                                    rx, ry, ramplitude, rsigX, rsigY, roff = fit_centroid(imageData, [prevRPX, prevRPY],
                                                                                          init=myRefPriors, box=distFC)
                                    ref_fits[fileNumber] = [rx, ry, ramplitude, rsigX, rsigY, roff]
                                currRPX = rx
                                currRPY = ry

                                # append to list of reference centroid positions for later plotting
                                xRefCent.append(currRPX)
                                yRefCent.append(currRPY)

                                if tamplitude < 0 or tsigX < 0 or tsigY < 0:  # gets rid of negative amplitude values that indicate it couldn't fit gaussian
                                    print('Could not fit 2D gaussian to Target for File Number' + str(fileNumber))

                                elif ramplitude < 0 or rsigX < 0 or rsigY < 0:  # gets rid of negative amplitude values that indicate it couldn't fit gaussian
                                    print('Could not fit 2D gaussian to Comparison Star for File Number' + str(fileNumber))

                                else:
                                    # ------FLUX CALCULATION WITH BACKGROUND SUBTRACTION----------------------------------

                                    # gets the flux value of the target star and subtracts the background light
                                    tFluxVal, tTotCts = getFlux(imageData, currTPX, currTPY, apertureR, annulusR)
                                    # FIXME centroid position is way off from user input for star

                                    targetFluxVals.append(tFluxVal)  # adds tFluxVal to the total list of flux values of target star
                                    targUncertanties.append(np.sqrt(tFluxVal))  # uncertanty on each point is the sqrt of the total counts

                                    # gets the flux value of the reference star and subracts the background light
                                    rFluxVal, rTotCts = getFlux(imageData, currRPX, currRPY, apertureR, annulusR)

                                    referenceFluxVals.append(
                                        rFluxVal)  # adds rFluxVal to the total list of flux values of reference star
                                    refUncertanties.append(np.sqrt(rFluxVal))

                                    # # TIME
                                    # currTime = getJulianTime(hDul)
                                    # timesListed.append(currTime)

                                    # ORBITAL PHASE
                                    currentPhase = getPhase(currTime, pDict['pPer'], pDict['midT'])
                                    phasesList.append(currentPhase)  # adds to list of phases

                                    # # AIRMASS
                                    # airMass = getAirMass(hDul)  # gets the airmass at the time the image was taken
                                    # airMassList.append(airMass)  # adds that airmass value to the list of airmasses

                                    # UPDATE PIXEL COORDINATES and SIGMAS
                                    # target
                                    prevTPX = currTPX
                                    prevTPY = currTPY
                                    prevTSigX = tsigX
                                    prevTSigY = tsigY
                                    # reference
                                    prevRPX = currRPX
                                    prevRPY = currRPY
                                    prevRSigX = rsigX
                                    prevTSigY = rsigY

                                # UPDATE FILE COUNT
                                prevImageData = imageData
                                # fileNumber = fileNumber + 1
                                # hDul.close()  # close the stream

                            # otherwise, mask off the rest of the files from time sorted names including the current one
                            else:
                                print("\nFiltering data to account for drifting target.")
                                # timeSortedNames = timeSortedNames[:fileNumber]

                                # TIME
                                timesListed = timesListed[:fileNumber]

                                # AIRMASS
                                airMassList = airMassList[:fileNumber]

                                # ALL IMAGES
                                sortedallImageData = sortedallImageData[:fileNumber]

                                boollist = boollist[:fileNumber]

                                break

                        # EXIT THE FILE LOOP

                        # NORMALIZE BY REF STAR
                        # Convert the raw flux values to arrays and then divide them to get the normalized flux data
                        rawFinalFluxData = np.array(targetFluxVals) / np.array(referenceFluxVals)

                        # --- 5 Sigma Clip from mean to get rid of ridiculous outliers (based on sigma of entire dataset)-----------------------------------------

                        # Convert Everything to numpy Arrays
                        arrayFinalFlux = np.array(rawFinalFluxData)  # finalFluxData
                        arrayTargets = np.array(targetFluxVals)  # finalFluxData
                        arrayTimes = np.array(timesListed)
                        arrayPhases = np.array(phasesList)
                        arrayTargets = np.array(targetFluxVals)
                        arrayReferences = np.array(referenceFluxVals)
                        arrayAirmass = np.array(airMassList)
                        arrayTUnc = np.array(targUncertanties)
                        arrayRUnc = np.array(refUncertanties)

                        # If unaligned images existed, delete .fits data w/ boollist from airmass and times.
                        if unalignedBoolList.size > 0:
                            arrayTimes = arrayTimes[boollist]
                            arrayAirmass = arrayAirmass[boollist]

                        normUncertainties = (arrayTargets / arrayReferences) * np.sqrt(
                            ((arrayTUnc / arrayTargets) ** 2.) + ((arrayRUnc / arrayReferences) ** 2.))
                        arrayNormUnc = np.array(normUncertainties)

                        # Execute sigma_clip
                        try:
                            filtered_data = sigma_clip(arrayFinalFlux, sigma=5, maxiters=1, cenfunc=np.mean, copy=False)
                        except TypeError:
                            filtered_data = sigma_clip(arrayFinalFlux, sigma=5, cenfunc=np.mean, copy=False)

                        # -----LM LIGHTCURVE FIT--------------------------------------

                        midTranCur = nearestTransitTime(timesListed, pDict['pPer'], pDict['midT'])
                        #midTranCur was in the initval first
                        initvals = [np.median(arrayTimes), pDict['rprs'], np.median(arrayFinalFlux[~filtered_data.mask]), 0]
                        up = [arrayTimes[-1], 1, np.inf, 1.0]
                        low = [arrayTimes[0], 0, -np.inf, -1.0]
                        bound = [low, up]

                        # define residual function to be minimized
                        def lc2min(x):
                            gaelMod = lcmodel(x[0], x[1], x[2], x[3], arrayTimes[~filtered_data.mask],
                                            arrayAirmass[~filtered_data.mask], plots=False)
                            # airMod= ( x[2]*(np.exp(x[3]*arrayAirmass[~filtered_data.mask])))
                            # return arrayFinalFlux[~filtered_data.mask]/airMod - gaelMod/airMod
                            return (arrayFinalFlux[~filtered_data.mask] / gaelMod) - 1.


                        res = least_squares(lc2min, x0=initvals, bounds=bound, method='trf')  # results of least squares fit

                        # Calculate the standard deviation of the residuals
                        residualVals = res.fun
                        standardDev2 = np.std(residualVals, dtype=np.float64)  # calculates standard deviation of data

                        lsFit = lcmodel(res.x[0], res.x[1], res.x[2], res.x[3], arrayTimes[~filtered_data.mask],
                                        arrayAirmass[~filtered_data.mask], plots=False)

                        # compute chi^2 from least squares fit
                        # print('Median Uncertainty Value: '+ str(round(np.median(arrayNormUnc),5)))
                        chi2_init = np.sum(((arrayFinalFlux[~filtered_data.mask] - lsFit) / arrayNormUnc[~filtered_data.mask]) ** 2.) / (
                                len(arrayFinalFlux[~filtered_data.mask]) - len(res.x))
                        # print("Non-Reduced chi2: ",np.sum(((arrayFinalFlux[~filtered_data.mask]-lsFit)/arrayNormUnc)**2.))

                        # chi2 = np.sum(((arrayFinalFlux[~filtered_data.mask]-lsFit)/arrayNormUnc)**2.)/(len(arrayFinalFlux[~filtered_data.mask])-len(res.x)-1)

                        print('The Residual Standard Deviation is: ' + str(round(standardDev2, 6)))
                        print('The Reduced Chi-Squared is: ' + str(round(chi2_init, 6)) + '\n')
                        if minSTD > standardDev2:  # If the standard deviation is less than the previous min
                            bestCompStar = compCounter + 1
                            minSTD = standardDev2  # set the minimum standard deviation to that

                            arrayNormUnc = arrayNormUnc * np.sqrt(chi2_init)  # scale errorbars by sqrt(chi2) so that chi2 == 1
                            minAnnulus = annulusR  # then set min aperature and annulus to those values
                            minAperture = apertureR
                            # gets the centroid trace plots to ensure tracking is working
                            finXTargCentArray = np.array(xTargCent)
                            finYTargCentArray = np.array(yTargCent)
                            finXRefCentArray = np.array(xRefCent)
                            finYRefCentArray = np.array(yRefCent)

                            # APPLY DATA FILTER
                            # apply data filter sets the lists we want to print to correspond to the optimal aperature
                            finXTargCent = finXTargCentArray[~filtered_data.mask]
                            finYTargCent = finYTargCentArray[~filtered_data.mask]
                            finXRefCent = finXRefCentArray[~filtered_data.mask]
                            finYRefCent = finYRefCentArray[~filtered_data.mask]
                            # sets the lists we want to print to correspond to the optimal aperature
                            goodFluxes = arrayFinalFlux[~filtered_data.mask]
                            nonBJDTimes = arrayTimes[~filtered_data.mask]
                            nonBJDPhases = arrayPhases[~filtered_data.mask]
                            goodAirmasses = arrayAirmass[~filtered_data.mask]
                            goodTargets = arrayTargets[~filtered_data.mask]
                            goodReferences = arrayReferences[~filtered_data.mask]
                            goodTUnc = arrayTUnc[~filtered_data.mask]
                            goodRUnc = arrayRUnc[~filtered_data.mask]
                            goodNormUnc = arrayNormUnc[~filtered_data.mask]
                            goodResids = residualVals

                        # Reinitialize the the arrays to be empty
                        # airMassList = []
                        phasesList = []
                        # timesListed = []
                        targetFluxVals = []
                        referenceFluxVals = []
                        targUncertanties = []
                        refUncertanties = []
                        normUncertainties = []
                        xTargCent = []
                        yTargCent = []
                        xRefCent = []
                        yRefCent = []

                    # Exit aperture loop
                # Exit annulus loop
            # Exit the Comp Stars Loop
            print('\n*********************************************')
            print('Best Comparison Star: #' + str(bestCompStar))
            print('Minimum Residual Scatter: ' + str(round(minSTD * 100, 4)) + '%')
            print('Optimal Aperture: ' + str(minAperture))
            print('Optimal Annulus: ' + str(minAnnulus))
            print('********************************************\n')

            # # %%%%%%%%%%%%%%%%%%%%%%%%%%%%%%%%%%%%%%%%%%%%%%%%%%%%%%%%%%%%%%%%%%%%
            # # Save a text file of the RA and DEC of the target and comp
            # # %%%%%%%%%%%%%%%%%%%%%%%%%%%%%%%%%%%%%%%%%%%%%%%%%%%%%%%%%%%%%%%%%%%%
            # outParamsFile = open(saveDirectory + targetName + date + '.radec', 'w+')
            # outParamsFile.write('#RA, Dec, Target = 0 / Ref Star = 1, Centroid [pix]\n')
            # outParamsFile.write(raStr+","+decStr+",0,"+str(minAperture)+"\n")
            # outParamsFile.close()

            # %%%%%%%%%%%%%%%%%%%%%%%%%%%%%%%%%%%%%%%%%%%%%%%%%%%%%%%%%%%%%%%%%%%%
            # Save an image of the FOV
            # (for now, take the first image; later will sum all of the images up)
            # %%%%%%%%%%%%%%%%%%%%%%%%%%%%%%%%%%%%%%%%%%%%%%%%%%%%%%%%%%%%%%%%%%%%
            if wcsFile:
                if hdulWCS[0].header['COMMENT'][135].split(' ')[0] == 'scale:':
                    imscalen = float(hdulWCS[0].header['COMMENT'][135].split(' ')[1])
                    imscaleunits = 'Image scale in arc-secs/pixel'
                    imscale = imscaleunits + ": " + str(round(imscalen, 2))
                else:
                    i = 100
                    while hdulWCS[0].header['COMMENT'][i].split(' ')[0] != 'scale:':
                        i += 1
                    imscalen = float(hdulWCS[0].header['COMMENT'][i].split(' ')[1])
                    imscaleunits = 'Image scale in arc-secs/pixel'
                    imscale = imscaleunits + ": " + str(round(imscalen, 2))
            elif "IM_SCALE" in hdul[0].header:
                imscalen = hdul[0].header['IM_SCALE']
                imscaleunits = hdul[0].header.comments['IM_SCALE']
                imscale = imscaleunits + ": " + str(imscalen)
            elif "PIXSCALE" in hdul[0].header:
                imscalen = hdul[0].header['PIXSCALE']
                imscaleunits = hdul[0].header.comments['PIXSCALE']
                imscale = imscaleunits + ": " + str(imscalen)
            else:
                print("Cannot find the pixel scale in the image header.")
                # pixscale = input("Do you know the size of your pixels? (y/n) ")
                # if pixscale == 'y' or pixscale == 'Y' or pixscale == 'yes':
                imscalen = input("Please enter the size of your pixel (e.g., 5 arcsec/pixel). ")
                imscale = "Image scale: " + imscalen
            imwidth = np.shape(sortedallImageData[0])[1]
            imheight = np.shape(sortedallImageData[0])[0]
            picframe = 10*(minAperture+minAnnulus)
            pltx = [min([finXTargCent[0], finXRefCent[0]])-picframe, max([finXTargCent[0], finXRefCent[0]])+picframe]
            FORwidth = pltx[1]-pltx[0]
            plty = [min([finYTargCent[0], finYRefCent[0]])-picframe, max([finYTargCent[0], finYRefCent[0]])+picframe]
            FORheight = plty[1]-plty[0]
            fig, ax = plt.subplots()
            target_circle = plt.Circle((finXTargCent[0], finYTargCent[0]), minAperture, color='lime', fill=False, ls='-', label='Target')
            target_circle_sky = plt.Circle((finXTargCent[0], finYTargCent[0]), minAperture+minAnnulus, color='lime', fill=False, ls='--', lw=.5)
            ref_circle = plt.Circle((finXRefCent[0], finYRefCent[0]), minAperture, color='r', fill=False, ls='-.', label='Comp')
            ref_circle_sky = plt.Circle((finXRefCent[0], finYRefCent[0]), minAperture+minAnnulus, color='r', fill=False, ls='--', lw=.5)
            plt.imshow(np.log10(sortedallImageData[0]), origin='lower', cmap='Greys_r', interpolation=None)  #,vmax=np.nanmax([arrayTargets[0],arrayReferences[0]]))
            plt.plot(finXTargCent[0], finYTargCent[0], marker='+', color='lime')
            ax.add_artist(target_circle)
            ax.add_artist(target_circle_sky)
            ax.add_artist(ref_circle)
            ax.add_artist(ref_circle_sky)
            plt.plot(finXRefCent[0], finYRefCent[0], '+r')
            plt.xlabel("x-axis [pixel]")
            plt.ylabel("y-axis [pixel]")
            plt.title("FOV for " + targetName + "\n(" + imscale + ")")
            plt.xlim(pltx[0], pltx[1])
            plt.ylim(plty[0], plty[1])
            ax.grid(False)
            plt.plot(0, 0, color='lime', ls='-', label='Target')
            plt.plot(0, 0, color='r', ls='-.', label='Comp')
            l = plt.legend(frameon=None, framealpha=0)
            for text in l.get_texts():
                text.set_color("white")
            plt.savefig(saveDirectory + "FOV" + targetName + date + ".pdf", bbox_inches='tight')
            plt.close()

            # Take the BJD times from the image headers
            if "BJD_TDB" in hdul[0].header:
                goodTimes = nonBJDTimes
            # If not in there, then convert all the final times into BJD - using astropy alone
            else:
                print("No BJDs in Image Headers. Converting all JDs to BJD_TDBs.")
                print("Please be patient- this step can take a few minutes.")
                # targetloc = astropy.coordinates.SkyCoord(raStr, decStr, unit=(astropy.units.deg,astropy.units.deg), frame='icrs')
                # obsloc = astropy.coordinates.EarthLocation(lat=lati, lon=longit)
                # timesToConvert = astropy.time.Time(nonBJDTimes, format='jd', scale='utc', location=obsloc)
                # ltt_bary = timesToConvert.light_travel_time(targetloc)
                # time_barycentre = timesToConvert.tdb + ltt_bary
                # resultos = time_barycentre.value
                # goodTimes = resultos
                done = False
                t = threading.Thread(target=animate, daemon=True)
                t.start()
                resultos = utc_tdb.JDUTC_to_BJDTDB(nonBJDTimes, ra=pDict['ra'], dec=pDict['dec'], lat=lati, longi=longit, alt=elevation)
                goodTimes = resultos[0]
                done = True

            # Centroid position plots
            plotCentroids(finXTargCent, finYTargCent, finXRefCent, finYRefCent, goodTimes, date)

            # TODO: convert the exoplanet archive mid transit time to bjd - need to take into account observatory location listed in Exoplanet Archive
            # tMidtoC = astropy.time.Time(timeMidTransit, format='jd', scale='utc')
            # forPhaseResult = utc_tdb.JDUTC_to_BJDTDB(tMidtoC, ra=raDeg, dec=decDeg, lat=lati, longi=longit, alt=2000)
            # bjdMidTOld = float(forPhaseResult[0])
            bjdMidTOld = pDict['midT']


            goodPhasesList = []
            # convert all the phases based on the updated bjd times
            for convertedTime in goodTimes:
                bjdPhase = getPhase(float(convertedTime), pDict['pPer'], bjdMidTOld)
                goodPhasesList.append(bjdPhase)
            goodPhases = np.array(goodPhasesList)

            # another 3 sigma clip based on residuals of the best LM fit
            try:
                interFilter = sigma_clip(goodResids, sigma=3, maxiters=1, cenfunc=np.median, copy=False)
            except TypeError:
                interFilter = sigma_clip(goodResids, sigma=3, cenfunc=np.median, copy=False)

            goodFluxes = goodFluxes[~interFilter.mask]
            goodTimes = goodTimes[~interFilter.mask]
            goodPhases = goodPhases[~interFilter.mask]
            goodAirmasses = goodAirmasses[~interFilter.mask]
            goodTargets = goodTargets[~interFilter.mask]
            goodReferences = goodReferences[~interFilter.mask]
            goodTUnc = goodTUnc[~interFilter.mask]
            goodRUnc = goodRUnc[~interFilter.mask]
            goodNormUnc = goodNormUnc[~interFilter.mask]

            # Calculate the standard deviation of the normalized flux values
            standardDev1 = np.std(goodFluxes)

            ######################################
            # PLOTS ROUND 1
            ####################################
            # Make plots of raw target and reference values
            plt.figure()
            plt.errorbar(goodTimes, goodTargets, yerr=goodTUnc, linestyle='None', fmt='-o')
            plt.xlabel('Time (BJD)')
            plt.ylabel('Total Flux')
            plt.rc('grid', linestyle="-", color='black')
            plt.grid(True)
            plt.title(targetName + ' Raw Flux Values ' + date)
            plt.savefig(saveDirectory + 'temp/TargetRawFlux' + targetName + date + '.png')
            plt.close()

            plt.figure()
            plt.errorbar(goodTimes, goodReferences, yerr=goodRUnc, linestyle='None', fmt='-o')
            plt.xlabel('Time (BJD)')
            plt.ylabel('Total Flux')
            plt.rc('grid', linestyle="-", color='black')
            plt.grid(True)
            plt.title('Comparison Star Raw Flux Values ' + date)
            plt.savefig(saveDirectory + 'temp/CompRawFlux' + targetName + date + '.png')
            plt.close()

            # Plots final reduced light curve (after the 3 sigma clip)
            plt.figure()
            plt.errorbar(goodPhases, goodFluxes, yerr=goodNormUnc, linestyle='None', fmt='-bo')
            plt.xlabel('Phase')
            plt.ylabel('Normalized Flux')
            plt.rc('grid', linestyle="-", color='black')
            plt.grid(True)
            plt.title(targetName + ' Normalized Flux vs. Phase ' + date)
            plt.savefig(saveDirectory + 'NormalizedFluxPhase' + targetName + date + '.png')
            plt.close()

            # Save normalized flux to text file prior to MCMC
            outParamsFile = open(saveDirectory + 'NormalizedFlux' + targetName + date + '.txt', 'w+')
            outParamsFile.write(str("BJD") + ',' + str("Norm Flux") + ',' + str("Norm Err") + ',' + str("AM") + '\n')
            for ti, fi, erri, ami in zip(goodTimes, goodFluxes, goodNormUnc, goodAirmasses):
                outParamsFile.write(str(round(ti, 8)) + ',' + str(round(fi, 7)) + ',' + str(round(erri, 6)) + ',' + str(round(ami, 2)) + '\n')
            # CODE YIELDED DATA IN PREV LINE FORMAT
            outParamsFile.close()
            print('\nOutput File Saved')
        else:
            goodTimes, goodFluxes, goodNormUnc, goodAirmasses = [], [], [], []
            for i in processeddata:
                try:
                    goodTimes.append(float(i.split(",")[0]))
                    goodFluxes.append(float(i.split(",")[1]))
                    goodNormUnc.append(float(i.split(",")[2]))
                    goodAirmasses.append(float(i.split(",")[3]))
                except ValueError:
                    continue

            goodTimes = np.array(goodTimes)
            goodFluxes = np.array(goodFluxes)
            goodNormUnc = np.array(goodNormUnc)
            goodAirmasses = np.array(goodAirmasses)

            bjdMidTOld = goodTimes[0]
            standardDev1 = np.std(goodFluxes)

        print('\n****************************************')
        print('Fitting a Light Curve Model to Your Data')
        print('****************************************\n')


        ##########################
        # NESTED SAMPLING FITTING
        ##########################

        # PRIORS
        ### Double check these priors
        # BoundedNormal = pm.Bound(pm.Normal, lower=extractTime - 3 * planetPeriod / 4, upper=extractTime + 3 * planetPeriod / 4)  # ###get the transit duration
    #    midT = pm.Uniform('Tmid', upper=goodTimes[len(goodTimes) - 1], lower=goodTimes[0])
    #    BoundedNormal2 = pm.Bound(pm.Normal, lower=0, upper=1)
    #    radius = BoundedNormal2('RpRs', mu=extractRad, tau=1.0 / (sigRad ** 2))
    #    airmassCoeff1 = pm.Normal('Am1', mu=np.median(goodFluxes), tau=1.0 / (sigOff ** 2))
    #    airmassCoeff2 = pm.Normal('Am2', mu=amC2Guess, tau=1.0 / (sigC2 ** 2))

        aone = np.median(goodFluxes)

        prior = {
            'rprs':rprs,        # Rp/Rs
            'ars':semi,        # a/Rs
            'per':planetPeriod,     # Period [day]
            'inc':inc,        # Inclination [deg]
            'u1': linearLimb, 'u2': quadLimb, # limb darkening (linear, quadratic)
            'ecc': eccent,            # Eccentricity
            'omega':0,          # Arg of periastron
            'tmid':timeMidTransit,         # time of mid transit [day]
            'a1': aone,
            'a2': 0
        }

        mybounds = {
            'rprs':[0,2*rprs],
            'tmid':[min(goodTimes),max(goodTimes)],
            'ars':[semi/2,2*semi],
            'a1':[0, max(goodFluxes)],
            'a2':[-10,10]
        }

        myfit = lc_fitter(goodTimes, goodFluxes, goodNormUnc, goodAirmasses, prior, mybounds)

        for k in myfit.bounds.keys():
            print("{:.6f} +- {}".format( myfit.parameters[k], myfit.errors[k]))

        fig,axs = myfit.plot_bestfit()

        # triangle plot
        fig,axs = dynesty.plotting.cornerplot(myfit.results, labels=['Rp/Rs','Tmid','a/Rs'], quantiles_2d=[0.4,0.85], smooth=0.015, show_titles=True,use_math_text=True, title_fmt='.2e',hist2d_kwargs={'alpha':1,'zorder':2,'fill_contours':False})
        dynesty.plotting.cornerpoints(myfit.results, labels=['Rp/Rs','Tmid','a/Rs'], fig=[fig,axs[1:,:-1]],plot_kwargs={'alpha':0.1,'zorder':1,} )
        plt.tight_layout()
        plt.savefig("temp.png")
        print("figure saved")


        #####################
        # MCMC LIGHTCURVE FIT
        #####################
        # The transit function is based on the analytic expressions of Mandel and Agol et al 2002. and Gael Roudier's transit model
        break
        log = logging.getLogger(__name__)
        pymc3log = logging.getLogger('pymc3')
        pymc3log.setLevel(logging.ERROR)

        # OBSERVATIONS

        bjdMidTranCur = float(nearestTransitTime(goodTimes, pDict['pPer'], bjdMidTOld))

        extractRad = pDict['rprs']
        extractTime = bjdMidTranCur  # expected mid transit time of the transit the user observed (based on previous calculation)
        sigOff = standardDev1
        amC2Guess = 0  # guess b airmass term is 0
        sigC2 = .1  # this is a huge guess so it's always going to be less than this
        sigRad = (np.median(standardDev1)) / (2 * pDict['rprs'])  # uncertainty is the uncertainty in the dataset w/ propogation
        # propMidTUnct = uncTMid(ogPeriodErr, ogMidTErr, goodTimes, planetPeriod,bjdMidTOld)  # use method to calculate propogated midTUncertainty

        contextupdt(times=goodTimes, airm=goodAirmasses)  # update my global constant variable

        # define the light curve model using theano tensors
        @tco.as_op(itypes=[tt.dscalar, tt.dscalar, tt.dscalar, tt.dscalar], otypes=[tt.dvector])
        def gaelModel(*specparams):
            tranTime, pRad, amc1, amc2 = specparams

            # lightcurve model
            sep, ophase = time2z(context['times'], pDict['inc'], float(tranTime), pDict['aRs'], pDict['pPer'], pDict['ecc'])
            gmodel, garb = occultquad(abs(sep), linearLimb, quadLimb, float(pRad))

            # exponential airmass model
            airmassModel = (float(amc1) * (np.exp(float(amc2) * context['airmass'])))
            completeModel = gmodel * airmassModel

            return completeModel


        # initialize pymc3 sampler using gael model
        nodes = []
        lcMod = pm.Model()
        with lcMod:

            # PRIORS
            ### Double check these priors
            # BoundedNormal = pm.Bound(pm.Normal, lower=extractTime - 3 * planetPeriod / 4, upper=extractTime + 3 * planetPeriod / 4)  # ###get the transit duration
            midT = pm.Uniform('Tmid', upper=goodTimes[len(goodTimes) - 1], lower=goodTimes[0])
            BoundedNormal2 = pm.Bound(pm.Normal, lower=0, upper=1)
            radius = BoundedNormal2('RpRs', mu=extractRad, tau=1.0 / (sigRad ** 2))
            airmassCoeff1 = pm.Normal('Am1', mu=np.median(goodFluxes), tau=1.0 / (sigOff ** 2))
            airmassCoeff2 = pm.Normal('Am2', mu=amC2Guess, tau=1.0 / (sigC2 ** 2))

            # append to list of parameters
            nodes.append(midT)
            nodes.append(radius)
            nodes.append(airmassCoeff1)
            nodes.append(airmassCoeff2)

            # OBSERVATION MODEL
            obs = pm.Normal('obs', mu=gaelModel(*nodes), tau=1. / (goodNormUnc ** 2.), observed=goodFluxes)

        # Sample from the model
        final_chain_length = int(100000)

        with lcMod:
            step = pm.Metropolis()  # Metropolis-Hastings Sampling Technique
            if "Windows" in platform.system():
                trace = pm.sample(final_chain_length, step, chains=None, cores=1) # For some reason, Windows machines do not like using multi-cores with pymc3....
            else:
                trace = pm.sample(final_chain_length, step, chains=None, cores=None)

        # ----Plot the Results from the MCMC -------------------------------------------------------------------
        print('\n******************************************')
        print('MCMC Diagnostic Tests and Chi Squared Burn\n')

        # ChiSquared Trace to determine burn in length
        burn = plotChi2Trace(trace, goodFluxes, goodTimes, goodAirmasses, goodNormUnc)

        # OUTPUTS
        fitMidTArray = trace['Tmid', burn:]
        fitRadiusArray = trace['RpRs', burn:]

        fitMidT = float(np.median(trace['Tmid', burn:]))
        fitRadius = float(np.median(trace['RpRs', burn:]))
        fitAm1 = float(np.median(trace['Am1', burn:]))
        fitAm2 = float(np.median(trace['Am2', burn:]))

        midTranUncert = round(np.std(trace['Tmid', burn:]), 6)
        radUncert = round(np.std(trace['RpRs', burn:]), 6)
        am1Uncert = round(np.std(trace['Am1', burn:]), 6)
        am2Uncert = round(np.std(trace['Am2', burn:]), 6)

        # Plot Traces
        for keyi in trace.varnames:
            if "interval" not in keyi:
                plt.plot(trace[keyi, burn:])
                plt.title(keyi)
                plt.savefig(saveDirectory + 'temp/Traces' + targetName + date + "_" + keyi + '.png')
                plt.close()

        # # Gelman Rubin
        # print("Gelman Rubin Convergence Test:")
        # print(pm.gelman_rubin(trace))

        # TODO set the MCMC chain length low, then run a gelman_rubin(trace) to see if <=1.1
        # (RTZ will probably make this 1.01 to be safe)
        # if they are not below this value, then run more chains
        # Hopefully this will keep the code running for less time

        fittedModel = lcmodel(fitMidT, fitRadius, fitAm1, fitAm2, goodTimes, goodAirmasses, plots=False)
        airmassMo = (fitAm1 * (np.exp(fitAm2 * goodAirmasses)))

        # Final 3-sigma Clip
        residuals = (goodFluxes / fittedModel) - 1.0
        try:
            finalFilter = sigma_clip(residuals, sigma=3, maxiters=1, cenfunc=np.median, copy=False)
        except TypeError:
            finalFilter = sigma_clip(residuals, sigma=3, cenfunc=np.median, copy=False)

        finalFluxes = goodFluxes[~finalFilter.mask]
        finalTimes = goodTimes[~finalFilter.mask]
        # finalPhases = goodPhases[~finalFilter.mask]
        finalPhases = (finalTimes - fitMidT) / pDict['pPer'] + 1.
        finalAirmasses = goodAirmasses[~finalFilter.mask]
        # finalTargets = goodTargets[~finalFilter.mask]
        # finalReferences = goodReferences[~finalFilter.mask]
        # finalTUnc = goodTUnc[~finalFilter.mask]
        # finalRUnc = goodRUnc[~finalFilter.mask]
        finalNormUnc = goodNormUnc[~finalFilter.mask]

        finalAirmassModel = (fitAm1 * (np.exp(fitAm2 * finalAirmasses)))

        # Final Light Curve Model
        finalModel = lcmodel(fitMidT, fitRadius, fitAm1, fitAm2, finalTimes, finalAirmasses, plots=False)

        # recaclculate phases based on fitted mid transit time
        adjPhases = []
        for bTime in finalTimes:
            newPhase = ((bTime - fitMidT) / pDict['pPer'])
            adjPhases.append(newPhase)
        adjustedPhases = np.array(adjPhases)

        #########################
        # PLOT FINAL LIGHT CURVE
        #########################

        f = plt.figure(figsize=(12 / 1.5, 9.5 / 1.5))
        f.subplots_adjust(top=0.94, bottom=0.08, left=0.1, right=0.96)
        ax_lc = plt.subplot2grid((4, 5), (0, 0), colspan=5, rowspan=3)
        ax_res = plt.subplot2grid((4, 5), (3, 0), colspan=5, rowspan=1)
        f.suptitle(targetName)

        x = adjustedPhases
        ax_res.set_xlabel('Phase')

        # # make symmetric about 0 phase
        # maxdist = max(np.abs(adjustedPhases[0]), adjustedPhases[-1])
        # ax_res.set_xlim([-maxdist, maxdist])
        # ax_lc.set_xlim([-maxdist, maxdist])

        # clip plot to get rid of white space
        ax_res.set_xlim([min(adjustedPhases), max(adjustedPhases)])
        ax_lc.set_xlim([min(adjustedPhases), max(adjustedPhases)])

        # making borders and tick labels black
        ax_lc.spines['bottom'].set_color('black')
        ax_lc.spines['top'].set_color('black')
        ax_lc.spines['right'].set_color('black')
        ax_lc.spines['left'].set_color('black')
        ax_lc.tick_params(axis='x', colors='black')
        ax_lc.tick_params(axis='y', colors='black')

        ax_res.spines['bottom'].set_color('black')
        ax_res.spines['top'].set_color('black')
        ax_res.spines['right'].set_color('black')
        ax_res.spines['left'].set_color('black')
        ax_res.tick_params(axis='x', colors='black')
        ax_res.tick_params(axis='y', colors='black')

        # residual histogramfinalAirmassModel
        # bins up to 3 std of Residuals

        # # key cahnge of dividing residuals by the airmass model too
        finalResiduals = finalFluxes / finalModel - 1.0

        maxbs = np.round(3 * np.std(finalResiduals), -2) * 1e6
        bins = np.linspace(-maxbs, maxbs, 7)

        # residual plot
        ax_res.plot(x, finalResiduals, color='gray', marker='o', markersize=5, linestyle='None')
        ax_res.plot(x, np.zeros(len(adjustedPhases)), 'r-', lw=2, alpha=1, zorder=100)
        ax_res.set_ylabel('Residuals')
        # ax_res.set_ylim([-.04, .04])
        ax_res.set_ylim([-2 * np.nanstd(finalResiduals), 2 * np.nanstd(finalResiduals)])

        correctedSTD = np.std(finalResiduals)
        # ax_lc.errorbar( x, self.y/self.data[t]['airmass'], yerr=self.yerr/self.data[t]['airmass'], ls='none', marker='o', color='black')
        ax_lc.errorbar(adjustedPhases, finalFluxes / finalAirmassModel, yerr=finalNormUnc / finalAirmassModel, ls='none',
                       marker='o', color='gray', markersize=4)
        ax_lc.plot(adjustedPhases, finalModel / finalAirmassModel, 'r', zorder=1000, lw=2)

        ax_lc.set_ylabel('Relative Flux')
        ax_lc.get_xaxis().set_visible(False)

        if binplotBool:
            ax_res.errorbar(binner(x, len(finalResiduals) // 10), binner(finalResiduals, len(finalResiduals) // 10),
                            yerr=binner(finalResiduals, len(finalResiduals) // 10, finalNormUnc / finalAirmassModel)[1],
                            fmt='s', mfc='b', mec='b', ecolor='b', zorder=10)
            ax_lc.errorbar(binner(adjustedPhases, len(adjustedPhases) // 10),
                           binner(finalFluxes / finalAirmassModel, len(adjustedPhases) // 10),
                           yerr=binner(finalResiduals, len(finalResiduals) // 10, finalNormUnc / finalAirmassModel)[1],
                           fmt='s', mfc='b', mec='b', ecolor='b', zorder=10)

        # For some reason, saving as a pdf crashed on Rob's laptop...so adding in a try statement to save it as a pdf if it can, otherwise, png
        try:
            f.savefig(saveDirectory + 'FinalLightCurve' + targetName + date + ".pdf", bbox_inches="tight")
        except AttributeError:
            f.savefig(saveDirectory + 'FinalLightCurve' + targetName + date + ".png", bbox_inches="tight")
        plt.close()

        # write output to text file
        outParamsFile = open(saveDirectory + 'FinalLightCurve' + targetName + date + '.csv', 'w+')
        outParamsFile.write('FINAL TIMESERIES OF ' + targetName + '\n')
        outParamsFile.write('BJD_TDB,Orbital Phase,Model,Flux,Uncertainty\n')

        for bjdi, phasei, fluxi, fluxerri, modeli, ami in zip(finalTimes, adjustedPhases, finalFluxes/finalAirmassModel,
                                                              finalNormUnc/finalAirmassModel, finalModel/finalAirmassModel, finalAirmassModel):
            outParamsFile.write(str(bjdi)+","+str(phasei)+","+str(modeli)+","+str(fluxi)+","+str(fluxerri)+"\n")

        outParamsFile.close()

        ###################
        # CHI SQUARED ROLL
        ###################

        # Check for how well the light curve fits the data
        chiSum = 0
        chiSquareList = []
        rollList = []

        # ----Chi squared calculation---------------------------------------------------------------
        for k in np.arange(len(finalFluxes) // 10):  # +1
            sushi = np.roll(finalFluxes, k * 10)

            # Performs a chi squared roll
            chiSquareList.append(np.sum(((sushi - finalModel) / finalNormUnc) ** 2.) / (len(sushi) - 4))
            rollList.append(k * 10)

        plt.figure()
        plt.plot(rollList, chiSquareList, "-o")
        plt.xlabel('Bin Number')
        plt.ylabel('Chi Squared')
        plt.savefig(saveDirectory + 'temp/ChiSquaredRoll' + targetName + '.png')
        plt.close()

        # print final extracted planetary parameters

        print('*********************************************************')
        print('FINAL PLANETARY PARAMETERS')
        print('\nThe fitted Mid-Transit Time is: ' + str(fitMidT) + ' +/- ' + str(midTranUncert) + ' (BJD)')
        print('The fitted Ratio of Planet to Stellar Radius is: ' + str(fitRadius) + ' +/- ' + str(
            radUncert) + ' (Rp/Rs)')
        print('The transit depth uncertainty is: ' + str(
            100 * 2 * fitRadius * round(np.std(trace['RpRs', burn:]), 6)) + ' (%)')
        print('The fitted airmass1 is: ' + str(fitAm1) + ' +/- ' + str(am1Uncert))
        print('The fitted airmass2 is: ' + str(fitAm2) + ' +/- ' + str(am2Uncert))
        print('The scatter in the residuals of the lightcurve fit is: ' + str(round(100 * correctedSTD, 3)) + ' (%)')
        print('\n*********************************************************')

        ##########
        # SAVE DATA
        ##########

        # write output to text file
        outParamsFile = open(saveDirectory + 'FinalParams' + targetName + date + '.txt', 'w+')
        outParamsFile.write('FINAL PLANETARY PARAMETERS\n')
        outParamsFile.write('')
        outParamsFile.write('The fitted Mid-Transit Time is: ' + str(fitMidT) + ' +/- ' + str(midTranUncert) + ' (BJD)\n')
        outParamsFile.write('The fitted Ratio of Planet to Stellar Radius is: ' + str(fitRadius) + ' +/- ' + str(
            radUncert) + ' (Rp/Rs)\n')
        outParamsFile.write('The transit depth uncertainty is: ' + str(
            2 * 100 * fitRadius * round(np.std(trace['RpRs', burn:]), 6)) + ' (%)\n')
        outParamsFile.write('The fitted airmass1 is: ' + str(fitAm1) + ' +/- ' + str(am1Uncert) + '\n')
        outParamsFile.write('The fitted airmass2 is: ' + str(fitAm2) + ' +/- ' + str(am2Uncert) + '\n')
        outParamsFile.write(
            'The scatter in the residuals of the lightcurve fit is: ' + str(round(100 * correctedSTD, 3)) + '%\n')
        outParamsFile.close()
        print('\nFinal Planetary Parameters have been saved in ' + saveDirectory + ' as ' + targetName + date + '.txt' + '\n')

        # AAVSO Format
        if not AAVSOBool:
            userCode = "N/A"
            secuserCode = "N/A"
        # else:
        outParamsFile = open(saveDirectory + 'AAVSO' + targetName + date + '.txt', 'w+')
        outParamsFile.write('#TYPE=EXOPLANET\n')  # fixed
        outParamsFile.write('#OBSCODE=' + userCode + '\n')  # UI
        outParamsFile.write('#SECONDARYOBSCODE=' + secuserCode + '\n')  # UI
        outParamsFile.write('#SOFTWARE=EXOTIC v' + versionid + '\n')  # fixed
        outParamsFile.write('#DELIM=,\n')  # fixed
        outParamsFile.write('#DATE_TYPE=BJD_TDB\n')  # fixed
        outParamsFile.write('#OBSTYPE=' + cameraType + '\n')
        outParamsFile.write('#STAR_NAME=' + pDict['sName'] + '\n')  # code yields
        outParamsFile.write('#EXOPLANET_NAME=' + targetName + '\n')  # code yields
        outParamsFile.write('#BINNING=' + binning + '\n')  # user input
        outParamsFile.write('#EXPOSURE_TIME=' + str(exposureTime) + '\n')  # UI
        outParamsFile.write('#FILTER=' + str(filterName) + '\n')
        outParamsFile.write('#NOTES=' + str(obsNotes) + '\n')
        outParamsFile.write('#DETREND_PARAMETERS=AIRMASS, AIRMASS CORRECTION FUNCTION\n')  # fixed
        outParamsFile.write('#MEASUREMENT_TYPE=Rnflux\n')  # fixed
        # outParamsFile.write('#PRIORS=Period=' + str(planetPeriod) + ' +/- ' + str(ogPeriodErr) + ',a/R*=' + str(
        #     semi) + ',Tc=' + str(round(bjdMidTranCur, 8)) + ' +/- ' + str(round(propMidTUnct, 8)) + ',T0=' + str(
        #     round(bjdMidTOld, 8)) + ' +/- ' + str(round(ogMidTErr, 8)) + ',inc=' + str(inc) + ',ecc=' + str(
        #     eccent) + ',u1=' + str(linearLimb) + ',u2=' + str(quadLimb) + '\n')  # code yields
        outParamsFile.write('#PRIORS=Period=' + str(pDict['pPer']) + ' +/- ' + str(pDict['pPerUnc']) + ',a/R*=' + str(
            pDict['aRs']) + ',inc=' + str(pDict['inc']) + ',ecc=' + str(pDict['ecc']) + ',u1=' + str(linearLimb) + ',u2=' + str(quadLimb) + '\n')
        # code yields
        outParamsFile.write(
            '#RESULTS=Tc=' + str(round(fitMidT, 8)) + ' +/- ' + str(round(midTranUncert, 8)) + ',Rp/R*=' + str(
                round(fitRadius, 6)) + ' +/- ' + str(round(radUncert, 6)) + ',Am1=' + str(
                round(fitAm1, 5)) + ' +/- ' + str(round(am1Uncert, 5)) + ',Am2=' + str(
                round(fitAm2, 5)) + ' +/- ' + str(round(am2Uncert, 5)) + '\n')  # code yields
        # outParamsFile.write('#NOTES= ' + userNameEmails + '\n')
        outParamsFile.write('#DATE,NORM_FLUX,MERR,DETREND_1,DETREND_2\n')
        for aavsoC in range(0, len(finalTimes)):
            outParamsFile.write(
                str(round(finalTimes[aavsoC], 8)) + ',' + str(round(finalFluxes[aavsoC], 7)) + ',' + str(
                    round(finalNormUnc[aavsoC], 7)) + ',' + str(round(finalAirmasses[aavsoC], 7)) + ',' + str(
                    round(finalAirmassModel[aavsoC], 7)) + '\n')
        # CODE YIELDED DATA IN PREV LINE FORMAT
        outParamsFile.close()
        print('Output File Saved')
        # pass

        # outParamsFile = open(saveDirectory + 'Residuals' + targetName + date + '.txt', 'w+')
        # outParamsFile.write('#DATE,RESIDUALS\n')
        # for aavsoC in range(0, len(finalTimes)):
        #     outParamsFile.write(
        #         str(round(finalTimes[aavsoC], 8)) + ',' + str(round(finalResiduals[aavsoC], 8)) + '\n')
        # # CODE YIELDED DATA IN PREV LINE FORMAT
        # outParamsFile.close()
        # print('Residuals File Saved')

        print('\n************************')
        print('End of Reduction Process')
        print('************************')

    # end regular reduction script

    pass<|MERGE_RESOLUTION|>--- conflicted
+++ resolved
@@ -29,11 +29,7 @@
 # PATCH version when you make backwards compatible bug fixes.
 # Additional labels for pre-release and build metadata are available as extensions to the MAJOR.MINOR.PATCH format.
 # https://semver.org
-<<<<<<< HEAD
-versionid = "0.9.1"
-=======
 versionid = "0.10.0"
->>>>>>> 5f220254
 
 
 # --IMPORTS -----------------------------------------------------------
@@ -44,11 +40,7 @@
 import time
 import sys
 
-<<<<<<< HEAD
 ## To increase memory allocation for EXOTIC; allows for more fits files
-=======
-# To increase memory allocation for EXOTIC; allows for more fits files
->>>>>>> 5f220254
 # import resource
 # resource.setrlimit(resource.RLIMIT_STACK, (resource.RLIM_INFINITY, resource.RLIM_INFINITY))
 
