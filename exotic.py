# Copyright (c) 2002-2019, California Institute of Technology.
# All rights reserved.  Based on Government Sponsored Research under contracts NNN12AA01C, NAS7-1407 and/or NAS7-03001.

# Redistribution and use in source and binary forms, with or without modification, are permitted provided that the following conditions are met:
#    1. Redistributions of source code must retain the above copyright notice, this list of conditions and the following disclaimer.
#    2. Redistributions in binary form must reproduce the above copyright notice, this list of conditions and the following disclaimer in the documentation and/or other materials provided with the distribution.
#    3. Neither the name of the California Institute of Technology (Caltech), its operating division the Jet Propulsion Laboratory (JPL), the National Aeronautics and Space Administration (NASA), nor the names of its contributors may be used to endorse or promote products derived from this software without specific prior written permission.

# THIS SOFTWARE IS PROVIDED BY THE COPYRIGHT HOLDERS AND CONTRIBUTORS "AS IS" AND ANY EXPRESS OR IMPLIED WARRANTIES, INCLUDING, BUT NOT LIMITED TO,
# THE IMPLIED WARRANTIES OF MERCHANTABILITY AND FITNESS FOR A PARTICULAR PURPOSE ARE DISCLAIMED.
# IN NO EVENT SHALL THE CALIFORNIA INSTITUTE OF TECHNOLOGY BE LIABLE FOR ANY DIRECT, INDIRECT, INCIDENTAL, SPECIAL, EXEMPLARY, OR CONSEQUENTIAL DAMAGES
# (INCLUDING, BUT NOT LIMITED TO, PROCUREMENT OF SUBSTITUTE GOODS OR SERVICES; LOSS OF USE, DATA, OR PROFITS; OR BUSINESS INTERRUPTION) HOWEVER CAUSED AND ON ANY THEORY OF LIABILITY,
# WHETHER IN CONTRACT, STRICT LIABILITY, OR TORT (INCLUDING NEGLIGENCE OR OTHERWISE) ARISING IN ANY WAY OUT OF THE USE OF THIS SOFTWARE,
# EVEN IF ADVISED OF THE POSSIBILITY OF SUCH DAMAGE.


####################################################################
# EXOplanet Transit Interpretation Code (EXOTIC)
#
# Authors: Ethan Blaser, Rob Zellem, Kyle Pearson, Tamim Fatahi, Marlee Smith, Aaron Tran, John Engelke, Sujay Nair, Jon Varghese, Michael Fitzgerald
# Supplemental Code: Kyle Pearson, Gael Roudier, and Jason Eastman
####################################################################

# EXOTIC version number
# Now adhering to the Semantic Versioning 2.0.0
# Given a version number MAJOR.MINOR.PATCH, increment the:
# MAJOR version when you make incompatible API changes,
# MINOR version when you add functionality in a backwards compatible manner, and
# PATCH version when you make backwards compatible bug fixes.
# Additional labels for pre-release and build metadata are available as extensions to the MAJOR.MINOR.PATCH format.
# https://semver.org
versionid = "0.12.0"


# --IMPORTS -----------------------------------------------------------
print("Importing Python Packages - please wait.")

import itertools
import threading
import time
import sys

print('Python Version: %s' % sys.version)

# To increase memory allocation for EXOTIC; allows for more fits files
# import resource
# resource.setrlimit(resource.RLIMIT_STACK, (resource.RLIM_INFINITY, resource.RLIM_INFINITY))

# here is the animation
def animate():
    for c in itertools.cycle(['|', '/', '-', '\\']):
        if done:
            break
        sys.stdout.write('\rThinking ' + c)
        sys.stdout.flush()
        time.sleep(0.1)
    # sys.stdout.write('\nDone!     \n')
    # print('\nDone!     \n')


done = False
t = threading.Thread(target=animate, daemon=True)
t.start()

import os
import json
import logging
import platform
import argparse
import glob as g
from io import StringIO

# data processing
import pandas
import requests
import numpy as np

# julian conversion imports
import dateutil.parser as dup

# UTC to BJD converter import
from barycorrpy import utc_tdb

# Curve fitting imports
from scipy.optimize import least_squares

# Pyplot imports
import matplotlib.pyplot as plt
from astropy.visualization import astropy_mpl_style
from matplotlib.animation import FuncAnimation

plt.style.use(astropy_mpl_style)

# Nested Sampling imports
from elca import lc_fitter
import dynesty

# MCMC imports
import pymc3 as pm
import theano.compile.ops as tco
import theano.tensor as tt

# astropy imports
import astropy.time
import astropy.coordinates
from astropy.io import fits
from astropy.stats import sigma_clip
import astropy.units as u
from astropy.coordinates import SkyCoord, EarthLocation, AltAz
from astropy.wcs import WCS

# Image alignment import
import astroalign as aa

# photometry
from photutils import CircularAperture
from photutils import aperture_photometry

# cross corrolation imports
from skimage.registration import phase_cross_correlation

# Lightcurve imports
# TODO fix conflicts
from gaelLCFuncs import *
from occultquad import *

# long process here
# time.sleep(10)
done = True

# ################### START PROPERTIES ########################################
# CONFIGURATIONS
requests_timeout = 16, 512  # connection timeout, response timeout in secs.

# SHARED CONSTANTS
pi = 3.14159
au = 1.496e11  # m
rsun = 6.955e8  # m
rjup = 7.1492e7  # m
G = 0.00029591220828559104  # day, AU, Msun

# SHARED LAMBDAS
# keplerian semi-major axis (au)
sa = lambda m, P: (G*m*P**2/(4*pi**2))**(1./3)
# ################### END PROPERTIES ##########################################


# ---HELPER FUNCTIONS----------------------------------------------------------------------
# Function that bins an array
def binner(arr, n, err=''):
    if len(err) == 0:
        ecks = np.pad(arr.astype(float), (0, ((n - arr.size % n) % n)), mode='constant', constant_values=np.NaN).reshape(-1, n)
        arr = np.nanmean(ecks, axis=1)
        return arr
    else:
        ecks = np.pad(arr.astype(float), (0, ((n - arr.size % n) % n)), mode='constant', constant_values=np.NaN).reshape(-1, n)
        why = np.pad(err.astype(float), (0, ((n - err.size % n) % n)), mode='constant', constant_values=np.NaN).reshape(-1, n)
        weights = 1./(why**2.)
        # Calculate the weighted average
        arr = np.nansum(ecks * weights, axis=1) / np.nansum(weights, axis=1)
        err = np.array([np.sqrt(1. / np.nansum(1. / (np.array(i) ** 2.))) for i in why])
        return arr, err


# ################### START ARCHIVE SCRAPER (PRIORS) ##########################
def dataframe_to_jsonfile(dataframe, filename):
    jsondata = json.loads(dataframe.to_json(orient='table', index=False))
    with open(filename, "w") as f:
        f.write(json.dumps(jsondata['data'], indent=4))


def tap_query(base_url, query, dataframe=True):
    # table access protocol query

    # build url
    uri_full = base_url
    for k in query:
        if k != "format":
            uri_full += "{} {} ".format(k, query[k])

    uri_full = uri_full[:-1] + "&format={}".format(query.get("format", "csv"))
    uri_full = uri_full.replace(' ', '+')
    print(uri_full)

    response = requests.get(uri_full, timeout=requests_timeout)
    # TODO check status_code?

    if dataframe:
        return pandas.read_csv(StringIO(response.text))
    else:
        return response.text


def new_scrape(filename="eaConf.json"):

    # scrape_new()
    uri_ipac_base = "https://exoplanetarchive.ipac.caltech.edu/TAP/sync?query="
    uri_ipac_query = {
        # Table columns: https://exoplanetarchive.ipac.caltech.edu/docs/API_PS_columns.html
        "select"   : "pl_name,hostname,tran_flag,pl_massj,pl_radj,pl_ratdor,"
                     "pl_orbper,pl_orbpererr1,pl_orbpererr2,pl_orbeccen,"
                     "pl_orbincl,pl_orblper,pl_tranmid,pl_tranmiderr1,pl_tranmiderr2,"
                     "st_teff,st_tefferr1,st_tefferr2,st_met,st_meterr1,st_meterr2,"
                     "st_logg,st_loggerr1,st_loggerr2,st_mass,st_rad,ra,dec",
        "from"     : "ps",  # Table name
        "where"    : "tran_flag = 1 and default_flag = 1",
        "order by" : "pl_name",
        "format"   : "csv"
    }

    default = tap_query(uri_ipac_base, uri_ipac_query)

    # fill in missing columns
    uri_ipac_query['where'] = 'tran_flag=1'
    extra = tap_query(uri_ipac_base, uri_ipac_query)

    # for each planet
    for i in default.pl_name:

        # extract rows for each planet
        ddata = default.loc[default.pl_name == i]
        edata = extra.loc[extra.pl_name == i]

        # for each nan column in default
        nans = ddata.isna()
        for k in ddata.keys():
            if nans[k].bool():  # if col value is nan
                if not edata[k].isna().all():  # if replacement data exists
                    # replace with first index
                    default.loc[default.pl_name == i, k] = edata[k][edata[k].notna()].values[0]
                    # TODO could use mean for some variables (not mid-transit)
                    # print(i,k,edata[k][edata[k].notna()].values[0])
                else:
                    # permanent nans - require manual entry
                    if k == 'pl_orblper':  # omega
                        default.loc[default.pl_name == i, k] = 0
                    elif k == 'pl_ratdor':  # a/R*
                        # Kepler's 3rd law
                        semi = sa(ddata.st_mass.values[0], ddata.pl_orbper.values[0])
                        default.loc[default.pl_name == i, k] = semi*au / (ddata.st_rad.values[0]*rsun)
                    elif k == 'pl_orbincl':  # inclination
                        default.loc[default.pl_name == i, k] = 90
                    elif k == "pl_orbeccen":  # eccentricity
                        default.loc[default.pl_name == i, k] = 0
                    elif k == "st_met":  # [Fe/H]
                        default.loc[default.pl_name == i, k] = 0

    dataframe_to_jsonfile(default, filename)


def new_getParams(data):
    # translate data from Archive keys to Ethan Keys

    planetDictionary = {
        'ra': data['ra'],
        'dec': data['dec'],
        'pName': data['pl_name'],
        'sName': data['hostname'],
        'pPer': data['pl_orbper'],
        'pPerUnc': data['pl_orbpererr1'],
        'midT': data['pl_tranmid'],
        'midTUnc': data['pl_tranmiderr1'],
        'rprs': data['pl_radj']*rjup/(data['st_rad']*rsun),
        'aRs': data['pl_ratdor'],
        'inc': data['pl_orbincl'],
        'ecc': data.get('pl_orbeccen', 0),
        'teff': data['st_teff'],
        'teffUncPos': data['st_tefferr1'],
        'teffUncNeg': data['st_tefferr2'],
        'met': data['st_met'],
        'metUncPos': data['st_meterr1'],
        'metUncNeg': data['st_meterr2'],
        'logg': data['st_logg'],
        'loggUncPos': data['st_loggerr1'],
        'loggUncNeg': data['st_loggerr2'],
        'flag': data['tran_flag']
    }

    return planetDictionary
# ################### END ARCHIVE SCRAPER (PRIORS) ############################


# Method that gets and returns the julian time of the observation
def getJulianTime(hdul):
    exptime_offset = 0
    # Grab the BJD first
    if 'BJD_TDB' in hdul[0].header:
        julianTime = float(hdul[0].header['BJD_TDB'])
        # If the time is from the beginning of the observation, then need to calculate mid-exposure time
        if "start" in hdul[0].header.comments['BJD_TDB']:
            exptime_offset = hdul[0].header['EXPTIME'] / 2. / 60. / 60. / 24.  # assume exptime is in seconds for now
    elif 'BJD' in hdul[0].header:
        julianTime = float(hdul[0].header['BJD'])
        # If the time is from the beginning of the observation, then need to calculate mid-exposure time
        if "start" in hdul[0].header.comments['BJD']:
            exptime_offset = hdul[0].header['EXPTIME'] / 2. / 60. / 60. / 24.  # assume exptime is in seconds for now
    # then the DATE-OBS
    elif "UT-OBS" in hdul[0].header:
        gDateTime = hdul[0].header['UT-OBS']  # gets the gregorian date and time from the fits file header
        dt = dup.parse(gDateTime)
        time = astropy.time.Time(dt)
        julianTime = time.jd
        # If the time is from the beginning of the observation, then need to calculate mid-exposure time
        if "start" in hdul[0].header.comments['UT-OBS']:
            exptime_offset = hdul[0].header['EXPTIME'] / 2. / 60. / 60. / 24.  # assume exptime is in seconds for now
    # Then Julian Date
    elif 'JULIAN' in hdul[0].header:
        julianTime = float(hdul[0].header['JULIAN'])
        # If the time is from the beginning of the observation, then need to calculate mid-exposure time
        if "start" in hdul[0].header.comments['JULIAN']:
            exptime_offset = hdul[0].header['EXPTIME'] / 2. / 60. / 60. / 24.  # assume exptime is in seconds for now
    # Then MJD-OBS last, as in the MicroObservatory headers, it has less precision
    elif "MJD-OBS" in hdul[0].header:
        julianTime = float(hdul[0].header["MJD-OBS"]) + 2400000.5
        # If the time is from the beginning of the observation, then need to calculate mid-exposure time
        if "start" in hdul[0].header.comments['MJD-OBS']:
            exptime_offset = hdul[0].header['EXPTIME'] / 2. / 60. / 60. / 24.  # assume exptime is in seconds for now
    else:
        gDateTime = hdul[0].header['DATE-OBS']  # gets the gregorian date and time from the fits file header
        dt = dup.parse(gDateTime)
        time = astropy.time.Time(dt)
        julianTime = time.jd
        # If the time is from the beginning of the observation, then need to calculate mid-exposure time
        if "start" in hdul[0].header.comments['DATE-OBS']:
            exptime_offset = hdul[0].header['EXPTIME'] / 2. / 60. / 60. / 24.  # assume exptime is in seconds for now

    # If the mid-exposure time is given in the fits header, then no offset is needed to calculate the mid-exposure time
    return julianTime + exptime_offset


# Method that gets and returns the current phase of the target
def getPhase(curTime, pPeriod, tMid):
    phase = ((curTime - tMid) / pPeriod) % 1
    if phase >= .5:
        return -1 * (1 - phase)
    else:
        return phase


# Method that gets and returns the airmass from the fits file (Really the Altitude)
def getAirMass(hdul, ra, dec, lati, longit, elevation):
    # Grab airmass from image header; if not listed, calculate it from TELALT; if that isn't listed, then calculate it the hard way
    if 'AIRMASS' in hdul[0].header:
        am = float(hdul[0].header['AIRMASS'])
    elif 'TELALT' in hdul[0].header:
        alt = float(hdul[0].header['TELALT'])  # gets the airmass from the fits file header in (sec(z)) (Secant of the zenith angle)
        cosam = np.cos((np.pi / 180) * (90.0 - alt))
        am = 1 / cosam
    else:
        # pointing = SkyCoord(str(astropy.coordinates.Angle(raStr+" hours").deg)+" "+str(astropy.coordinates.Angle(decStr+" degrees").deg ), unit=(u.deg, u.deg), frame='icrs')
        pointing = SkyCoord(str(ra)+" "+str(dec), unit=(u.deg, u.deg), frame='icrs')

        location = EarthLocation.from_geodetic(lat=lati*u.deg, lon=longit*u.deg, height=elevation)
        time = astropy.time.Time(getJulianTime(hdul), format='jd', scale='utc', location=location)
        pointingAltAz = pointing.transform_to(AltAz(obstime=time, location=location))
        am = float(pointingAltAz.secz)
    return am


# Validate user input
def user_input(prompt, type_, val1=None, val2=None, val3=None):
    while True:
        try:
            option = type_(input(prompt))
        except ValueError:
            print('Sorry, not a valid data type.')
            continue
        if type_ == str and val1 and val2:
            option = option.lower()
            if option not in (val1, val2):
                print("Sorry, your response was not valid.")
            else:
                return option
        elif type_ == int and val1 and val2 and val3:
            if option not in (val1, val2, val3):
                print("Sorry, your response was not valid.")
            else:
                return option
        elif type_ == int and val1 and val2:
            if option not in (val1, val2):
                print("Sorry, your response was not valid.")
            else:
                return option
        elif type_ == int or type_ == float or type_ == str:
            return option


# Create a save directory within the current working directory
def create_directory():
    while True:
        try:
            directoryname = input('Enter the name for your new directory: ')
            newdirectoryPath = os.getcwd()
            savedirectory = newdirectoryPath + '/' + directoryname + '/'
            os.mkdir(savedirectory)
        except OSError:
            print("Creation of the directory %s failed" % savedirectory)
        else:
            print("Successfully created the directory %s " % savedirectory)
            return savedirectory


# Check user's inits.json for user information and planetary parameters
def inits_file(initspath, dictinfo, dictplanet):
    with open(initspath) as json_file:
        data = json.load(json_file)

    initdictinfo = data['user_info']
    initdictplanet = data['planetary_parameters']

    for key, key2 in zip(dictinfo, initdictinfo[0]):
        dictinfo[key] = initdictinfo[0][key2]

    for key, key2 in zip(dictplanet, initdictplanet[0]):
        dictplanet[key] = initdictplanet[0][key2]

    return dictinfo, dictplanet


# --------PLANETARY PARAMETERS UI------------------------------------------
# Get the user's confirmation of values that will later be used in lightcurve fit
def get_planetary_parameters(candplanetbool, userpdict, pdict=None):
    print('\n*******************************************')
    print("Planetary Parameters for Lightcurve Fitting\n")

    # The order of planet_params list must match the pDict that is declared when scraping the NASA Exoplanet Archive
    planet_params = ["Target Star RA in the form: HH:MM:SS (ignore the decimal values)",
                     "Target Star DEC in form: <sign>DD:MM:SS (ignore the decimal values and don't forget the '+' or '-' sign!)",
                     "Planet's Name",
                     "Host Star's Name",
                     "Orbital Period (days)",
                     "Orbital Period Uncertainty (days) \nKeep in mind that 1.2e-34 is the same as 1.2 x 10^-34",
                     "Published Mid-Transit Time (BJD_UTC)",
                     "Mid-Transit Time Uncertainty (JD)",
                     "Ratio of Planet to Stellar Radius (Rp/Rs)",
                     "Ratio of Distance to Stellar Radius (a/Rs)",
                     "Orbital Inclination (deg)",
                     "Orbital Eccentricity (0 if null)",
                     "Star Effective Temperature (K)",
                     "Star Effective Temperature Positive Uncertainty (K)",
                     "Star Effective Temperature Negative Uncertainty (K)",
                     "Star Metallicity ([FE/H])",
                     "Star Metallicity Positive Uncertainty ([FE/H])",
                     "Star Metallicity Negative Uncertainty ([FE/H])",
                     "Star Surface Gravity (log(g))",
                     "Star Surface Gravity Positive Uncertainty (log(g))",
                     "Star Surface Gravity Negative Uncertainty (log(g))"]

    # Conversion between hours to degrees if user entered ra and dec
    if userpdict['ra'] is None:
        userpdict['ra'] = input('\nEnter the %s: ' % planet_params[0])
    if userpdict['dec'] is None:
        userpdict['dec'] = input('\nEnter the %s: ' % planet_params[1])
    userpdict['ra'], userpdict['dec'] = radec_hours_to_degree(userpdict['ra'], userpdict['dec'])

    radeclist = ['ra', 'dec']
    if not candplanetbool:
        for idx, item in enumerate(radeclist):
            if pdict[item] - 0.00556 <= userpdict[item] <= pdict[item] + 0.00556:
                continue
            else:
                print("\n\n*** WARNING: %s initialization file's %s does not match the NASA Exoplanet Archive. ***\n" % (pdict['pName'], planet_params[idx]))
                print("\tNASA Exoplanet Archive value: %s" % pdict[item])
                print("\tInitialization file value: %s" % userpdict[item])
                print("\nWould you like to: (1) use NASA Exoplanet Archive value, (2) use initialization file value, or (3) enter in a new value.")
                option = user_input('Which option do you choose? (1/2/3): ', type_=int, val1=1, val2=2, val3=3)
                if option == 1:
                    userpdict[item] = pdict[item]
                elif option == 2:
                    continue
                else:
                    userpdict['ra'] = user_input('Enter the ' + planet_params[0] + ': ', type_=str)
                    userpdict['dec'] = user_input('Enter the ' + planet_params[1] + ': ', type_=str)
                    break

    if type(userpdict['ra']) and type(userpdict['dec']) is str:
        userpdict['ra'], userpdict['dec'] = radec_hours_to_degree(userpdict['ra'], userpdict['dec'])

    # Exoplanet confirmed in NASA Exoplanet Archive
    if not candplanetbool:
        print('\n\n*** Here are the values scraped from the NASA Exoplanet Archive for %s that were not set (or set to null) in your initialization file. ***' % pdict['pName'])
        print('For each planetary parameter, enter "y" if you agree and "n" if you disagree.')
        # print('enter "1" to use NASA Exoplanet Archive value, "2" to use initialization file value, or "3" to enter a new value if you ')
        # print('decided to use an initialization file.')

        for i, key in enumerate(userpdict):
            if key in ('ra', 'dec'):
                continue
            if key in ('pName', 'sName'):
                userpdict[key] = pdict[key]
            # Initialization planetary parameters match NEA
            if pdict[key] == userpdict[key]:
                continue
            # Initialization planetary parameters don't match NASA Exoplanet Archive
            if userpdict[key] is not None:
                print("\n\n*** WARNING: %s initialization file's %s does not match the NASA Exoplanet Archive. ***\n" % (pdict['pName'], planet_params[i]))
                print("\tNASA Exoplanet Archive value: %s" % pdict[key])
                print("\tInitialization file value: %s" % userpdict[key])
                print("\nWould you like to: (1) use NASA Exoplanet Archive value, (2) use initialization file value, or (3) enter in a new value.")
                option = user_input('Which option do you choose? (1/2/3): ', type_=int, val1=1, val2=2, val3=3)
                if option == 1:
                    userpdict[key] = pdict[key]
                elif option == 2:
                    continue
                else:
                    userpdict[key] = user_input('Enter the ' + planet_params[i] + ': ', type_=type(userpdict[key]))
            # Did not use initialization file
            else:
                print('\n' + pdict['pName'] + ' ' + planet_params[i] + ': ' + str(pdict[key]))
                agreement = user_input('Do you agree? (y/n): ', type_=str, val1='y', val2='n')
                if agreement == 'y':
                    userpdict[key] = pdict[key]
                else:
                    userpdict[key] = user_input('Enter the ' + planet_params[i] + ': ', type_=type(pdict[key]))

    # Exoplanet not confirmed in NASA Exoplanet Archive
    else:
        for i, key in enumerate(userpdict):
            if key in ('ra', 'dec'):
                continue
            # Used initialization file and is not empty
            if userpdict[key] is not None:
                agreement = user_input('%s: %s \nDo you agree? (y/n): '
                                       % (planet_params[i], userpdict[key]), type_=str, val1='y', val2='n')
                if agreement == 'y':
                    continue
                else:
                    userpdict[key] = user_input('Enter the ' + planet_params[i] + ': ', type_=type(userpdict[key]))
            # Did not use initialization file
            else:
                if key in ('pName', 'sName'):
                    userpdict[key] = input('\nEnter the ' + planet_params[i] + ': ')
                else:
                    userpdict[key] = user_input('Enter the ' + planet_params[i] + ': ', type_=float)
    return userpdict


def radec_hours_to_degree(ra, dec):
    while True:
        try:
            ra = ra.replace(' ', '').replace(':', ' ')
            dec = dec.replace(' ', '').replace(':', ' ')
            c = SkyCoord(ra + ' ' + dec, unit=(u.hourangle, u.deg))
            return c.ra.degree, c.dec.degree
        except ValueError:
            print('Error: The format is not correct, please try again.')
            ra = input('Input the right ascension of target (HH:MM:SS): ')
            dec = input('Input the declination of target (<sign>DD:MM:SS): ')


# Check if user's directory contains imaging files that are able to be reduced
def check_file_extensions(directory, filename):
    # Find fits files
    file_extensions = ['.fits', '.fit', '.fts']
    inputfiles = []

    while True:
        try:
            # Add / to end of directory if user does not input it
            if directory[-1] != "/":
                directory += "/"

            if os.path.isdir(directory):
                # Loop until we find something
                for exti in file_extensions:
                    for file in os.listdir(directory):
                        if file.lower().endswith(exti.lower()):
                            inputfiles.append(os.path.join(directory, file))
                    # If we find files, then stop the for loop and while loop
                    if inputfiles:
                        return directory, inputfiles

                # If we don't find any files, then we need the user to check their directory and loop over again
                if not inputfiles:
                    raise FileNotFoundError

            # If the directory does not exist
            else:
                raise OSError

        except FileNotFoundError:
            extaddoption = user_input("\nError: " + filename + " files not found with .fits, .fit or .fts extensions in " + directory +
                                      ".\nWould you like to enter in an extension related to .FITS? (y/n): ", type_=str, val1='y', val2='n')
            if extaddoption == 'y':
                file_extensions.append(input('Please enter the extension you want to add (EX: .FITS): '))
            else:
                directory = input("Enter the directory path where " + filename + " files are located: ")
        except OSError:
            print("Error: No such directory exists. Please try again.")
            directory = input("Enter the directory path where " + filename + " files are located: ")


# Check for WCS in the user's imaging data and possibly plate solves.
def check_wcs(fits_file, saveDirectory):
    hdulist = fits.open(name=fits_file, memmap=False, cache=False, lazy_load_hdus=False)  # opens the fits file
    header = hdulist[0].header
    hdulist.close()  # close stream
    del hdulist

    # MJD seems sometimes throw off an error. Deleted since not important for plate solving
    try:
        del header['MJD-OBS']
    except:
        pass

    # Gets the WCS of the header and checks to see if it exists
    wcsheader = WCS(header)
    wcsExists = wcsheader.is_celestial

    # If the fits file has WCS info, ask the user if they trust it
    if wcsExists:
        trustWCS = user_input('The imaging data from your file has WCS information. Do you trust this? (y/n): ', type_=str, val1='y', val2='n')
    else:
        trustWCS = 'n'

    if trustWCS == 'n':
        plateSol = user_input("\nWould you like to upload the your image for a plate solution?"
                              "\nDISCLAIMER: One of your imaging files will be publicly viewable on nova.astrometry.net. (y/n): ", type_=str, val1='y', val2='n')
        # Plate solve the fits file
        if plateSol == 'y':
            print("\nGetting the plate solution for your imaging file. Please wait.")
            global done
            done = False
            t = threading.Thread(target=animate, daemon=True)
            t.start()

            # Plate solves the first imaging file
            imagingFile = fits_file
            wcsFile = plate_solution(imagingFile, saveDirectory)
            done = True

            # Return plate solution from nova.astrometry.net
            return wcsFile
        else:
            # User either did not want a plate solution or had one in file header and decided not to use it,
            # therefore return nothing
            return False
    else:
        # User trusted their imaging file header's WCS
        return fits_file


# Gets the WCS of a .fits file for the user from nova.astrometry.net w/ API key
def plate_solution(fits_file, saveDirectory):
    default_url = 'http://nova.astrometry.net/api/'

    # Login to Exoplanet Watch's profile w/ API key. If session fails, allow 5 attempts of
    # rejoining before returning False and informing user of technical failure.
    for i in range(5):
        try:
            r = requests.post(default_url + 'login', data={'request-json': json.dumps({"apikey": "vfsyxlmdxfryhprq"})})
            sess = r.json()['session']
            break
        except KeyError:
            if i == 4:
                print('Imaging file could not receive a plate solution due to technical difficulties '
                      'from nova.astrometry.net. Please try again later. Data reduction will continue.')
                return False
            time.sleep(5)
            continue

    # Saves session number to upload imaging file
    files = {'file': open(fits_file, 'rb')}
    headers = {'request-json': json.dumps({"session": sess}), 'allow_commercial_use': 'n',
               'allow_modifications': 'n', 'publicly_visible': 'n'}

    # Uploads the .fits file to nova.astrometry.net
    r = requests.post(default_url + 'upload', files=files, data=headers)

    # Saves submission id for checking on the status of image uploaded
    sub_id = r.json()['subid']
    submissions_url = 'http://nova.astrometry.net/api/submissions/%s' % sub_id

    # Once the image has successfully been plate solved, the following loop will break
    while True:
        r = requests.get(submissions_url)
        if r.json()['job_calibrations']:
            break
        time.sleep(5)

    # Checks the job id's status for parameters
    job_id = r.json()['jobs']
    job_url = 'http://nova.astrometry.net/api/jobs/%s' % job_id[0]
    wcs_file = saveDirectory + 'newfits.fits'

    # Checks the job id's status
    while True:
        r = requests.get(job_url)

        # If the new-fits-file is successful and downloadable, the following will execute
        if r.json()['status'] == 'success':
            fits_download_url = 'http://nova.astrometry.net/new_fits_file/%s' % job_id[0]

            # Gets the new-fits-file and downloads it
            r = requests.get(fits_download_url)
            with open(wcs_file, 'wb') as f:
                f.write(r.content)
            print('\n\nSuccess. ')
            return wcs_file

        # If the new-fits-file failed, inform user and exit
        elif r.json()['status'] == 'failure':
            print('\n\n.FITS file has failed to be given WCS.')
            return False
        time.sleep(5)


# Getting the right ascension and declination for every pixel in imaging file if there is a plate solution
def get_radec(hdulWCSrd):
    wcsheader = WCS(hdulWCSrd[0].header)
    xaxis = np.arange(hdulWCSrd[0].header['NAXIS1'])
    yaxis = np.arange(hdulWCSrd[0].header['NAXIS2'])
    x, y = np.meshgrid(xaxis, yaxis)
    ra, dec = wcsheader.all_pix2world(x, y, 0)
    return ra, dec


# Check the ra and dec against the plate solution to see if the user entered in the correct values
def check_targetpixelwcs(pixx, pixy, expra, expdec, ralist, declist):
    while True:
        try:
            # Margins are within 20 arcseconds ~ 0.00556 degrees
            if expra - 0.00556 >= ralist[pixy][pixx] or ralist[pixy][pixx] >= expra + 0.00556:
                print('\nError: The X Pixel Coordinate entered does not match the right ascension.')
                raise ValueError
            if expdec - 0.00556 >= declist[pixy][pixx] or declist[pixy][pixx] >= expdec + 0.00556:
                print('\nError: The Y Pixel Coordinate entered does not match the declination.')
                raise ValueError
            return pixx, pixy
        except ValueError:
            repixopt = user_input('Would you like to re-enter the pixel coordinates? (y/n): ', type_=str, val1='y', val2='n')

            # User wants to change their coordinates
            if repixopt == 'y':
                # Checks for the closest pixel location in ralist and declist for expected ra and dec
                dist = (ralist - expra) ** 2 + (declist - expdec) ** 2
                pixy, pixx = np.unravel_index(dist.argmin(), dist.shape)
                searchopt = user_input('Here are the suggested pixel coordinates: X Pixel: %s Y Pixel: %s'
                                       '\nWould you like to use these? (y/n): ' % (pixx, pixy), type_=str, val1='y', val2='n')
                # Use the coordinates found by code
                if searchopt == 'y':
                    return pixx, pixy
                # User enters their own coordinates to be re-checked
                else:
                    pixx = user_input("Please re-enter the target star's X Pixel Coordinate: ", type_=int)
                    pixy = user_input("Please re-enter the target star's Y Pixel Coordinate: ", type_=int)
            else:
                # User does not want to change coordinates even though they don't match the expected ra and dec
                return pixx, pixy


# Aligns imaging data from .fits file to easily track the host and comparison star's positions
def image_alignment(sortedallImageData):
    newlist, boollist = [], []
    notAligned = 0

    # Align images from .FITS files and catch exceptions if images can't be aligned. Keep two lists: newlist for
    # images aligned and boollist for discarded images to delete .FITS data from airmass and times.
    for image_file in sortedallImageData:
        try:
            newData, footprint = aa.register(image_file, sortedallImageData[0])
            newlist.append(newData)
            boollist.append(True)
        except:
            notAligned += 1
            boollist.append(False)

    sortedallImageData = np.array(newlist)
    unalignedBoolList = np.array(boollist)

    if notAligned > 0:
        print('\n\n*********************************************************************')
        print('WARNING: From the given imaging files: ' + str(notAligned) + ' of ' +
              str(len(sortedallImageData) + notAligned) + ' were not aligned.')
        print('*********************************************************************')
        time.sleep(5)

    return sortedallImageData, unalignedBoolList, boollist


# defines the star point spread function as a 2D Gaussian
def star_psf(x, y, x0, y0, a, sigx, sigy, b):
    gaus = a * np.exp(-(x - x0) ** 2 / (2 * sigx ** 2)) * np.exp(-(y - y0) ** 2 / (2 * sigy ** 2)) + b
    return gaus


# Method uses the Full Width Half Max to estimate the standard deviation of the star's psf
def estimate_sigma(x, maxidx=-1):
    if maxidx == -1:
        maxidx = np.argmax(x)
    lower = np.abs(x - 0.5 * np.nanmax(x))[:maxidx].argmin()
    upper = np.abs(x - 0.5 * np.nanmax(x))[maxidx:].argmin() + maxidx
    FWHM = upper - lower
    return FWHM / (2 * np.sqrt(2 * np.log(2)))


def gaussian_psf(x,y,x0,y0,a,sigx,sigy,rot, b):
    rx = (x-x0)*np.cos(rot) - (y-y0)*np.sin(rot)
    ry = (x-x0)*np.sin(rot) + (y-y0)*np.cos(rot)
    gausx = np.exp(-(rx)**2 / (2*sigx**2) )
    gausy = np.exp(-(ry)**2 / (2*sigy**2) )
    return a*gausx*gausy + b


def fit_psf(data,pos,init,lo,up,psf_function=gaussian_psf,lossfn='linear',box=15):
    xv,yv = mesh_box(pos, box)
    def fcn2min(pars):
        model = psf_function(xv,yv,*pars)
        return (data[yv,xv]-model).flatten()
    res = least_squares(fcn2min,x0=[*pos,*init],bounds=[lo,up],loss=lossfn,jac='3-point')
    return res.x


def mesh_box(pos,box):
    pos = [int(np.round(pos[0])), int(np.round(pos[1]))]
    x = np.arange(pos[0]-box, pos[0]+box+1)
    y = np.arange(pos[1]-box, pos[1]+box+1)
    xv, yv = np.meshgrid(x, y)
    return xv.astype(int), yv.astype(int)


# Method fits a 2D gaussian function that matches the star_psf to the star image and returns its pixel coordinates
def fit_centroid(data, pos, init=None, box=10):

    # get sub field in image
    xv, yv = mesh_box(pos, box)
    wx, wy = pos # could take flux weighted centroid if not crowded

    if init:
        pass
    else:
        init = [np.nanmax(data[yv,xv])-np.nanmin(data[yv,xv]), 1, 1, 0, np.nanmin(data[yv,xv])]

    try:
        # fit gaussian PSF
        pars = fit_psf(
            data,
<<<<<<< HEAD
            [wx, wy], # position estimate
=======
            [wx, wy],  # position estimate
>>>>>>> 8a8b1de9
            init,    # initial guess: [amp, sigx, sigy, rotation, bg]
            [wx-5, wy-5, 0, 0, 0, -np.pi/4, np.nanmin(data)-1 ], # lower bound: [xc, yc, amp, sigx, sigy, rotation,  bg]
            [wx+5, wy+5, 1e7, 20, 20, np.pi/4, np.nanmax(data[yv,xv])+1 ], # upper bound
            psf_function=gaussian_psf,
            box=box  # only fit a subregion +/- 5 px from centroid
        )
    except:
        import pdb; pdb.set_trace()

    return pars


# Method calculates the flux of the star (uses the skybg_phot method to do backgorund sub)
def getFlux(data, xc, yc, r=5, dr=5):

    if dr > 0:
        bgflux = skybg_phot(data, xc, yc, r, dr)
    else:
        bgflux = 0
    positions = [(xc, yc)]
    data = data-bgflux
    data[data < 0] = 0

    apertures = CircularAperture(positions, r=r)
    phot_table = aperture_photometry(data, apertures, method='exact')

    return float(phot_table['aperture_sum']), bgflux


def skybg_phot(data, xc, yc, r=10, dr=5):
    # create a crude annulus to mask out bright background pixels
    xv, yv = mesh_box([xc, yc], np.round(r+dr))
    rv = ((xv-xc)**2 + (yv-yc)**2)**0.5
    mask = (rv > r) & (rv < (r+dr))
    cutoff = np.percentile(data[yv, xv][mask], 50)
    dat = np.copy(data)
    dat[dat > cutoff] = cutoff # ignore bright pixels like stars
    return min(np.mean(dat[yv, xv][mask]), np.median(dat[yv, xv][mask]))


# Mid-Transit Time Prior Helper Functions
def numberOfTransitsAway(timeData, period, originalT):
    return int((np.nanmin(timeData) - originalT) / period) + 1


def nearestTransitTime(timeData, period, originalT):
    nearT = ((numberOfTransitsAway(timeData, period, originalT) * period) + originalT)
    return nearT


# Mid-Transit Time Error Helper Functions
def propMidTVariance(uncertainP, uncertainT, timeData, period, originalT):
    n = numberOfTransitsAway(timeData, period, originalT)
    varTMid = n * n * uncertainP + uncertainT
    return varTMid


def uncTMid(uncertainP, uncertainT, timeData, period, originalT):
    n = numberOfTransitsAway(timeData, period, originalT)
    midErr = np.sqrt((n * n * uncertainP * uncertainP) + 2 * n * uncertainP * uncertainT + (uncertainT * uncertainT))
    return midErr


def transitDuration(rStar, rPlan, period, semi):
    rSun = 6.957 * 10 ** 8  # m
    tDur = (period / np.pi) * np.arcsin((np.sqrt((rStar * rSun + rPlan * rSun) ** 2)) / (semi * rStar * rSun))
    return tDur


# calculates chi squared which is used to determine the quality of the LC fit
def chisquared(observed_values, expected_values, uncertainty):
    for chiCount in range(0, len(observed_values)):
        zeta = ((observed_values[chiCount] - expected_values[chiCount]) / uncertainty[chiCount])
        chiToReturn = np.sum(zeta ** 2)
        return chiToReturn


# make and plot the chi squared traces
def plotChi2Trace(myTrace, myFluxes, myTimes, theAirmasses, uncertainty, targetname, date):
    print("Performing Chi^2 Burn")
    print("Please be patient- this step can take a few minutes.")
    global done
    done = False
    t = threading.Thread(target=animate, daemon=True)
    t.start()

    midTArr = myTrace.get_values('Tmid', combine=False)
    radiusArr = myTrace.get_values('RpRs', combine=False)
    am1Arr = myTrace.get_values('Am1', combine=False)
    am2Arr = myTrace.get_values('Am2', combine=False)

    allchiSquared = []
    for chain in myTrace.chains:
        chiSquaredList1 = []
        for counter in np.arange(len(midTArr[chain])):  # [::25]:
            # first chain
            midT1 = midTArr[chain][counter]
            rad1 = radiusArr[chain][counter]
            am11 = am1Arr[chain][counter]
            am21 = am2Arr[chain][counter]

            fittedModel1 = lcmodel(midT1, rad1, am11, am21, myTimes, theAirmasses, plots=False)
            chis1 = np.sum(((myFluxes - fittedModel1) / uncertainty) ** 2.) / (len(myFluxes) - 4)
            chiSquaredList1.append(chis1)
        allchiSquared.append(chiSquaredList1)

    plt.figure()
    plt.xlabel('Chain Length')
    plt.ylabel('Chi^2')
    for chain in np.arange(myTrace.nchains):
        plt.plot(np.arange(len(allchiSquared[chain])), allchiSquared[chain], '-bo')
    plt.rc('grid', linestyle="-", color='black')
    plt.grid(True)
    plt.title(targetname + ' Chi^2 vs. Chain Length ' + date)
    # plt.show()
    plt.savefig(infoDict['saveplot'] + 'temp/ChiSquaredTrace' + date + targetname + '.png')
    plt.close()

    chiMedian = np.nanmedian(allchiSquared)

    burns = []
    for chain in np.arange(myTrace.nchains):
        idxburn, = np.where(allchiSquared[chain] <= chiMedian)
        if len(idxburn) == 0:
            burnno = 0
        else:
            burnno = idxburn[0]
        burns.append(burnno)

    completeBurn = np.max(burns)
    done = True
    print('Chi^2 Burn In Length: ' + str(completeBurn))

    return completeBurn


# make plots of the centroid positions as a function of time
def plotCentroids(xTarg, yTarg, xRef, yRef, times, targetname, date):
    times = np.array(times)
    # X TARGET
    plt.figure()
    plt.plot(times - np.nanmin(times), xTarg, '-bo')
    plt.xlabel('Time (JD-' + str(np.nanmin(times)) + ')')
    plt.ylabel('X Pixel Position')
    plt.title(targetname + ' X Centroid Position ' + date)
    plt.savefig(infoDict['saveplot'] + 'temp/XCentroidPosition' + targetname + date + '.png')
    plt.close()

    # Y TARGET
    plt.figure()
    plt.plot(times - np.nanmin(times), yTarg, '-bo')
    plt.xlabel('Time (JD-' + str(np.nanmin(times)) + ')')
    plt.ylabel('Y Pixel Position')
    plt.title(targetname + ' Y Centroid Position ' + date)
    plt.savefig(infoDict['saveplot'] + 'temp/YCentroidPos' + targetname + date + '.png')
    plt.close()

    # X COMP
    plt.figure()
    plt.plot(times - np.nanmin(times), xRef, '-ro')
    plt.xlabel('Time (JD-' + str(np.nanmin(times)) + ')')
    plt.ylabel('X Pixel Position')
    plt.title('Comp Star X Centroid Position ' + date)
    plt.savefig(infoDict['saveplot'] + 'temp/CompStarXCentroidPos' + date + '.png')
    plt.close()

    # Y COMP
    plt.figure()
    plt.plot(times - np.nanmin(times), yRef, '-ro')
    plt.xlabel('Time (JD-' + str(np.nanmin(times)) + ')')
    plt.ylabel('Y Pixel Position')
    plt.title('Comp Star Y Centroid Position ' + date)
    plt.savefig(infoDict['saveplot'] + 'temp/CompStarYCentroidPos' + date + '.png')
    plt.close()

    # X DISTANCE BETWEEN TARGET AND COMP
    plt.figure()
    plt.xlabel('Time (JD-' + str(np.nanmin(times)) + ')')
    plt.ylabel('X Pixel Distance')
    for e in range(0, len(xTarg)):
        plt.plot(times[e] - np.nanmin(times), abs(int(xTarg[e]) - int(xRef[e])), 'bo')
    plt.title('Distance between Target and Comparison X position')
    plt.savefig(infoDict['saveplot'] + 'temp/XCentroidDistance' + targetname + date + '.png')
    plt.close()

    # Y DISTANCE BETWEEN TARGET AND COMP
    plt.figure()
    plt.xlabel('Time (JD-' + str(np.nanmin(times)) + ')')
    plt.ylabel('Y Pixel Difference')
    d = 0
    for d in range(0, len(yTarg)):
        plt.plot(times[d] - np.nanmin(times), abs(int(yTarg[d]) - int(yRef[d])), 'bo')
    plt.title('Difference between Target and Comparison Y position')
    plt.savefig(infoDict['saveplot'] + 'temp/YCentroidDistance' + targetname + date + '.png')
    plt.close()


# -----CONTEXT FREE GLOBAL VARIABLES-----------------------------
def contextupdt(times=None, airm=None):
    global context

    if times is not None:
        context['times'] = times
    if airm is not None:
        context['airmass'] = airm


# -- LIGHT CURVE MODEL -- ----------------------------------------------------------------
def lcmodel(midTran, radi, am1, am2, theTimes, theAirmasses, plots=False):
    sep, ophase = time2z(theTimes, pDict['inc'], midTran, pDict['aRs'], pDict['pPer'], pDict['ecc'])
    model, junk = occultquad(abs(sep), linearLimb, quadLimb, radi)

    airmassModel = (am1 * (np.exp(am2 * theAirmasses)))
    fittedModel = model * airmassModel
    if plots:
        plt.figure()
        plt.plot(ophase, fittedModel, '-o')
        plt.xlabel('Orbital Phase')
        plt.show()
        pass
    return fittedModel


def realTimeReduce(i):
    targetFluxVals = []
    referenceFluxVals = []
    normalizedFluxVals = []
    fileNameList = []
    timeSortedNames = []
    timeList = []
    timesListed = []

    # -------TIME SORT THE FILES--------------------------------------------------------------------------------
    directoryP = ""
    directToWatch = str(input("Enter the Directory Path where .FITS or .FTS Image Files are located: "))
    # Add / to end of directory if user does not input it
    if directToWatch[-1] != "/":
        directToWatch += "/"
    directoryP = directToWatch

    while len(g.glob(directoryP)) == 0:
        print("Error: .FITS files not found in " + directoryP)
        directToWatch = str(input("Enter the Directory Path where .FITS or .FTS Image Files are located: "))
        # Add / to end of directory if user does not input it
        if directToWatch[-1] != "/":
            directToWatch += "/"
        directoryP = directToWatch

    fileNumber = 1
    for fileName in g.glob(directoryP):  # Loop through all the fits files and time sorts
        fitsHead = fits.open(name=fileName, memmap=False, cache=False, lazy_load_hdus=False)  # opens the file
        # TIME
        timeVal = getJulianTime(fitsHead)  # gets the julian time registered in the fits header
        timeList.append(timeVal)  # adds to time value list
        fileNameList.append(fileName)
        fitsHead.close()  # close stream
        del fitsHead

    # Time sorts the file names based on the fits file header
    timeSortedNames = [x for _, x in sorted(zip(timeList, fileNameList))]

    # sorts the times for later plotting use
    sortedTimeList = sorted(timeList)

    # hdul = fits.open(name=timeSortedNames[0], memmap=False, cache=False, lazy_load_hdus=False)  # opens the fits file
    # Extracts data from the image file and puts it in a 2D numpy array: firstImageData
    firstImageData = fits.getdata(timeSortedNames[0], ext=0)

    # fit first image
    targx, targy, targamplitude, targsigX, targsigY, targrot, targoff = fit_centroid(firstImageData, [UIprevTPX, UIprevTPY], box=10)
    refx, refy, refamplitude, refsigX, refsigY, refrot, refoff = fit_centroid(firstImageData, [UIprevRPX, UIprevRPY], box=10)

    # just use one aperture and annulus
    apertureR = 3 * max(targsigX, targsigY)
    annulusR = 10

    for imageFile in timeSortedNames:

        hdul = fits.open(name=imageFile, memmap=False, cache=False, lazy_load_hdus=False)  # opens the fits file
        # Extracts data from the image file and puts it in a 2D numpy array: imageData
        currTime = getJulianTime(hdul)
        imageData = hdul['ext', 0].data  # fits.getdata(imageFile, ext=0)
        header = hdul[0].header  # fits.getheader(imageFile)

        hdul.close()  # close the stream
        del hdul

        # Find the target star in the image and get its pixel coordinates if it is the first file
        if fileNumber == 1:
            # Initializing the star location guess as the user inputted pixel coordinates
            prevTPX, prevTPY, prevRPX, prevRPY = UIprevTPX, UIprevTPY, UIprevRPX, UIprevRPY
            prevTSigX, prevTSigY, prevRSigX, prevRSigY = targsigX, targsigY, refsigX, refsigY

            prevImageData = imageData  # no shift should be registered

        # ---FLUX CALCULATION WITH BACKGROUND SUBTRACTION---------------------------------

        # corrects for any image shifts that result from a tracking slip
        shift, error, diffphase = phase_cross_correlation(prevImageData, imageData)
        xShift = shift[1]
        yShift = shift[0]

        prevTPX = prevTPX - xShift
        prevTPY = prevTPY - yShift
        prevRPX = prevRPX - xShift
        prevRPY = prevRPY - yShift

        # --------GAUSSIAN FIT AND CENTROIDING----------------------------------------------

        txmin = int(prevTPX) - distFC  # left
        txmax = int(prevTPX) + distFC  # right
        tymin = int(prevTPY) - distFC  # top
        tymax = int(prevTPY) + distFC  # bottom

        targSearchA = imageData[tymin:tymax, txmin:txmax]

        # Set reference search area
        rxmin = int(prevRPX) - distFC  # left
        rxmax = int(prevRPX) + distFC  # right
        rymin = int(prevRPY) - distFC  # top
        rymax = int(prevRPY) + distFC  # bottom

        refSearchA = imageData[rymin:rymax, rxmin:rxmax]

        # Guess at Gaussian Parameters and feed them in to help gaussian fitter

        tGuessAmp = targSearchA.max() - targSearchA.min()

        # Fits Centroid for Target
        myPriors = [tGuessAmp, prevTSigX, prevTSigY, 0, targSearchA.min()]
        tx, ty, tamplitude, tsigX, tsigY, trot, toff = fit_centroid(imageData, [prevTPX, prevTPY], init=myPriors, box=10)
        currTPX = tx
        currTPY = ty

        # Fits Centroid for Reference
        rGuessAmp = refSearchA.max() - refSearchA.min()
        myRefPriors = [rGuessAmp, prevRSigX, prevRSigY, 0, refSearchA.min()]
        rx, ry, ramplitude, rsigX, rsigY, rrot, roff = fit_centroid(imageData, [prevRPX, prevRPY], init=myRefPriors, box=10)
        currRPX = rx
        currRPY = ry

        # gets the flux value of the target star and
        tFluxVal, tTotCts = getFlux(imageData, currTPX, currTPY, apertureR, annulusR)
        targetFluxVals.append(tFluxVal)  # adds tFluxVal to the total list of flux values of target star

        # gets the flux value of the reference star and subracts the background light
        rFluxVal, rTotCts = getFlux(imageData, currRPX, currRPY, apertureR, annulusR)
        referenceFluxVals.append(rFluxVal)  # adds rFluxVal to the total list of flux values of reference star

        normalizedFluxVals.append((tFluxVal / rFluxVal))

        # TIME
        timesListed.append(currTime)

        # UPDATE PIXEL COORDINATES and SIGMAS
        # target
        prevTPX = currTPX
        prevTPY = currTPY
        prevTSigX = tsigX
        prevTSigY = tsigY
        # reference
        prevRPX = currRPX
        prevRPY = currRPY
        prevRSigX = rsigX
        prevTSigY = rsigY

        # UPDATE FILE COUNT
        prevImageData = imageData
        fileNumber = fileNumber + 1

    # EXIT THE FILE LOOP

    ax1.clear()
    ax1.set_title(targetName)
    ax1.set_ylabel('Normalized Flux')
    ax1.set_xlabel('Time (jd)')
    ax1.plot(timesListed, normalizedFluxVals, 'bo')


def parse_args():
    # TODO
    parser = argparse.ArgumentParser()

    help_ = "Choose a target to process"
    parser.add_argument("-t", "--target", help=help_, type=str, default="all")

    return parser.parse_args()


if __name__ == "__main__":
    # TODO use text based interface if no command line arguments

    print('\n')
    print('*************************************************************')
    print('Welcome to the EXOplanet Transit Interpretation Code (EXOTIC)')
    print("Version ", versionid)
    print('*************************************************************\n')

    # ---INITIALIZATION-------------------------------------------------------
    targetFluxVals, referenceFluxVals, normalizedFluxVals, targUncertanties, refUncertanties, timeList, phasesList, airMassList = (
        [] for l in range(8))

    fileNameList, timeSortedNames, xTargCent, yTargCent, xRefCent, yRefCent, finXTargCent, finYTargCent, finXRefCent, finYRefCent = (
        [] for m in range(10))

    timesListed = []  # sorted times of observation
    fileNumber = 1  # initializes file number to one
    minSTD = 100000  # sets the initial minimum standard deviation absurdly high so it can be replaced immediately
    minChi2 = 100000
    distFC = 10  # gaussian search area
    context = {}

    # ---USER INPUTS--------------------------------------------------------------------------

    realTimeAns = user_input('Enter "1" for Real Time Reduction or "2" for for Complete Reduction: ', type_=int, val1=1, val2=2)

    #############################
    # Real Time Reduction Routine
    #############################

    if realTimeAns == 1:
        print('\n**************************************************************')
        print('Real Time Reduction ("Control + C"  or close the plot to quit)')
        print('**************************************************************\n')

        directToWatch = str(input("Enter the Directory Path of imaging files: "))
        directoryP = ""
        directoryP = directToWatch
        directToWatch, inputfiles = check_file_extensions(directToWatch, 'imaging')

        targetName = str(input("Enter the Planet Name: "))

        while True:
            try:
                carryOn = input('Type continue after the first image has been taken and saved: ')
                if carryOn != 'continue':
                    raise ValueError
                break
            except ValueError:
                continue

        UIprevTPX = user_input(targetName + " X Pixel Coordinate: ", type_=int)
        UIprevTPY = user_input(targetName + " Y Pixel Coordinate: ", type_=int)
        UIprevRPX = user_input("Comp Star X Pixel Coordinate: ", type_=int)
        UIprevRPY = user_input("Comp Star Y Pixel Coordinate: ", type_=int)

        print('Real Time Plotting ("Control + C" or close the plot to quit)')
        print('\nPlease be patient. It will take at least 15 seconds for the first image to get plotted.')

        fig = plt.figure()
        ax1 = fig.add_subplot(1, 1, 1)
        ax1.set_title(targetName)
        ax1.set_ylabel('Normalized Flux')
        ax1.set_xlabel('Time (jd)')

        anim = FuncAnimation(fig, realTimeReduce, interval=15000)  # refresh every 15 seconds
        plt.show()

    ###########################
    # Complete Reduction Routine
    ###########################

    # ----USER INPUTS----------------------------------------------------------
    else:
        print('\n**************************')
        print('Complete Reduction Routine')
        print('**************************\n')

        directoryP = ""
        compStarList = []

        infoDict = {'fitsdir': None, 'saveplot': None, 'flatsdir': None, 'darksdir': None, 'biasesdir': None,
                    'aavsonum': None, 'secondobs': None, 'date': None, 'lat': None, 'long': None,'elev': None,
                    'ctype': None, 'pixelbin': None, 'exposure': None, 'filter': None, 'notes': None,
                    'tarcoords': None, 'compstars': None}

        userpDict = {'ra': None, 'dec': None, 'pName': None, 'sName': None, 'pPer': None, 'pPerUnc': None,
                     'midT': None, 'midTUnc': None, 'rprs': None, 'aRs': None, 'inc': None, 'ecc': None, 'teff': None,
                     'teffUncPos': None, 'teffUncNeg': None, 'met': None, 'metUncPos': None, 'metUncNeg': None,
                     'logg': None, 'loggUncPos': None, 'loggUncNeg': None}

        fitsortext = user_input('Enter "1" to perform aperture photometry on fits files or "2" to start '
                                'with pre-reduced data in a .txt format: ', type_=int, val1=1, val2=2)

        fileorcommandline = user_input('How would you like to input your initial parameters? '
                                       'Enter "1" to use the Command Line or "2" to use an input file: ', type_=int, val1=1, val2=2)

        # Read in input file rather than using the command line
        if fileorcommandline == 2:
            print("\nYour current working directory is: ", os.getcwd())
            print("\nPotential initialization files I've found in " + os.getcwd() + " are: ")
            [print(i) for i in g.glob(os.getcwd() + "/*.json")]

            # Parse input file
            while True:
                try:
                    initfilename = str(input("\nPlease enter the Directory and Filename of your Initialization File: "))
                    if initfilename == 'ok':
                        initfilename = "/Users/rzellem/Documents/EXOTIC/inits.json"
                    break
                except FileNotFoundError:
                    print("Error: Initialization file not found. Please try again.")
                except IsADirectoryError:
                    print('Error: Entered a directory. Please try again.')

            # inits = []
            # for line in initf:
            #     if line[0] == "#": continue
            #     inits.append(line)
            # initf.close()

            infoDict, userpDict = inits_file(initfilename, infoDict, userpDict)

            if infoDict['flatsdir'] == "n":
                flats = 'n'
                flatsBool = False
            else:
                flats = 'y'
                flatsBool = True

            if infoDict['darksdir'] == "n":
                darks = 'n'
                darksBool = False
            else:
                darks = 'y'
                darksBool = True

            if infoDict['biasesdir'] == "n":
                biases = 'n'
                biasesBool = False
            else:
                biases = 'y'
                biasesBool = True

            if flatsBool + darksBool + biasesBool:
                cals = 'y'
            else:
                cals = 'n'

            # Initial position of target star
            UIprevTPX = infoDict['tarcoords'][0]
            UIprevTPY = infoDict['tarcoords'][1]

            # Read in locations of comp stars
            for i in infoDict['compstars']:
                compStarList.append((i[0], i[1]))

        if fitsortext == 1:
            # File directory name and initial guess at target and comp star locations on image.
            if fileorcommandline == 1:
                infoDict['fitsdir'] = str(input("\nEnter the Directory of imaging files: "))

            infoDict['fitsdir'], inputfiles = check_file_extensions(infoDict['fitsdir'], 'imaging')
        else:
            datafile = str(input("Enter the path and filename of your data file: "))
            if datafile == 'ok':
                datafile = "/Users/rzellem/Documents/EXOTIC/sample-data/NormalizedFluxHAT-P-32 bDecember 17, 2017.txt"
                # datafile = "/Users/rzellem/Downloads/fluxorama.csv"

            try:
                initf = open(datafile, 'r')
            except FileNotFoundError:
                print("Data file not found. Please try again.")
                sys.exit()

            processeddata = initf.readlines()

        if fileorcommandline == 1:
            infoDict['saveplot'] = str(input("Enter the Directory to Save Plots into or type new to create one: "))

        # Check to see if the save directory exists
        while True:
            try:
                if infoDict['saveplot'] == 'new':
                    infoDict['saveplot'] = create_directory()
                    break
                # In case the user forgets the trailing / for the folder
                if infoDict['saveplot'][-1] != "/":
                    infoDict['saveplot'] += "/"
                if os.path.isdir(infoDict['saveplot']):
                    break
                raise OSError
            except OSError:
                print('Error: the directory entered does not exist. Please try again.')
                infoDict['saveplot'] = input("Enter the Directory to Save Plots into or type new to create one: ")

        # Make a temp directory of helpful files
        try:
            os.makedirs(infoDict['saveplot'] + "temp/")
        except FileExistsError:
            # directory already exists
            pass

        if fileorcommandline == 1:
            userpDict['pName'] = str(input("\nEnter the Planet Name: "))

        print("\nLooking up ", userpDict['pName'], "- please wait.")
        done = False
        t = threading.Thread(target=animate, daemon=True)
        t.start()
        # check to make sure the target can be found in the exoplanet archive right after they enter its name

        # Checks to see if the file exists or is over one week old to scrape/rescrape parameters (units in seconds)
        if not os.path.exists("eaConf.json") or time.time() - os.path.getmtime('eaConf.json') > 604800:
            new_scrape(filename="eaConf.json")
        targetName = userpDict['pName']

        CandidatePlanetBool = False
        with open("eaConf.json", "r") as confirmedFile:
            data = json.load(confirmedFile)
            planets = [data[i]['pl_name'].lower().replace(' ', '').replace('-', '') for i in range(len(data))]
            #stars = [data[i]['hostname'] for i in range(len(data))]
            if targetName.lower().replace(' ', '').replace('-', '') not in planets:
                while targetName.lower().replace(' ', '').replace('-', '') not in planets:
                    done = True
                    print("\nCannot find " + userpDict['pName'] + " in the NASA Exoplanet Archive. Check spelling or file: eaConf.json.")
                    targetName = input("If this is a planet candidate, type candidate or re-enter the planet's name: ")
                    if targetName.replace(' ', '') == 'candidate':
                        CandidatePlanetBool = True
                        break
            if not CandidatePlanetBool:
                idx = planets.index(targetName.lower().replace(' ', '').replace('-', ''))
                pDict = new_getParams(data[idx])
                print('\nSuccessfuly found ' + targetName + ' in the NASA Exoplanet Archive!')

<<<<<<< HEAD
=======
        if targetName.replace(' ','') != 'candidate' and targetName.replace(' ', '') != userpDict['pName']:
            userpDict['pName'] = targetName

>>>>>>> 8a8b1de9
        done = True

        # observation date
        if fileorcommandline == 1:
            infoDict['date'] = str(input("\nEnter the Observation Date: "))

        # Using a / in your date can screw up the file paths- this will check user's date
        while "/" in infoDict['date']:
            print("Do not use / in your date. Please try again.")
            infoDict['date'] = str(input("\nEnter the Observation Date: "))

        if fitsortext == 1:
            if fileorcommandline == 1:
                infoDict['lat'] = input("Enter the latitude of where you observed (deg) "
                                        "(Don't forget the sign where North is '+' and South is '-'): ")
            # Latitude
            while True:
                try:
                    infoDict['lat'] = infoDict['lat'].replace(' ', '')
                    if infoDict['lat'][0] != '+' and infoDict['lat'][0] != '-':
                        raise ValueError("You forgot the sign for the latitude! North is '+' and South is '-'. Please try again.")
                    lati = float(infoDict['lat'])
                    if lati <= -90.00 or lati >= 90.00:
                        raise ValueError('Your latitude is out of range. Please enter a latitude between -90 and +90 (deg)')
                    break
                # check to make sure they have a sign
                except ValueError as err:
                    print(err.args)
                    infoDict['lat'] = input("Enter the latitude of where you observed (deg) "
                                            "(Don't forget the sign where North is '+' and South is '-'): ")

            if fileorcommandline == 1:
                infoDict['long'] = input("Enter the longitude of where you observed (deg) "
                                         "(Don't forget the sign where East is '+' and West is '-'): ")
            # Longitude
            while True:
                try:
                    infoDict['long'] = infoDict['long'].replace(' ', '')
                    if infoDict['long'][0] != '+' and infoDict['long'][0] != '-':
                        raise ValueError("You forgot the sign for the longitude! East is '+' and West is '-'. Please try again.")
                    longit = float(infoDict['long'])
                    if longit <= -180.00 or longit >= 180.00:
                        raise ValueError('Your longitude is out of range. Please enter a longitude between -180 and +180 (deg)')
                    break
                # check to make sure they have a sign
                except ValueError as err:
                    print(err.args)
                    infoDict['long'] = input("Enter the longitude of where you observed (deg) "
                                             "(Don't forget the sign where East is '+' and West is '-'): ")

            if fileorcommandline == 1:
                infoDict['elev'] = user_input("Enter the elevation (in meters) of where you observed: ", type_=float)

            # TARGET STAR
            if fileorcommandline == 1:
                UIprevTPX = user_input('\n' + userpDict['pName'] + " X Pixel Coordinate: ", type_=int)
                UIprevTPY = user_input(userpDict['pName'] + " Y Pixel Coordinate: ", type_=int)
                numCompStars = user_input("How many comparison stars would you like to use? (1-10) ", type_=int)

                for num in range(numCompStars):
                    xpix = user_input("Comparison Star %s X Pixel Coordinate: " % str(num+1), type_=int)
                    ypix = user_input("Comparison Star %s Y Pixel Coordinate: " % str(num+1), type_=int)
                    compStarList.append((xpix, ypix))

            # ---HANDLE CALIBRATION IMAGES------------------------------------------------
            if fileorcommandline == 1:
                cals = user_input('\nDo you have any calibration images (flats, darks or biases)? (y/n): ', type_=str, val1='y', val2='n')

            # if they have cals, handle them by calculating the median flat, dark or bias
            if cals == 'y':

                # flats
                # THIS DOES NOT ACCOUNT FOR CALIBRATING THE FLATS, WHICH COULD BE TAKEN AT A DIFFERENT EXPOSURE TIME
                if fileorcommandline == 1:
                    flats = user_input('\nDo you have flats? (y/n): ', type_=str, val1='y', val2='n')
                    if flats == 'y':
                        flatsBool = True
                        infoDict['flatsdir'] = str(input('Enter the directory path to your flats (must be in their own separate folder): '))  # +"/*.FITS"
                    else:
                        flatsBool = False

                    if flatsBool:
                        infoDict['flatsdir'], inputflats = check_file_extensions(infoDict['flatsdir'], 'flats')
                        flatsImgList = []
                        for flatFile in inputflats:
                            flatData = fits.getdata(flatFile, ext=0)
                            flatsImgList.append(flatData)
                        notNormFlat = np.median(flatsImgList, axis=0)

                        # NORMALIZE
                        medi = np.median(notNormFlat)
                        generalFlat = notNormFlat / medi
                else:
                    flatsBool = False

                # darks
                if fileorcommandline == 1:
                    darks = user_input('\nDo you have darks? (y/n): ', type_=str, val1='y', val2='n')
                    if darks == 'y':
                        darksBool = True
                        infoDict['darksdir'] = str(input('Enter the directory path to your darks (must be in their own separate folder): '))  # +"/*.FITS"
                    else:
                        darksBool = False

                # Only do the dark correction if user selects this option
                if darksBool:
                    infoDict['darksdir'], inputdarks = check_file_extensions(infoDict['darksdir'], 'darks')
                    darksImgList = []
                    for darkFile in inputdarks:
                        darkData = fits.getdata(darkFile, ext=0)
                        darksImgList.append(darkData)
                    generalDark = np.median(darksImgList, axis=0)

                # biases
                if fileorcommandline == 1:
                    biases = user_input('\nDo you have biases? (y/n): ', type_=str, val1='y', val2='n')
                    if biases == 'y':
                        biasesBool = True
                        infoDict['biasesdir'] = str(input('Enter the directory path to your biases (must be in their own separate folder): '))  # +"/*.FITS"
                    else:
                        biasesBool = False

                if biasesBool:
                    # Add / to end of directory if user does not input it
                    infoDict['biasesdir'], inputbiases = check_file_extensions(infoDict['biasesdir'], 'biases')
                    biasesImgList = []
                    for biasFile in inputbiases:
                        biasData = fits.getdata(biasFile, ext=0)
                        biasesImgList.append(biasData)
                    generalBias = np.median(biasesImgList, axis=0)
            else:
                flatsBool = False
                darksBool = False
                biasesBool = False

        print("\n***************************************")
        print("Plotting Options")
        binplotBool = True
        # binplot = str(input("Would you like to overplot a binned version of your data for plotting purposes? (y/n; select y if you have a lot of data.) "))
        # if binplot == 'y' or binplot == 'yes' or binplot == 'Y' or binplot == 'Yes':
        #     binplotBool = True
        # else:
        #     binplotBool = False

        # Handle AAVSO Formatting
        if fileorcommandline == 1:
            # userNameEmails = str(input('Please enter your name(s) and email address(es) in the format: Your Name (youremail@example.com), Next Name (nextemail@example.com), etc.  '))
            infoDict['aavsonum'] = str(input('Please enter your AAVSO Observer Account Number (type N/A if you do not currently have an account): '))
            infoDict['secondobs'] = str(input('Please enter your comma-separated secondary observer codes (or type N/A if only 1 observer code): '))
            infoDict['ctype'] = str(input("Please enter your camera type (CCD or DSLR): "))
            infoDict['pixelbin'] = str(input('Please enter your pixel binning: '))
            infoDict['exposure'] = user_input('Please enter your exposure time (seconds): ', type_=int)
            infoDict['filter'] = str(input('Please enter your filter name from the options at '
                                           'http://astroutils.astronomy.ohio-state.edu/exofast/limbdark.shtml: '))
            infoDict['notes'] = str(input('Please enter any observing notes (seeing, weather, etc.): '))

        # Get the planetary parameters non-candidate exoplanets
        if not CandidatePlanetBool:
            pDict = get_planetary_parameters(CandidatePlanetBool, userpDict, pdict=pDict)
        # Candidate planetary parameters for exoplanets
        else:
            pDict = get_planetary_parameters(CandidatePlanetBool, userpDict)

        print('\n***************************')
        print('Limb Darkening Coefficients')
        print('***************************')

        # curl exofast for the limb darkening terms based on effective temperature, metallicity, surface gravity
        URL = 'http://astroutils.astronomy.ohio-state.edu/exofast/limbdark.shtml'
        URLphp = 'http://astroutils.astronomy.ohio-state.edu/exofast/quadld.php'

        with requests.Session() as sesh:
            while True:
                try:
                    form_newData = {"action": URLphp,
                                    "teff": str(pDict['teff']),
                                    "feh": str(pDict['met']),
                                    "logg": str(pDict['logg']),
                                    "bname": infoDict['filter'],
                                    "pname": "Select Planet"
                                    }
                    r = sesh.post(URLphp, data=form_newData)
                    fullcontents = r.text

                    # linear term
                    linearString = ''
                    for indexLinear in range(len(fullcontents)):
                        if fullcontents[indexLinear].isdigit():
                            while fullcontents[indexLinear + 1] != ' ':
                                linearString = linearString + fullcontents[indexLinear]
                                indexLinear = indexLinear + 1
                            # print (linearString)
                            linearLimb = float(linearString)
                            break

                    # quadratic term
                    quadString = ''
                    for indexQuad in range(indexLinear + 1, len(fullcontents)):
                        if fullcontents[indexQuad].isdigit() or fullcontents[indexQuad] == '.':
                            quadString = quadString + fullcontents[indexQuad]
                            indexQuad = indexQuad + 1
                    # print (quadString)
                    quadLimb = float(quadString)
                    break
                except ValueError:
                    infoDict['filter'] = input('\nNot valid filter name. Please enter a valid filter name using '
                                               'http://astroutils.astronomy.ohio-state.edu/exofast/limbdark.shtml: ')

        print('\nBased on the stellar parameters you just entered, the limb darkening coefficients are: ')
        print('Linear Term: ' + linearString)
        print('Quadratic Term: ' + quadString)

        if fitsortext == 1:
            print('\n**************************')
            print('Starting Reduction Process')
            print('**************************')

            #########################################
            # FLUX DATA EXTRACTION AND MANIPULATION
            #########################################

            # Loop placed to check user-entered x and y target coordinates against WCS.
            while True:
                fileNumber = 1
                allImageData, timeList, fileNameList, timesListed, airMassList, fileNameStr = [], [], [], [], [], []

                # ----TIME SORT THE FILES-------------------------------------------------------------
                for fileName in inputfiles:  # Loop through all the fits files in the directory and executes data reduction

                    # fitsHead = fits.open(name=fileName, memmap=False, cache=False, lazy_load_hdus=False)  # opens the file

                    # FOR 61'' DATA ONLY: ONLY REDUCE DATA FROM B FILTER
                    # if fitsHead[0].header ['FILTER']== 'Harris-B':
                    #     #TIME
                    #     timeVal = getJulianTime(fitsHead) #gets the julian time registered in the fits header
                    #     timeList.append(timeVal) #adds to time value list
                    #     fileNameList.append (fileName)
                    # fitsHead.close()  # close stream
                    # del fitsHead

                    # Keeps a list of file names
                    fileNameStr.append(fileName)

                    hdul = fits.open(name=fileName, memmap=False, cache=False, lazy_load_hdus=False)  # opens the fits file
                    imageheader = hdul[0].header
                    # TIME
                    timeVal = getJulianTime(hdul)  # gets the julian time registered in the fits header
                    timeList.append(timeVal)  # adds to time value list
                    fileNameList.append(fileName)

                    # TIME
                    currTime = getJulianTime(hdul)
                    timesListed.append(currTime)

                    # AIRMASS
                    airMass = getAirMass(hdul, pDict['ra'], pDict['dec'], lati, longit, infoDict['elev'])  # gets the airmass at the time the image was taken
                    airMassList.append(airMass)  # adds that airmass value to the list of airmasses

                    # IMAGES
                    allImageData.append(hdul[0].data)

                    hdul.close()  # closes the file to avoid using up all of computer's resources
                    del hdul

                # Recast list as numpy arrays
                allImageData = np.array(allImageData)
                timesListed = np.array(timesListed)
                airMassList = np.array(airMassList)

                # TODO: Is this dead code? The vars pointing and location are undefined.
                # TODO: comment out conditional block?
                # If all of the airmasses == 1, then you need to calculate the airmass for the user
                if set(airMassList) == 1:
                    pointingAltAz = pointing.transform_to(AltAz(obstime=t, location=location))

                # # Time sorts the file names based on the fits file header
                # timeSortedNames = [x for _, x in sorted(zip(timeList, fileNameList))]
                # tsnCopy = timeSortedNames

                # sorts the times for later plotting use
                sortedallImageData = allImageData[np.argsort(timeList)]
                timesListed = timesListed[np.argsort(timeList)]
                airMassList = airMassList[np.argsort(timeList)]
                sortedTimeList = sorted(timeList)

                # print("\nEXOTIC now has the option to filter the raw images for cosmic rays. Typically, images do not need this filter. However, if you run into an error while running EXOTIC, give this a try. As a heads up, this can take a few minutes.")
                # cosmicrayfilter = user_input("\nDo you want to filter the raw images for cosmic rays? (y/n): ")
                # if cosmicrayfilter.lower() == "yes" or cosmicrayfilter.lower() == "y":
                #     cosmicrayfilter_bool = True
                # else:
                #     cosmicrayfilter_bool = False

                # The cosmic ray filter isn't really working for now...so let's just turn it off
                cosmicrayfilter_bool = False
                if cosmicrayfilter_bool:
                    print("\nFiltering your data for cosmic rays.")
                    done = False
                    t = threading.Thread(target=animate, daemon=True)
                    t.start()
                    # # -------COSMIC RAY FILTERING-----------------------------------------------------------------------
                    # For now, this is a simple median filter...in the future, should use something more smart later
                    for xi in np.arange(np.shape(sortedallImageData)[-2]):
                        # print("Filtering for cosmic rays in image row: "+str(xi)+"/"+str(np.shape(sortedallImageData)[-2]))
                        for yi in np.arange(np.shape(sortedallImageData)[-1]):
                            # Simple median filter
                            idx = np.abs(sortedallImageData[:, xi, yi]-np.nanmedian(sortedallImageData[:, xi, yi])) > 5*np.nanstd(sortedallImageData[:, xi, yi])
                            sortedallImageData[idx, xi, yi] = np.nanmedian(sortedallImageData[:, xi, yi])
                            # Filter iteratively until no more 5sigma outliers exist - not currently working, so keep commented out for now
                            # while sum(idx) > 0:
                            #     # sortedallImageData[idx,xi,yi] = np.nanmedian(sortedallImageData[:,xi,yi])
                            #     idx = np.abs(sortedallImageData[:,xi,yi]-np.nanmedian(sortedallImageData[:,xi,yi])) >  5*np.nanstd(sortedallImageData[:,xi,yi])
                    done = True

                # if len(sortedTimeList) == 0:
                #     print("Error: .FITS files not found in " + directoryP)
                #     sys.exit()

                # -------OPTIMAL COMP STAR, APERTURE, AND ANNULUS CALCULATION----------------------------------------

                # Loops through all of the possible aperture and annulus radius
                # guess at optimal aperture by doing a gaussian fit and going out 3 sigma as an estimate

                # hdul = fits.open(name=timeSortedNames[0], memmap=False, cache=False, lazy_load_hdus=False)  # opens the fits file
                # firstImageData = hdul['ext', 0].data  # fits.getdata(timeSortedNames[0], ext=0)
                firstimagecounter = 0
                firstImageData = sortedallImageData[firstimagecounter]

                # Sometimes the first image is a bad one...in that case, we iterate until we do not fail
                while True:
                    # fit Target in the first image and use it to determine aperture and annulus range
                    try:
                        targx, targy, targamplitude, targsigX, targsigY, targrot, targoff = fit_centroid(firstImageData, [UIprevTPX, UIprevTPY],
                                                                                                box=10)
                        break
                    # If the first image is a bad one, then move on to the next image
                    except Exception:
                        firstimagecounter += 1
                        firstImageData = sortedallImageData[firstimagecounter]

                # Filter the other data as well
                sortedallImageData = sortedallImageData[firstimagecounter:]
                timesListed = timesListed[firstimagecounter:]
                airMassList = airMassList[firstimagecounter:]
                sortedTimeList = sortedTimeList[firstimagecounter:]

                # apply cals correction if applicable
                if darksBool:
                    print("Dark subtracting images.")
                    sortedallImageData = sortedallImageData - generalDark
                elif biasesBool:
                    print("Bias-correcting images.")
                    sortedallImageData = sortedallImageData - generalBias
                else:
                    pass

                if flatsBool:
                    print("Flattening images.")
                    sortedallImageData = sortedallImageData / generalFlat

                # Plate Solution
                pathSolve = infoDict['saveplot'] + 'ref_file_%s_%s' % (str(firstimagecounter), fileNameStr[firstimagecounter].split('/')[-1])

                # Removes existing file of first_fits.fits
                try:
                    os.remove(pathSolve)
                except OSError:
                    pass
                convertToFITS = fits.PrimaryHDU(data=sortedallImageData[0])
                convertToFITS.writeto(pathSolve)
                wcsFile = check_wcs(pathSolve, infoDict['saveplot'])

                # Check pixel coordinates by converting to WCS. If not correct, loop over again
                if wcsFile:
                    print('Here is the path to your plate solution: ' + wcsFile)
                    hdulWCS = fits.open(name=wcsFile, memmap=False, cache=False, lazy_load_hdus=False)  # opens the fits file
                    rafile, decfile = get_radec(hdulWCS)

                    # Save previously entered x and y pixel coordinates before checking against plate solution
                    saveUIprevTPX, saveUIprevTPY = UIprevTPX, UIprevTPY
                    UIprevTPX, UIprevTPY = check_targetpixelwcs(UIprevTPX, UIprevTPY, pDict['ra'],
                                                                pDict['dec'], rafile, decfile)
                    # If the coordinates were not changed, do not loop over again
                    if UIprevTPX == saveUIprevTPX and UIprevTPY == saveUIprevTPY:
                        break
                else:
                    break

            # Image Alignment
            print("\nAligning your images from FITS files. Please wait.")
            done = False
            t = threading.Thread(target=animate, daemon=True)
            t.start()
            sortedallImageData, unalignedBoolList, boollist = image_alignment(sortedallImageData)
            done = True
            print('\n\nImages Aligned.')

            minAperture = int(2 * max(targsigX, targsigY))
            maxAperture = int(5 * max(targsigX, targsigY) + 1)
            minAnnulus = 2
            maxAnnulus = 5
            # exit()
            # fit centroids for first image to determine priors to be used later
            for compCounter in range(0, len(compStarList)):
                print('\n***************************************************************')
                print('Determining Optimal Aperture and Annulus Size for Comp Star #' + str(compCounter + 1))
                print('***************************************************************')

                # #just in case comp star drifted off and timeSortedNames had to be altered, reset it for the new comp star
                # timeSortedNames = tsnCopy

                UIprevRPX, UIprevRPY = compStarList[compCounter]

                print('Target X: ' + str(round(targx)) + ' Target Y: ' + str(round(targy)))
                refx, refy, refamplitude, refsigX, refsigY, retrot, refoff = fit_centroid(firstImageData, [UIprevRPX, UIprevRPY],
                                                                                box=10)
                print('Comparison X: ' + str(round(refx)) + ' Comparison Y: ' + str(round(refy)) + '\n')

                # determines the aperture and annulus combinations to iterate through based on the sigmas of the LM fit
                aperture_min = int(3 * np.nanmax([targsigX, targsigY]))
                aperture_max = int(5 * np.nanmax([targsigX, targsigY]))
                annulus_min = int(2 * np.nanmax([targsigX, targsigY]))
                annulus_max = int(4 * np.nanmax([targsigX, targsigY]))

                # Run through only 5 different aperture sizes, all interger pixel values
                aperture_step = np.nanmax([1, (aperture_max + 1 - aperture_min)//5])  # forces step size to be at least 1
                aperture_sizes = np.arange(aperture_min, aperture_max + 1, aperture_step)

                # Run through only 5 different annulus sizes, all interger pixel values
                annulus_step = np.nanmax([1, (annulus_max - annulus_min)//5])  # forces step size to be at least 1
                annulus_sizes = [5] # np.arange(annulus_min, annulus_max, annulus_step) # TODO clean up for issue #40

                target_fits = {}
                ref_fits = {}
                reg_trans = {}

                for apertureR in aperture_sizes:  # aperture loop
                    for annulusR in annulus_sizes:  # annulus loop # no need
                        # fileNumber = 1
                        print('Testing Comparison Star #' + str(compCounter+1) + ' with a '+str(apertureR)+' pixel aperture and a '+str(annulusR)+' pixel annulus.')
                        for fileNumber, imageData in enumerate(sortedallImageData):

                            # hDul = fits.open(name=imageFile, memmap=False, cache=False, lazy_load_hdus=False)  # opens the fits file
                            # imageData = fits.getdata(imageFile, ext=0)  # Extracts data from the image file

                            # header = fits.getheader(imageFile)

                            # Find the target star in the image and get its pixel coordinates if it is the first file
                            if fileNumber == 0:
                                # Initializing the star location guess as the user inputted pixel coordinates
                                prevTPX, prevTPY, prevRPX, prevRPY = UIprevTPX, UIprevTPY, UIprevRPX, UIprevRPY  # 398, 275, 419, 203
                                prevTSigX, prevTSigY, prevRSigX, prevRSigY = targsigX, targsigY, refsigX, refsigY
                                prevImageData = imageData  # no shift should be registered

                            # ------ CENTROID FITTING ----------------------------------------

                            # corrects for any image shifts that result from a tracking slip
                            # shift, error, diffphase = phase_cross_correlation(prevImageData, imageData)
                            if fileNumber in reg_trans.keys():
                                shift, error, diffphase = reg_trans[fileNumber]
                            else:
                                shift, error, diffphase = phase_cross_correlation(prevImageData, imageData)
                                reg_trans[fileNumber] = [shift, error, diffphase]

                            xShift = shift[1]
                            yShift = shift[0]

                            prevTPX = prevTPX - xShift
                            prevTPY = prevTPY - yShift
                            prevRPX = prevRPX - xShift
                            prevRPY = prevRPY - yShift

                            # set target search area
                            txmin = int(prevTPX) - distFC  # left
                            txmax = int(prevTPX) + distFC  # right
                            tymin = int(prevTPY) - distFC  # top
                            tymax = int(prevTPY) + distFC  # bottom

                            # boolean that represents if either the target or comp star gets too close to the detector
                            driftBool = False

                            #check if your target star is too close to the edge of the detector
                            if txmin <= 0 or tymin <= 0 or txmax >= len(imageData) or tymax >= len(imageData[0]):
                                print('*************************************************************************************')
                                print('WARNING: In image '+str(fileNumber)+', your target star has drifted too close to the edge of the detector.')
                                #tooClose = int(input('Enter "1" to pick a new comparison star or enter "2" to continue using the same comp star, with the images with all the remaining images ignored \n'))
                                print('All the remaining images after image #'+str(fileNumber-1)+' will be ignored')
                                driftBool = True

                                # mask off the rest of timeSortedNames and then ignore the rest of the procedure until

                            # Set reference search area
                            rxmin = int(prevRPX) - distFC  # left
                            rxmax = int(prevRPX) + distFC  # right
                            rymin = int(prevRPY) - distFC  # top
                            rymax = int(prevRPY) + distFC  # bottom

                            # check if the reference is too close to the edge of the detector
                            if (rxmin <= 0 or rymin <= 0 or rxmax >= len(imageData[0]) or rymax >= len(imageData)):
                                print('*************************************************************************************')
                                print('WARNING: In image '+str(fileNumber)+', your reference star has drifted too close to the edge of the detector.')
                                #tooClose = int(input('Enter "1" to pick a new comparison star or enter "2" to continue using the same comp star, with the images with all the remaining images ignored \n'))
                                print('All the remaining images after image #'+str(fileNumber-1)+' will be ignored for this comparison star')
                                print('*************************************************************************************')
                                driftBool = True

                            # if the star isn't too close, then proceed as normal
                            if not driftBool:
                                targSearchA = imageData[tymin:tymax, txmin:txmax]
                                refSearchA = imageData[rymin:rymax, rxmin:rxmax]

                                targPos = [prevTPX, prevTPY]

                                # get minimum background value bigger than 0
                                targImFlat = np.sort(np.array(targSearchA).ravel())

                                # Initialize the variable
                                tGuessBkg = 0
                                for el in targImFlat:
                                    if el > 0:
                                        tGuessBkg = el
                                        break

                                refImFlat = np.sort(np.array(refSearchA).ravel())
                                for rel in refImFlat:
                                    if rel > 0:
                                        rGuessBkg = rel
                                        break

                                # Guess at Gaussian Parameters and feed them in to help gaussian fitter

                                tGuessAmp = targSearchA.max() - tGuessBkg
                                if tGuessAmp < 0:
                                    print('Error: the Darks have a higher pixel counts than the image itself')
                                myPriors = [tGuessAmp, prevTSigX, prevTSigY, 0, tGuessBkg]

                                # tx, ty, tamplitude, tsigX, tsigY, toff = fit_centroid(imageData, targPos,
                                #                                                     init=myPriors, box=distFC)
                                if fileNumber in target_fits.keys():
                                    tx, ty, tamplitude, tsigX, tsigY, toff = target_fits[fileNumber]
                                else:
                                    tx, ty, tamplitude, tsigX, tsigY, trot, toff = fit_centroid(imageData, targPos,
                                                                                          init=myPriors, box=distFC)
                                    target_fits[fileNumber] = [tx, ty, tamplitude, tsigX, tsigY, toff]

                                currTPX = tx
                                currTPY = ty

                                # append to list of target centroid positions for later plotting
                                xTargCent.append(currTPX)
                                yTargCent.append(currTPY)

                                rGuessAmp = refSearchA.max() - rGuessBkg
                                myRefPriors = [rGuessAmp, prevRSigX, prevRSigY, 0, rGuessBkg]
                                # rx, ry, ramplitude, rsigX, rsigY, roff = fit_centroid(imageData, [prevRPX, prevRPY],
                                # init=myRefPriors, box=distFC)
                                if fileNumber in ref_fits.keys():
                                    rx, ry, ramplitude, rsigX, rsigY, roff = ref_fits[fileNumber]
                                else:
                                    rx, ry, ramplitude, rsigX, rsigY, rrot, roff = fit_centroid(imageData, [prevRPX, prevRPY],
                                                                                          init=myRefPriors, box=distFC)
                                    ref_fits[fileNumber] = [rx, ry, ramplitude, rsigX, rsigY, roff]
                                currRPX = rx
                                currRPY = ry

                                # append to list of reference centroid positions for later plotting
                                xRefCent.append(currRPX)
                                yRefCent.append(currRPY)

                                if tamplitude < 0 or tsigX < 0 or tsigY < 0:  # gets rid of negative amplitude values that indicate it couldn't fit gaussian
                                    print('Could not fit 2D gaussian to Target for File Number' + str(fileNumber))

                                elif ramplitude < 0 or rsigX < 0 or rsigY < 0:  # gets rid of negative amplitude values that indicate it couldn't fit gaussian
                                    print('Could not fit 2D gaussian to Comparison Star for File Number' + str(fileNumber))

                                else:
                                    # ------FLUX CALCULATION WITH BACKGROUND SUBTRACTION----------------------------------

                                    # gets the flux value of the target star and subtracts the background light
                                    tFluxVal, tTotCts = getFlux(imageData, currTPX, currTPY, apertureR, annulusR)
                                    # FIXME centroid position is way off from user input for star

                                    targetFluxVals.append(tFluxVal)  # adds tFluxVal to the total list of flux values of target star
                                    targUncertanties.append(np.sqrt(tFluxVal))  # uncertanty on each point is the sqrt of the total counts

                                    # gets the flux value of the reference star and subracts the background light
                                    rFluxVal, rTotCts = getFlux(imageData, currRPX, currRPY, apertureR, annulusR)

                                    referenceFluxVals.append(
                                        rFluxVal)  # adds rFluxVal to the total list of flux values of reference star
                                    refUncertanties.append(np.sqrt(rFluxVal))

                                    # # TIME
                                    # currTime = getJulianTime(hDul)
                                    # timesListed.append(currTime)

                                    # ORBITAL PHASE
                                    currentPhase = getPhase(currTime, pDict['pPer'], pDict['midT'])
                                    phasesList.append(currentPhase)  # adds to list of phases

                                    # # AIRMASS
                                    # airMass = getAirMass(hDul)  # gets the airmass at the time the image was taken
                                    # airMassList.append(airMass)  # adds that airmass value to the list of airmasses

                                    # UPDATE PIXEL COORDINATES and SIGMAS
                                    # target
                                    prevTPX = currTPX
                                    prevTPY = currTPY
                                    prevTSigX = tsigX
                                    prevTSigY = tsigY
                                    # reference
                                    prevRPX = currRPX
                                    prevRPY = currRPY
                                    prevRSigX = rsigX
                                    prevTSigY = rsigY

                                # UPDATE FILE COUNT
                                prevImageData = imageData
                                # fileNumber = fileNumber + 1
                                # hDul.close()  # close the stream

                            # otherwise, mask off the rest of the files from time sorted names including the current one
                            else:
                                print("\nFiltering data to account for drifting target.")
                                # timeSortedNames = timeSortedNames[:fileNumber]

                                # TIME
                                timesListed = timesListed[:fileNumber]

                                # AIRMASS
                                airMassList = airMassList[:fileNumber]

                                # ALL IMAGES
                                sortedallImageData = sortedallImageData[:fileNumber]

                                boollist = boollist[:fileNumber]

                                break

                        # EXIT THE FILE LOOP

                        # NORMALIZE BY REF STAR
                        # Convert the raw flux values to arrays and then divide them to get the normalized flux data
                        rawFinalFluxData = np.array(targetFluxVals) / np.array(referenceFluxVals)

                        # --- 5 Sigma Clip from mean to get rid of ridiculous outliers (based on sigma of entire dataset)-----------------------------------------

                        # Convert Everything to numpy Arrays
                        arrayFinalFlux = np.array(rawFinalFluxData)  # finalFluxData
                        arrayTargets = np.array(targetFluxVals)  # finalFluxData
                        arrayTimes = np.array(timesListed)
                        arrayPhases = np.array(phasesList)
                        arrayTargets = np.array(targetFluxVals)
                        arrayReferences = np.array(referenceFluxVals)
                        arrayAirmass = np.array(airMassList)
                        arrayTUnc = np.array(targUncertanties)
                        arrayRUnc = np.array(refUncertanties)

                        # If unaligned images existed, delete .fits data w/ boollist from airmass and times.
                        if unalignedBoolList.size > 0:
                            arrayTimes = arrayTimes[boollist]
                            arrayAirmass = arrayAirmass[boollist]

                        normUncertainties = (arrayTargets / arrayReferences) * np.sqrt(
                            ((arrayTUnc / arrayTargets) ** 2.) + ((arrayRUnc / arrayReferences) ** 2.))
                        arrayNormUnc = np.array(normUncertainties)

                        # Execute sigma_clip
                        try:
                            filtered_data = sigma_clip(arrayFinalFlux, sigma=5, maxiters=1, cenfunc=np.mean, copy=False)
                        except TypeError:
                            filtered_data = sigma_clip(arrayFinalFlux, sigma=5, cenfunc=np.mean, copy=False)

                        # -----LM LIGHTCURVE FIT--------------------------------------

                        midTranCur = nearestTransitTime(timesListed, pDict['pPer'], pDict['midT'])
                        #midTranCur was in the initval first
                        initvals = [np.median(arrayTimes), pDict['rprs'], np.median(arrayFinalFlux[~filtered_data.mask]), 0]
                        up = [arrayTimes[-1], 1, np.inf, 1.0]
                        low = [arrayTimes[0], 0, -np.inf, -1.0]
                        bound = [low, up]

                        # define residual function to be minimized
                        def lc2min(x):
                            gaelMod = lcmodel(x[0], x[1], x[2], x[3], arrayTimes[~filtered_data.mask],
                                            arrayAirmass[~filtered_data.mask], plots=False)
                            # airMod= ( x[2]*(np.exp(x[3]*arrayAirmass[~filtered_data.mask])))
                            # return arrayFinalFlux[~filtered_data.mask]/airMod - gaelMod/airMod
                            return (arrayFinalFlux[~filtered_data.mask] / gaelMod) - 1.


                        res = least_squares(lc2min, x0=initvals, bounds=bound, method='trf')  # results of least squares fit

                        # Calculate the standard deviation of the residuals
                        residualVals = res.fun
                        standardDev2 = np.std(residualVals, dtype=np.float64)  # calculates standard deviation of data

                        lsFit = lcmodel(res.x[0], res.x[1], res.x[2], res.x[3], arrayTimes[~filtered_data.mask],
                                        arrayAirmass[~filtered_data.mask], plots=False)

                        # compute chi^2 from least squares fit
                        # print('Median Uncertainty Value: '+ str(round(np.median(arrayNormUnc),5)))
                        chi2_init = np.sum(((arrayFinalFlux[~filtered_data.mask] - lsFit) / arrayNormUnc[~filtered_data.mask]) ** 2.) / (
                                len(arrayFinalFlux[~filtered_data.mask]) - len(res.x))
                        # print("Non-Reduced chi2: ",np.sum(((arrayFinalFlux[~filtered_data.mask]-lsFit)/arrayNormUnc)**2.))

                        # chi2 = np.sum(((arrayFinalFlux[~filtered_data.mask]-lsFit)/arrayNormUnc)**2.)/(len(arrayFinalFlux[~filtered_data.mask])-len(res.x)-1)

                        print('The Residual Standard Deviation is: ' + str(round(standardDev2, 6)))
                        print('The Reduced Chi-Squared is: ' + str(round(chi2_init, 6)) + '\n')
                        if minSTD > standardDev2:  # If the standard deviation is less than the previous min
                            bestCompStar = compCounter + 1
                            minSTD = standardDev2  # set the minimum standard deviation to that

                            arrayNormUnc = arrayNormUnc * np.sqrt(chi2_init)  # scale errorbars by sqrt(chi2) so that chi2 == 1
                            minAnnulus = annulusR  # then set min aperature and annulus to those values
                            minAperture = apertureR
                            # gets the centroid trace plots to ensure tracking is working
                            finXTargCentArray = np.array(xTargCent)
                            finYTargCentArray = np.array(yTargCent)
                            finXRefCentArray = np.array(xRefCent)
                            finYRefCentArray = np.array(yRefCent)

                            # APPLY DATA FILTER
                            # apply data filter sets the lists we want to print to correspond to the optimal aperature
                            finXTargCent = finXTargCentArray[~filtered_data.mask]
                            finYTargCent = finYTargCentArray[~filtered_data.mask]
                            finXRefCent = finXRefCentArray[~filtered_data.mask]
                            finYRefCent = finYRefCentArray[~filtered_data.mask]
                            # sets the lists we want to print to correspond to the optimal aperature
                            goodFluxes = arrayFinalFlux[~filtered_data.mask]
                            nonBJDTimes = arrayTimes[~filtered_data.mask]
                            nonBJDPhases = arrayPhases[~filtered_data.mask]
                            goodAirmasses = arrayAirmass[~filtered_data.mask]
                            goodTargets = arrayTargets[~filtered_data.mask]
                            goodReferences = arrayReferences[~filtered_data.mask]
                            goodTUnc = arrayTUnc[~filtered_data.mask]
                            goodRUnc = arrayRUnc[~filtered_data.mask]
                            goodNormUnc = arrayNormUnc[~filtered_data.mask]
                            goodResids = residualVals

                        # Reinitialize the the arrays to be empty
                        # airMassList = []
                        phasesList = []
                        # timesListed = []
                        targetFluxVals = []
                        referenceFluxVals = []
                        targUncertanties = []
                        refUncertanties = []
                        normUncertainties = []
                        xTargCent = []
                        yTargCent = []
                        xRefCent = []
                        yRefCent = []

                    # Exit aperture loop
                # Exit annulus loop
            # Exit the Comp Stars Loop
            print('\n*********************************************')
            print('Best Comparison Star: #' + str(bestCompStar))
            print('Minimum Residual Scatter: ' + str(round(minSTD * 100, 4)) + '%')
            print('Optimal Aperture: ' + str(minAperture))
            print('Optimal Annulus: ' + str(minAnnulus))
            print('********************************************\n')

            # # %%%%%%%%%%%%%%%%%%%%%%%%%%%%%%%%%%%%%%%%%%%%%%%%%%%%%%%%%%%%%%%%%%%%
            # # Save a text file of the RA and DEC of the target and comp
            # # %%%%%%%%%%%%%%%%%%%%%%%%%%%%%%%%%%%%%%%%%%%%%%%%%%%%%%%%%%%%%%%%%%%%
            # outParamsFile = open(saveDirectory + targetName + date + '.radec', 'w+')
            # outParamsFile.write('#RA, Dec, Target = 0 / Ref Star = 1, Centroid [pix]\n')
            # outParamsFile.write(raStr+","+decStr+",0,"+str(minAperture)+"\n")
            # outParamsFile.close()

            # %%%%%%%%%%%%%%%%%%%%%%%%%%%%%%%%%%%%%%%%%%%%%%%%%%%%%%%%%%%%%%%%%%%%
            # Save an image of the FOV
            # (for now, take the first image; later will sum all of the images up)
            # %%%%%%%%%%%%%%%%%%%%%%%%%%%%%%%%%%%%%%%%%%%%%%%%%%%%%%%%%%%%%%%%%%%%
            if wcsFile:
                if hdulWCS[0].header['COMMENT'][135].split(' ')[0] == 'scale:':
                    imscalen = float(hdulWCS[0].header['COMMENT'][135].split(' ')[1])
                    imscaleunits = 'Image scale in arc-secs/pixel'
                    imscale = imscaleunits + ": " + str(round(imscalen, 2))
                else:
                    i = 100
                    while hdulWCS[0].header['COMMENT'][i].split(' ')[0] != 'scale:':
                        i += 1
                    imscalen = float(hdulWCS[0].header['COMMENT'][i].split(' ')[1])
                    imscaleunits = 'Image scale in arc-secs/pixel'
                    imscale = imscaleunits + ": " + str(round(imscalen, 2))
                hdulWCS.close()  # close stream
                del hdulWCS
            elif "IM_SCALE" in imageheader:
                imscalen = imageheader['IM_SCALE']
                imscaleunits = imageheader.comments['IM_SCALE']
                imscale = imscaleunits + ": " + str(imscalen)
            elif "PIXSCALE" in imageheader:
                imscalen = imageheader['PIXSCALE']
                imscaleunits = imageheader.comments['PIXSCALE']
                imscale = imscaleunits + ": " + str(imscalen)
            else:
                print("Cannot find the pixel scale in the image header.")
                # pixscale = input("Do you know the size of your pixels? (y/n) ")
                # if pixscale == 'y' or pixscale == 'Y' or pixscale == 'yes':
                imscalen = input("Please enter the size of your pixel (e.g., 5 arcsec/pixel). ")
                imscale = "Image scale: " + imscalen
            imwidth = np.shape(sortedallImageData[0])[1]
            imheight = np.shape(sortedallImageData[0])[0]
            picframe = 10*(minAperture+minAnnulus)
            pltx = [min([finXTargCent[0], finXRefCent[0]])-picframe, max([finXTargCent[0], finXRefCent[0]])+picframe]
            FORwidth = pltx[1]-pltx[0]
            plty = [min([finYTargCent[0], finYRefCent[0]])-picframe, max([finYTargCent[0], finYRefCent[0]])+picframe]
            FORheight = plty[1]-plty[0]
            fig, ax = plt.subplots()
            target_circle = plt.Circle((finXTargCent[0], finYTargCent[0]), minAperture, color='lime', fill=False, ls='-', label='Target')
            target_circle_sky = plt.Circle((finXTargCent[0], finYTargCent[0]), minAperture+minAnnulus, color='lime', fill=False, ls='--', lw=.5)
            ref_circle = plt.Circle((finXRefCent[0], finYRefCent[0]), minAperture, color='r', fill=False, ls='-.', label='Comp')
            ref_circle_sky = plt.Circle((finXRefCent[0], finYRefCent[0]), minAperture+minAnnulus, color='r', fill=False, ls='--', lw=.5)
            plt.imshow(np.log10(sortedallImageData[0]), origin='lower', cmap='Greys_r', interpolation=None)  #,vmax=np.nanmax([arrayTargets[0],arrayReferences[0]]))
            plt.plot(finXTargCent[0], finYTargCent[0], marker='+', color='lime')
            ax.add_artist(target_circle)
            ax.add_artist(target_circle_sky)
            ax.add_artist(ref_circle)
            ax.add_artist(ref_circle_sky)
            plt.plot(finXRefCent[0], finYRefCent[0], '+r')
            plt.xlabel("x-axis [pixel]")
            plt.ylabel("y-axis [pixel]")
            plt.title("FOV for " + pDict['pName'] + "\n(" + imscale + ")")
            plt.xlim(pltx[0], pltx[1])
            plt.ylim(plty[0], plty[1])
            ax.grid(False)
            plt.plot(0, 0, color='lime', ls='-', label='Target')
            plt.plot(0, 0, color='r', ls='-.', label='Comp')
            l = plt.legend(frameon=None, framealpha=0)
            for text in l.get_texts():
                text.set_color("white")
            plt.savefig(infoDict['saveplot'] + "FOV" + pDict['pName'] + infoDict['date'] + ".pdf", bbox_inches='tight')
            plt.close()

            # Take the BJD times from the image headers
            if "BJD_TDB" in imageheader:
                goodTimes = nonBJDTimes
            # If not in there, then convert all the final times into BJD - using astropy alone
            else:
                print("No BJDs in Image Headers. Converting all JDs to BJD_TDBs.")
                print("Please be patient- this step can take a few minutes.")
                # targetloc = astropy.coordinates.SkyCoord(raStr, decStr, unit=(astropy.units.deg,astropy.units.deg), frame='icrs')
                # obsloc = astropy.coordinates.EarthLocation(lat=lati, lon=longit)
                # timesToConvert = astropy.time.Time(nonBJDTimes, format='jd', scale='utc', location=obsloc)
                # ltt_bary = timesToConvert.light_travel_time(targetloc)
                # time_barycentre = timesToConvert.tdb + ltt_bary
                # resultos = time_barycentre.value
                # goodTimes = resultos
                done = False
                t = threading.Thread(target=animate, daemon=True)
                t.start()
                resultos = utc_tdb.JDUTC_to_BJDTDB(nonBJDTimes, ra=pDict['ra'], dec=pDict['dec'], lat=lati, longi=longit, alt=infoDict['elev'])
                goodTimes = resultos[0]
                done = True

            # Centroid position plots
            plotCentroids(finXTargCent, finYTargCent, finXRefCent, finYRefCent, goodTimes, pDict['pName'], infoDict['date'])

            # TODO: convert the exoplanet archive mid transit time to bjd - need to take into account observatory location listed in Exoplanet Archive
            # tMidtoC = astropy.time.Time(timeMidTransit, format='jd', scale='utc')
            # forPhaseResult = utc_tdb.JDUTC_to_BJDTDB(tMidtoC, ra=raDeg, dec=decDeg, lat=lati, longi=longit, alt=2000)
            # bjdMidTOld = float(forPhaseResult[0])
            bjdMidTOld = pDict['midT']


            goodPhasesList = []
            # convert all the phases based on the updated bjd times
            for convertedTime in goodTimes:
                bjdPhase = getPhase(float(convertedTime), pDict['pPer'], bjdMidTOld)
                goodPhasesList.append(bjdPhase)
            goodPhases = np.array(goodPhasesList)

            # another 3 sigma clip based on residuals of the best LM fit
            try:
                interFilter = sigma_clip(goodResids, sigma=3, maxiters=1, cenfunc=np.median, copy=False)
            except TypeError:
                interFilter = sigma_clip(goodResids, sigma=3, cenfunc=np.median, copy=False)

            goodFluxes = goodFluxes[~interFilter.mask]
            goodTimes = goodTimes[~interFilter.mask]
            goodPhases = goodPhases[~interFilter.mask]
            goodAirmasses = goodAirmasses[~interFilter.mask]
            goodTargets = goodTargets[~interFilter.mask]
            goodReferences = goodReferences[~interFilter.mask]
            goodTUnc = goodTUnc[~interFilter.mask]
            goodRUnc = goodRUnc[~interFilter.mask]
            goodNormUnc = goodNormUnc[~interFilter.mask]

            # Calculate the standard deviation of the normalized flux values
            standardDev1 = np.std(goodFluxes)

            ######################################
            # PLOTS ROUND 1
            ####################################
            # Make plots of raw target and reference values
            plt.figure()
            plt.errorbar(goodTimes, goodTargets, yerr=goodTUnc, linestyle='None', fmt='-o')
            plt.xlabel('Time (BJD)')
            plt.ylabel('Total Flux')
            plt.rc('grid', linestyle="-", color='black')
            plt.grid(True)
            plt.title(pDict['pName'] + ' Raw Flux Values ' + infoDict['date'])
            plt.savefig(infoDict['saveplot'] + 'temp/TargetRawFlux' + pDict['pName'] + infoDict['date'] + '.png')
            plt.close()

            plt.figure()
            plt.errorbar(goodTimes, goodReferences, yerr=goodRUnc, linestyle='None', fmt='-o')
            plt.xlabel('Time (BJD)')
            plt.ylabel('Total Flux')
            plt.rc('grid', linestyle="-", color='black')
            plt.grid(True)
            plt.title('Comparison Star Raw Flux Values ' + infoDict['date'])
            plt.savefig(infoDict['saveplot'] + 'temp/CompRawFlux' + pDict['pName'] + infoDict['date'] + '.png')
            plt.close()

            # Plots final reduced light curve (after the 3 sigma clip)
            plt.figure()
            plt.errorbar(goodPhases, goodFluxes, yerr=goodNormUnc, linestyle='None', fmt='-bo')
            plt.xlabel('Phase')
            plt.ylabel('Normalized Flux')
            plt.rc('grid', linestyle="-", color='black')
            plt.grid(True)
            plt.title(pDict['pName'] + ' Normalized Flux vs. Phase ' + infoDict['date'])
            plt.savefig(infoDict['saveplot'] + 'NormalizedFluxPhase' + pDict['pName'] + infoDict['date'] + '.png')
            plt.close()

            # Save normalized flux to text file prior to MCMC
            outParamsFile = open(infoDict['saveplot'] + 'NormalizedFlux' + pDict['pName'] + infoDict['date'] + '.txt', 'w+')
            outParamsFile.write(str("BJD") + ',' + str("Norm Flux") + ',' + str("Norm Err") + ',' + str("AM") + '\n')
            for ti, fi, erri, ami in zip(goodTimes, goodFluxes, goodNormUnc, goodAirmasses):
                outParamsFile.write(str(round(ti, 8)) + ',' + str(round(fi, 7)) + ',' + str(round(erri, 6)) + ',' + str(round(ami, 2)) + '\n')
            # CODE YIELDED DATA IN PREV LINE FORMAT
            outParamsFile.close()
            print('\nOutput File Saved')
        else:
            goodTimes, goodFluxes, goodNormUnc, goodAirmasses = [], [], [], []
            for i in processeddata:
                try:
                    goodTimes.append(float(i.split(",")[0]))
                    goodFluxes.append(float(i.split(",")[1]))
                    goodNormUnc.append(float(i.split(",")[2]))
                    goodAirmasses.append(float(i.split(",")[3]))
                except ValueError:
                    continue

            goodTimes = np.array(goodTimes)
            goodFluxes = np.array(goodFluxes)
            goodNormUnc = np.array(goodNormUnc)
            goodAirmasses = np.array(goodAirmasses)

            bjdMidTOld = goodTimes[0]
            standardDev1 = np.std(goodFluxes)

        print('\n****************************************')
        print('Fitting a Light Curve Model to Your Data')
        print('****************************************\n')

<<<<<<< HEAD
=======
        # EXOTIC now will automatically bin your data together to limit the MCMC runtime
        if len(goodTimes) > 200:
            print("Whoa! You have a lot of datapoints (" + str(len(goodTimes)) + ")!")
            bin_option = user_input("In order to limit EXOTIC's run time, EXOTIC can automatically bin down your data."
                                    "Would you to perform this action? (y/n): ", type_=str, val1='y', val2='n')
            if bin_option == 'y':
                goodTimes = binner(goodTimes, len(goodTimes) // 200)
                goodFluxes, goodNormUnc = binner(goodFluxes, len(goodFluxes) // 200, goodNormUnc)
                goodAirmasses = binner(goodAirmasses, len(goodAirmasses) // 200)
                print("Onwards and upwards!\n")

        #####################
        # MCMC LIGHTCURVE FIT
        #####################
        # The transit function is based on the analytic expressions of Mandel and Agol et al 2002. and Gael Roudier's transit model

        log = logging.getLogger(__name__)
        pymc3log = logging.getLogger('pymc3')
        pymc3log.setLevel(logging.ERROR)

        # OBSERVATIONS

        bjdMidTranCur = float(nearestTransitTime(goodTimes, pDict['pPer'], bjdMidTOld))

        extractRad = pDict['rprs']
        extractTime = bjdMidTranCur  # expected mid transit time of the transit the user observed (based on previous calculation)
        sigOff = standardDev1
        amC2Guess = 0  # guess b airmass term is 0
        sigC2 = .1  # this is a huge guess so it's always going to be less than this
        sigRad = (np.median(standardDev1)) / (2 * pDict['rprs'])  # uncertainty is the uncertainty in the dataset w/ propogation
        # propMidTUnct = uncTMid(ogPeriodErr, ogMidTErr, goodTimes, planetPeriod,bjdMidTOld)  # use method to calculate propogated midTUncertainty

        contextupdt(times=goodTimes, airm=goodAirmasses)  # update my global constant variable

        # define the light curve model using theano tensors
        @tco.as_op(itypes=[tt.dscalar, tt.dscalar, tt.dscalar, tt.dscalar], otypes=[tt.dvector])
        def gaelModel(*specparams):
            tranTime, pRad, amc1, amc2 = specparams

            # lightcurve model
            sep, ophase = time2z(context['times'], pDict['inc'], float(tranTime), pDict['aRs'], pDict['pPer'], pDict['ecc'])
            gmodel, garb = occultquad(abs(sep), linearLimb, quadLimb, float(pRad))

            # exponential airmass model
            airmassModel = (float(amc1) * (np.exp(float(amc2) * context['airmass'])))
            completeModel = gmodel * airmassModel

            return completeModel


        # initialize pymc3 sampler using gael model
        nodes = []
        lcMod = pm.Model()
        with lcMod:

            # PRIORS
            ### Double check these priors
            # BoundedNormal = pm.Bound(pm.Normal, lower=extractTime - 3 * planetPeriod / 4, upper=extractTime + 3 * planetPeriod / 4)  # ###get the transit duration
            midT = pm.Uniform('Tmid', upper=goodTimes[len(goodTimes) - 1], lower=goodTimes[0])
            BoundedNormal2 = pm.Bound(pm.Normal, lower=0, upper=1)
            radius = BoundedNormal2('RpRs', mu=extractRad, tau=1.0 / (sigRad ** 2))
            airmassCoeff1 = pm.Normal('Am1', mu=np.median(goodFluxes), tau=1.0 / (sigOff ** 2))
            airmassCoeff2 = pm.Normal('Am2', mu=amC2Guess, tau=1.0 / (sigC2 ** 2))

            # append to list of parameters
            nodes.append(midT)
            nodes.append(radius)
            nodes.append(airmassCoeff1)
            nodes.append(airmassCoeff2)

            # OBSERVATION MODEL
            obs = pm.Normal('obs', mu=gaelModel(*nodes), tau=1. / (goodNormUnc ** 2.), observed=goodFluxes)

        # Sample from the model
        final_chain_length = int(100000)

        with lcMod:
            step = pm.Metropolis()  # Metropolis-Hastings Sampling Technique
            if "Windows" in platform.system():
                trace = pm.sample(final_chain_length, step, chains=None, cores=1) # For some reason, Windows machines do not like using multi-cores with pymc3....
            else:
                trace = pm.sample(final_chain_length, step, chains=None, cores=None)

        # ----Plot the Results from the MCMC -------------------------------------------------------------------
        print('\n******************************************')
        print('MCMC Diagnostic Tests and Chi Squared Burn\n')

        # ChiSquared Trace to determine burn in length
        burn = plotChi2Trace(trace, goodFluxes, goodTimes, goodAirmasses, goodNormUnc, pDict['pName'], infoDict['date'])

        # OUTPUTS
        fitMidTArray = trace['Tmid', burn:]
        fitRadiusArray = trace['RpRs', burn:]

        fitMidT = float(np.median(trace['Tmid', burn:]))
        fitRadius = float(np.median(trace['RpRs', burn:]))
        fitAm1 = float(np.median(trace['Am1', burn:]))
        fitAm2 = float(np.median(trace['Am2', burn:]))

        midTranUncert = round(np.std(trace['Tmid', burn:]), 6)
        radUncert = round(np.std(trace['RpRs', burn:]), 6)
        am1Uncert = round(np.std(trace['Am1', burn:]), 6)
        am2Uncert = round(np.std(trace['Am2', burn:]), 6)

        # Plot Traces
        for keyi in trace.varnames:
            if "interval" not in keyi:
                plt.plot(trace[keyi, burn:])
                plt.title(keyi)
                plt.savefig(infoDict['saveplot'] + 'temp/Traces' + pDict['pName'] + infoDict['date'] + "_" + keyi + '.png')
                plt.close()

        # # Gelman Rubin
        # print("Gelman Rubin Convergence Test:")
        # print(pm.gelman_rubin(trace))

        # TODO set the MCMC chain length low, then run a gelman_rubin(trace) to see if <=1.1
        # (RTZ will probably make this 1.01 to be safe)
        # if they are not below this value, then run more chains
        # Hopefully this will keep the code running for less time

        fittedModel = lcmodel(fitMidT, fitRadius, fitAm1, fitAm2, goodTimes, goodAirmasses, plots=False)
        airmassMo = (fitAm1 * (np.exp(fitAm2 * goodAirmasses)))

        # Final 3-sigma Clip
        residuals = (goodFluxes / fittedModel) - 1.0
        try:
            finalFilter = sigma_clip(residuals, sigma=3, maxiters=1, cenfunc=np.median, copy=False)
        except TypeError:
            finalFilter = sigma_clip(residuals, sigma=3, cenfunc=np.median, copy=False)

        finalFluxes = goodFluxes[~finalFilter.mask]
        finalTimes = goodTimes[~finalFilter.mask]
        # finalPhases = goodPhases[~finalFilter.mask]
        finalPhases = (finalTimes - fitMidT) / pDict['pPer'] + 1.
        finalAirmasses = goodAirmasses[~finalFilter.mask]
        # finalTargets = goodTargets[~finalFilter.mask]
        # finalReferences = goodReferences[~finalFilter.mask]
        # finalTUnc = goodTUnc[~finalFilter.mask]
        # finalRUnc = goodRUnc[~finalFilter.mask]
        finalNormUnc = goodNormUnc[~finalFilter.mask]

        finalAirmassModel = (fitAm1 * (np.exp(fitAm2 * finalAirmasses)))

        # Final Light Curve Model
        finalModel = lcmodel(fitMidT, fitRadius, fitAm1, fitAm2, finalTimes, finalAirmasses, plots=False)

        # recaclculate phases based on fitted mid transit time
        adjPhases = []
        for bTime in finalTimes:
            newPhase = ((bTime - fitMidT) / pDict['pPer'])
            adjPhases.append(newPhase)
        adjustedPhases = np.array(adjPhases)

        #########################
        # PLOT FINAL LIGHT CURVE
        #########################

        f = plt.figure(figsize=(12 / 1.5, 9.5 / 1.5))
        f.subplots_adjust(top=0.94, bottom=0.08, left=0.1, right=0.96)
        ax_lc = plt.subplot2grid((4, 5), (0, 0), colspan=5, rowspan=3)
        ax_res = plt.subplot2grid((4, 5), (3, 0), colspan=5, rowspan=1)
        f.suptitle(pDict['pName'])
>>>>>>> 8a8b1de9

        ##########################
        # NESTED SAMPLING FITTING
        ##########################

        prior = {
            'rprs':pDict['rprs'],        # Rp/Rs
            'ars':pDict['aRs'],        # a/Rs
            'per':pDict['pPer'],     # Period [day]
            'inc':pDict['inc'],        # Inclination [deg]
            'u1': linearLimb, 'u2': quadLimb, # limb darkening (linear, quadratic)
            'ecc': pDict['ecc'],            # Eccentricity
            'omega':0,          # Arg of periastron
            'tmid':pDict['midT'],         # time of mid transit [day]
            'a1': np.median(goodFluxes),         #mid Flux
            'a2': 0             #Flux lower bound
        }

        mybounds = {
            'rprs':[0,2*pDict['rprs']],
            'tmid':[min(goodTimes),max(goodTimes)],
            #'ars':[semi/2,2*semi],
            'a1':[0, max(goodFluxes)],
            'a2':[-10,10]
        }

        # TODO 3-sigma clip
        #     # Final 3-sigma Clip
        #     residuals = (goodFluxes / fittedModel) - 1.0
        #     try:
        #         finalFilter = sigma_clip(residuals, sigma=3, maxiters=1, cenfunc=np.median, copy=False)
        #     except TypeError:
        #         finalFilter = sigma_clip(residuals, sigma=3, cenfunc=np.median, copy=False)

        #     finalFluxes = goodFluxes[~finalFilter.mask]
        #     finalTimes = goodTimes[~finalFilter.mask]
        #     # finalPhases = goodPhases[~finalFilter.mask]
        #     finalPhases = (finalTimes - fitMidT) / pDict['pPer'] + 1.
        #     finalAirmasses = goodAirmasses[~finalFilter.mask]
        #     # finalTargets = goodTargets[~finalFilter.mask]
        #     # finalReferences = goodReferences[~finalFilter.mask]
        #     # finalTUnc = goodTUnc[~finalFilter.mask]
        #     # finalRUnc = goodRUnc[~finalFilter.mask]
        #     finalNormUnc = goodNormUnc[~finalFilter.mask]


        # # ----Chi squared plotting---------------------------------------------------------------
        # binNumber = []
        # for k in np.arange(len(goodFluxes) // 10):  # +1
        #     binNumber.append(k * 10)

        #     #plot the results
        #     plt.figure()
        #     plt.plot(binNumber, chiSquareList, "-o")
        #     plt.xlabel('Bin Number')
        #     plt.ylabel('Chi Squared')
        #     plt.savefig(saveDirectory + 'temp/ChiSquaredRoll' + targetName + '.png')
        #     plt.close()

        myfit = lc_fitter(goodTimes, goodFluxes, goodNormUnc, goodAirmasses, prior, mybounds)      #calling fitting method in elca.py

        for k in myfit.bounds.keys():
            print("{:.6f} +- {}".format( myfit.parameters[k], myfit.errors[k]))


        ########################
        # PLOT FINAL LIGHT CURVE
        ########################
        f,axs = myfit.plot_bestfit()

        ax_lc = axs[0]
        ax_res = axs[1]

        ax_lc.spines['bottom'].set_color('black')
        ax_lc.spines['top'].set_color('black')
        ax_lc.spines['right'].set_color('black')
        ax_lc.spines['left'].set_color('black')
        ax_lc.tick_params(axis='x', colors='black')
        ax_lc.tick_params(axis='y', colors='black')

        ax_res.spines['bottom'].set_color('black')
        ax_res.spines['top'].set_color('black')
        ax_res.spines['right'].set_color('black')
        ax_res.spines['left'].set_color('black')
        ax_res.tick_params(axis='x', colors='black')
        ax_res.tick_params(axis='y', colors='black')

        # For some reason, saving as a pdf crashed on Rob's laptop...so adding in a try statement to save it as a pdf if it can, otherwise, png

        try:
            f.savefig(infoDict['saveplot'] + 'FinalLightCurve' + pDict['pName'] + infoDict['date'] + ".pdf", bbox_inches="tight")
        except AttributeError:
            f.savefig(infoDict['saveplot'] + 'FinalLightCurve' + pDict['pName'] + infoDict['date'] + ".png", bbox_inches="tight")
        plt.close()

<<<<<<< HEAD
###################################################################################
=======
        # write output to text file
        outParamsFile = open(infoDict['saveplot'] + 'FinalLightCurve' + pDict['pName'] + infoDict['date'] + '.csv', 'w+')
        outParamsFile.write('FINAL TIMESERIES OF ' + pDict['pName'] + '\n')
        outParamsFile.write('BJD_TDB,Orbital Phase,Model,Flux,Uncertainty\n')
>>>>>>> 8a8b1de9

        # triangle plot
        fig,axs = dynesty.plotting.cornerplot(myfit.results, labels=['Rp/Rs','Tmid', 'a1', 'a2'], quantiles_2d=[0.4,0.85], smooth=0.015, show_titles=True,use_math_text=True, title_fmt='.2e',hist2d_kwargs={'alpha':1,'zorder':2,'fill_contours':False})
        dynesty.plotting.cornerpoints(myfit.results, labels=['Rp/Rs','Tmid','a1', 'a2'], fig=[fig,axs[1:,:-1]],plot_kwargs={'alpha':0.1,'zorder':1,} )
        fig.savefig(saveDirectory + 'temp/Triangle_{}_{}.png'.format(targetName, date))


        # write output to text file
        outParamsFile = open(saveDirectory + 'FinalLightCurve' + targetName + date + '.csv', 'w+')
        outParamsFile.write('# FINAL TIMESERIES OF ' + targetName + '\n')
        outParamsFile.write('# BJD_TDB,Orbital Phase,Model,Flux,Uncertainty\n')

        phase = (myfit.time - myfit.parameters['tmid'] + 0.5*pDict['pPer'])/pDict['pPer'] % 1

        for bjdi, phasei, fluxi, fluxerri, modeli, ami in zip( myfit.time, phase, myfit.detrended, myfit.dataerr/myfit.airmass_model, myfit.transit, myfit.airmass_model):

            outParamsFile.write("{}, {}, {}, {}, {}, {}\n".format(bjdi, phasei, fluxi, fluxerri, modeli, ami))

<<<<<<< HEAD
        outParamsFile.close()
=======
        plt.figure()
        plt.plot(rollList, chiSquareList, "-o")
        plt.xlabel('Bin Number')
        plt.ylabel('Chi Squared')
        plt.savefig(infoDict['saveplot'] + 'temp/ChiSquaredRoll' + pDict['pName'] + '.png')
        plt.close()
>>>>>>> 8a8b1de9

        #######################################################################
        # print final extracted planetary parameters
        #######################################################################

        # x = Rp/Rs
        # f(x) = x^2
        # uncertainty on f^2:
        # (sig_f) = df/dx * sig_x
        # df/dx = 2*x

        print('*********************************************************')
        print('FINAL PLANETARY PARAMETERS')
        print('\nThe fitted Mid-Transit Time is: ' + str(myfit.parameters['tmid']) + ' +/- ' + str(myfit.errors['tmid']) + ' (BJD)')
        print('The fitted Ratio of Planet to Stellar Radius is: ' + str(myfit.parameters['rprs']) + ' +/- ' + str(
            myfit.errors['rprs']) + ' (Rp/Rs)')
        print('The transit depth uncertainty is: ' + str(100 * 2 * myfit.parameters['rprs'] * myfit.errors['rprs']) + ' (%)')
        print('The fitted airmass1 is: ' + str(myfit.parameters['a1']) + ' +/- ' + str(myfit.errors['a1']))
        print('The fitted airmass2 is: ' + str(myfit.parameters['a2']) + ' +/- ' + str(myfit.errors['a1']))
        print('The scatter in the residuals of the lightcurve fit is: {:.2f}'.format(np.std(myfit.residuals/np.median(myfit.data))))
        print('\n*********************************************************')

        ##########
        # SAVE DATA
        ##########

        # write output to text file
        outParamsFile = open(infoDict['saveplot'] + 'FinalParams' + pDict['pName'] + infoDict['date'] + '.txt', 'w+')
        outParamsFile.write('FINAL PLANETARY PARAMETERS\n')
        outParamsFile.write('')
        outParamsFile.write('The fitted Mid-Transit Time is: ' + str(myfit.parameters['tmid']) + ' +/- ' + str(myfit.errors['tmid']) + ' (BJD)\n')
        outParamsFile.write('The fitted Ratio of Planet to Stellar Radius is: ' + str(myfit.parameters['rprs']) + ' +/- ' + str(
            myfit.errors['rprs']) + ' (Rp/Rs)\n')
        outParamsFile.write('The transit depth uncertainty is: ' + str(100 * 2 * myfit.parameters['rprs'] * myfit.errors['rprs']) + ' (%)\n')
        outParamsFile.write('The fitted airmass1 is: ' + str(myfit.parameters['a1']) + ' +/- ' + str(myfit.errors['a1']) + '\n')
        outParamsFile.write('The fitted airmass2 is: ' + str(myfit.parameters['a2']) + ' +/- ' + str(myfit.errors['a2']) + '\n')
        outParamsFile.write('The scatter in the residuals of the lightcurve fit is: ' + str( np.std(myfit.residuals/np.median(myfit.data))) + '%\n')
        outParamsFile.close()
        print('\nFinal Planetary Parameters have been saved in ' + infoDict['saveplot'] + ' as '
              + pDict['pName'] + infoDict['date'] + '.txt' + '\n')

        # AAVSO Format
        userCode = infoDict['aavsonum']
        secuserCode = infoDict['secondobs']
        # else:
        outParamsFile = open(infoDict['saveplot'] + 'AAVSO' + pDict['pName'] + infoDict['date'] + '.txt', 'w+')
        outParamsFile.write('#TYPE=EXOPLANET\n')  # fixed
        outParamsFile.write('#OBSCODE=' + infoDict['aavsonum'] + '\n')  # UI
        outParamsFile.write('#SECONDARYOBSCODE=' + infoDict['secondobs'] + '\n')  # UI
        outParamsFile.write('#SOFTWARE=EXOTIC v' + versionid + '\n')  # fixed
        outParamsFile.write('#DELIM=,\n')  # fixed
        outParamsFile.write('#DATE_TYPE=BJD_TDB\n')  # fixed
        outParamsFile.write('#OBSTYPE=' + infoDict['ctype'] + '\n')
        outParamsFile.write('#STAR_NAME=' + pDict['sName'] + '\n')  # code yields
        outParamsFile.write('#EXOPLANET_NAME=' + pDict['pName'] + '\n')  # code yields
        outParamsFile.write('#BINNING=' + infoDict['pixelbin'] + '\n')  # user input
        outParamsFile.write('#EXPOSURE_TIME=' + str(infoDict['exposure']) + '\n')  # UI
        outParamsFile.write('#FILTER=' + infoDict['filter'] + '\n')
        outParamsFile.write('#NOTES=' + infoDict['notes'] + '\n')
        outParamsFile.write('#DETREND_PARAMETERS=AIRMASS, AIRMASS CORRECTION FUNCTION\n')  # fixed
        outParamsFile.write('#MEASUREMENT_TYPE=Rnflux\n')  # fixed
        # outParamsFile.write('#PRIORS=Period=' + str(planetPeriod) + ' +/- ' + str(ogPeriodErr) + ',a/R*=' + str(
        #     semi) + ',Tc=' + str(round(bjdMidTranCur, 8)) + ' +/- ' + str(round(propMidTUnct, 8)) + ',T0=' + str(
        #     round(bjdMidTOld, 8)) + ' +/- ' + str(round(ogMidTErr, 8)) + ',inc=' + str(inc) + ',ecc=' + str(
        #     eccent) + ',u1=' + str(linearLimb) + ',u2=' + str(quadLimb) + '\n')  # code yields
        outParamsFile.write('#PRIORS=Period=' + str(pDict['pPer']) + ' +/- ' + str(pDict['pPerUnc']) + ',a/R*=' + str(
            pDict['aRs']) + ',inc=' + str(pDict['inc']) + ',ecc=' + str(pDict['ecc']) + ',u1=' + str(linearLimb) + ',u2=' + str(quadLimb) + '\n')
        # code yields
        outParamsFile.write(
            '#RESULTS=Tc=' + str(round(myfit.parameters['tmid'], 8)) + ' +/- ' + str(round(myfit.errors['tmid'], 8)) + ',Rp/R*=' + str(
                round(myfit.parameters['rprs'], 6)) + ' +/- ' + str(round(myfit.errors['rprs'], 6)) + ',Am1=' + str(
                round(myfit.parameters['a1'], 5)) + ' +/- ' + str(round(myfit.errors['a1'], 5)) + ',Am2=' + str(
                round(myfit.parameters['a2'], 5)) + ' +/- ' + str(round(myfit.errors['a2'], 5)) + '\n')  # code yields
        # outParamsFile.write('#NOTES= ' + userNameEmails + '\n')
        outParamsFile.write('#DATE,NORM_FLUX,MERR,DETREND_1,DETREND_2\n')
        for aavsoC in range(0, len(myfit.time)):
            outParamsFile.write(
                str(round(myfit.time[aavsoC], 8)) + ',' + str(round(myfit.data[aavsoC], 7)) + ',' + str(
                    round(myfit.dataerr[aavsoC], 7)) + ',' + str(round(goodAirmasses[aavsoC], 7)) + ',' + str(
                    round(myfit.airmass_model[aavsoC], 7)) + '\n')

        # CODE YIELDED DATA IN PREV LINE FORMAT
        outParamsFile.close()
        print('Output File Saved')
        # pass

        # outParamsFile = open(saveDirectory + 'Residuals' + targetName + date + '.txt', 'w+')
        # outParamsFile.write('#DATE,RESIDUALS\n')
        # for aavsoC in range(0, len(finalTimes)):
        #     outParamsFile.write(
        #         str(round(finalTimes[aavsoC], 8)) + ',' + str(round(finalResiduals[aavsoC], 8)) + '\n')
        # # CODE YIELDED DATA IN PREV LINE FORMAT
        # outParamsFile.close()
        # print('Residuals File Saved')

        print('\n************************')
        print('End of Reduction Process')
        print('************************')




    #     #####################
    #     # MCMC LIGHTCURVE FIT
    #     #####################
    #     # The transit function is based on the analytic expressions of Mandel and Agol et al 2002. and Gael Roudier's transit model
    #     log = logging.getLogger(__name__)
    #     pymc3log = logging.getLogger('pymc3')
    #     pymc3log.setLevel(logging.ERROR)

    #     # OBSERVATIONS

    #     bjdMidTranCur = float(nearestTransitTime(goodTimes, pDict['pPer'], bjdMidTOld))

    #     extractRad = pDict['rprs']
    #     extractTime = tMid
    #     Cur  # expected mid transit time of the transit the user observed (based on previous calculation)
    #     sigOff = standardDev1
    #     amC2Guess = 0  # guess b airmass term is 0
    #     sigC2 = .1  # this is a huge guess so it's always going to be less than this
    #     sigRad = (np.median(standardDev1)) / (2 * pDict['rprs'])  # uncertainty is the uncertainty in the dataset w/ propogation
    #     # propMidTUnct = uncTMid(ogPeriodErr, ogMidTErr, goodTimes, planetPeriod,bjdMidTOld)  # use method to calculate propogated midTUncertainty

    #     contextupdt(times=goodTimes, airm=goodAirmasses)  # update my global constant variable

    #     # define the light curve model using theano tensors
    #     @tco.as_op(itypes=[tt.dscalar, tt.dscalar, tt.dscalar, tt.dscalar], otypes=[tt.dvector])
    #     def gaelModel(*specparams):
    #         tranTime, pRad, amc1, amc2 = specparams

    #         # lightcurve model
    #         sep, ophase = time2z(context['times'], pDict['inc'], float(tranTime), pDict['aRs'], pDict['pPer'], pDict['ecc'])
    #         gmodel, garb = occultquad(abs(sep), linearLimb, quadLimb, float(pRad))

    #         # exponential airmass model
    #         airmassModel = (float(amc1) * (np.exp(float(amc2) * context['airmass'])))
    #         completeModel = gmodel * airmassModel

    #         return completeModel


    #     # initialize pymc3 sampler using gael model
    #     nodes = []
    #     lcMod = pm.Model()
    #     with lcMod:

    #         # PRIORS
    #         ### Double check these priors
    #         # BoundedNormal = pm.Bound(pm.Normal, lower=extractTime - 3 * planetPeriod / 4, upper=extractTime + 3 * planetPeriod / 4)  # ###get the transit duration
    #         midT = pm.Uniform('Tmid', upper=goodTimes[len(goodTimes) - 1], lower=goodTimes[0])
    #         BoundedNormal2 = pm.Bound(pm.Normal, lower=0, upper=1)
    #         radius = BoundedNormal2('RpRs', mu=extractRad, tau=1.0 / (sigRad ** 2))
    #         airmassCoeff1 = pm.Normal('Am1', mu=np.median(goodFluxes), tau=1.0 / (sigOff ** 2))
    #         airmassCoeff2 = pm.Normal('Am2', mu=amC2Guess, tau=1.0 / (sigC2 ** 2))

    #         # append to list of parameters
    #         nodes.append(midT)
    #         nodes.append(radius)
    #         nodes.append(airmassCoeff1)
    #         nodes.append(airmassCoeff2)

    #         # OBSERVATION MODEL
    #         obs = pm.Normal('obs', mu=gaelModel(*nodes), tau=1. / (goodNormUnc ** 2.), observed=goodFluxes)

    #     # Sample from the model
    #     final_chain_length = int(100000)

    #     with lcMod:
    #         step = pm.Metropolis()  # Metropolis-Hastings Sampling Technique
    #         if "Windows" in platform.system():
    #             trace = pm.sample(final_chain_length, step, chains=None, cores=1) # For some reason, Windows machines do not like using multi-cores with pymc3....
    #         else:
    #             trace = pm.sample(final_chain_length, step, chains=None, cores=None)

    #     # ----Plot the Results from the MCMC -------------------------------------------------------------------
    #     print('\n******************************************')
    #     print('MCMC Diagnostic Tests and Chi Squared Burn\n')

    #     # ChiSquared Trace to determine burn in length
    # #    burn = plotChi2Trace(trace, goodFluxes, goodTimes, goodAirmasses, goodNormUnc)

    #     # OUTPUTS
    #     fitMidTArray = trace['Tmid', burn:]
    #     fitRadiusArray = trace['RpRs', burn:]

    #     fitMidT = float(np.median(trace['Tmid', burn:]))
    #     fitRadius = float(np.median(trace['RpRs', burn:]))
    #     fitAm1 = float(np.median(trace['Am1', burn:]))
    #     fitAm2 = float(np.median(trace['Am2', burn:]))

    #     midTranUncert = round(np.std(trace['Tmid', burn:]), 6)
    #     radUncert = round(np.std(trace['RpRs', burn:]), 6)
    #     am1Uncert = round(np.std(trace['Am1', burn:]), 6)
    #     am2Uncert = round(np.std(trace['Am2', burn:]), 6)

    #     # Plot Traces
    #     for keyi in trace.varnames:
    #         if "interval" not in keyi:
    #             plt.plot(trace[keyi, burn:])
    #             plt.title(keyi)
    #             plt.savefig(saveDirectory + 'temp/Traces' + targetName + date + "_" + keyi + '.png')
    #             plt.close()

    #     # # Gelman Rubin
    #     # print("Gelman Rubin Convergence Test:")
    #     # print(pm.gelman_rubin(trace))

    #     # TODO set the MCMC chain length low, then run a gelman_rubin(trace) to see if <=1.1
    #     # (RTZ will probably make this 1.01 to be safe)
    #     # if they are not below this value, then run more chains
    #     # Hopefully this will keep the code running for less time

    #     fittedModel = lcmodel(fitMidT, fitRadius, fitAm1, fitAm2, goodTimes, goodAirmasses, plots=False)
    #     airmassMo = (fitAm1 * (np.exp(fitAm2 * goodAirmasses)))      #what is the purpose of this variable??

    #     # Final 3-sigma Clip
    #     residuals = (goodFluxes / fittedModel) - 1.0
    #     try:
    #         finalFilter = sigma_clip(residuals, sigma=3, maxiters=1, cenfunc=np.median, copy=False)
    #     except TypeError:
    #         finalFilter = sigma_clip(residuals, sigma=3, cenfunc=np.median, copy=False)

    #     finalFluxes = goodFluxes[~finalFilter.mask]
    #     finalTimes = goodTimes[~finalFilter.mask]
    #     # finalPhases = goodPhases[~finalFilter.mask]
    #     finalPhases = (finalTimes - fitMidT) / pDict['pPer'] + 1.
    #     finalAirmasses = goodAirmasses[~finalFilter.mask]
    #     # finalTargets = goodTargets[~finalFilter.mask]
    #     # finalReferences = goodReferences[~finalFilter.mask]
    #     # finalTUnc = goodTUnc[~finalFilter.mask]
    #     # finalRUnc = goodRUnc[~finalFilter.mask]
    #     finalNormUnc = goodNormUnc[~finalFilter.mask]

    #     finalAirmassModel = (fitAm1 * (np.exp(fitAm2 * finalAirmasses)))

    #     # Final Light Curve Model
    #     finalModel = lcmodel(fitMidT, fitRadius, fitAm1, fitAm2, finalTimes, finalAirmasses, plots=False)

    #     # recaclculate phases based on fitted mid transit time
    #     adjPhases = []
    #     for bTime in finalTimes:
    #         newPhase = ((bTime - fitMidT) / pDict['pPer'])
    #         adjPhases.append(newPhase)
    #     adjustedPhases = np.array(adjPhases)

    #     #########################
    #     # PLOT FINAL LIGHT CURVE
    #     #########################

    #     f = plt.figure(figsize=(12 / 1.5, 9.5 / 1.5))
    #     f.subplots_adjust(top=0.94, bottom=0.08, left=0.1, right=0.96)
    #     ax_lc = plt.subplot2grid((4, 5), (0, 0), colspan=5, rowspan=3)
    #     ax_res = plt.subplot2grid((4, 5), (3, 0), colspan=5, rowspan=1)
    #     f.suptitle(targetName)

    #     x = adjustedPhases
    #     ax_res.set_xlabel('Phase')

    #     # # make symmetric about 0 phase
    #     # maxdist = max(np.abs(adjustedPhases[0]), adjustedPhases[-1])
    #     # ax_res.set_xlim([-maxdist, maxdist])
    #     # ax_lc.set_xlim([-maxdist, maxdist])

    #     # clip plot to get rid of white space
    #     ax_res.set_xlim([min(adjustedPhases), max(adjustedPhases)])
    #     ax_lc.set_xlim([min(adjustedPhases), max(adjustedPhases)])

    #     # making borders and tick labels black
    #     ax_lc.spines['bottom'].set_color('black')
    #     ax_lc.spines['top'].set_color('black')
    #     ax_lc.spines['right'].set_color('black')
    #     ax_lc.spines['left'].set_color('black')
    #     ax_lc.tick_params(axis='x', colors='black')
    #     ax_lc.tick_params(axis='y', colors='black')

    #     ax_res.spines['bottom'].set_color('black')
    #     ax_res.spines['top'].set_color('black')
    #     ax_res.spines['right'].set_color('black')
    #     ax_res.spines['left'].set_color('black')
    #     ax_res.tick_params(axis='x', colors='black')
    #     ax_res.tick_params(axis='y', colors='black')

    #     # residual histogramfinalAirmassModel
    #     # bins up to 3 std of Residuals

    #     # # key cahnge of dividing residuals by the airmass model too
    #     finalResiduals = finalFluxes / finalModel - 1.0

    #     maxbs = np.round(3 * np.std(finalResiduals), -2) * 1e6
    #     bins = np.linspace(-maxbs, maxbs, 7)

    #     # residual plot
    #     ax_res.plot(x, finalResiduals, color='gray', marker='o', markersize=5, linestyle='None')
    #     ax_res.plot(x, np.zeros(len(adjustedPhases)), 'r-', lw=2, alpha=1, zorder=100)
    #     ax_res.set_ylabel('Residuals')
    #     # ax_res.set_ylim([-.04, .04])
    #     ax_res.set_ylim([-2 * np.nanstd(finalResiduals), 2 * np.nanstd(finalResiduals)])

    #     correctedSTD = np.std(finalResiduals)
    #     # ax_lc.errorbar( x, self.y/self.data[t]['airmass'], yerr=self.yerr/self.data[t]['airmass'], ls='none', marker='o', color='black')
    #     ax_lc.errorbar(adjustedPhases, finalFluxes / finalAirmassModel, yerr=finalNormUnc / finalAirmassModel, ls='none',
    #                    marker='o', color='gray', markersize=4)
    #     ax_lc.plot(adjustedPhases, finalModel / finalAirmassModel, 'r', zorder=1000, lw=2)

    #     ax_lc.set_ylabel('Relative Flux')
    #     ax_lc.get_xaxis().set_visible(False)

    #     if binplotBool:
    #         ax_res.errorbar(binner(x, len(finalResiduals) // 10), binner(finalResiduals, len(finalResiduals) // 10),
    #                         yerr=binner(finalResiduals, len(finalResiduals) // 10, finalNormUnc / finalAirmassModel)[1],
    #                         fmt='s', mfc='b', mec='b', ecolor='b', zorder=10)
    #         ax_lc.errorbar(binner(adjustedPhases, len(adjustedPhases) // 10),
    #                        binner(finalFluxes / finalAirmassModel, len(adjustedPhases) // 10),
    #                        yerr=binner(finalResiduals, len(finalResiduals) // 10, finalNormUnc / finalAirmassModel)[1],
    #                        fmt='s', mfc='b', mec='b', ecolor='b', zorder=10)

    #     # For some reason, saving as a pdf crashed on Rob's laptop...so adding in a try statement to save it as a pdf if it can, otherwise, png


    #     ###################
    #     # CHI SQUARED ROLL
    #     ###################

    #     # Check for how well the light curve fits the data
    #     chiSum = 0
    #     chiSquareList = []
    #     binNumber = []

    #     # ----Chi squared calculation---------------------------------------------------------------
    #     for k in np.arange(len(finalFluxes) // 10):  # +1
    #         sushi = np.roll(finalFluxes, k * 10)

    #         # Performs a chi squared roll
    #         chiSquareList.append(np.sum(((sushi - finalModel) / finalNormUnc) ** 2.) / (len(sushi) - 4))
    #         rollList.append(k * 10)

    #     plt.figure()
    #     plt.plot(rollList, chiSquareList, "-o")
    #     plt.xlabel('Bin Number')
    #     plt.ylabel('Chi Squared')
    #     plt.savefig(saveDirectory + 'temp/ChiSquaredRoll' + targetName + '.png')
    #     plt.close()

    # end regular reduction script

    pass<|MERGE_RESOLUTION|>--- conflicted
+++ resolved
@@ -197,11 +197,12 @@
     uri_ipac_base = "https://exoplanetarchive.ipac.caltech.edu/TAP/sync?query="
     uri_ipac_query = {
         # Table columns: https://exoplanetarchive.ipac.caltech.edu/docs/API_PS_columns.html
-        "select"   : "pl_name,hostname,tran_flag,pl_massj,pl_radj,pl_ratdor,"
-                     "pl_orbper,pl_orbpererr1,pl_orbpererr2,pl_orbeccen,"
-                     "pl_orbincl,pl_orblper,pl_tranmid,pl_tranmiderr1,pl_tranmiderr2,"
+        "select"   : "pl_name,hostname,tran_flag,pl_massj,pl_radj,pl_radjerr1,"
+                     "pl_ratdor,pl_ratdorerr1,pl_orbincl,pl_orbinclerr1,"
+                     "pl_orbper,pl_orbpererr1,pl_orbeccen,"
+                     "pl_orblper,pl_tranmid,pl_tranmiderr1,"
                      "st_teff,st_tefferr1,st_tefferr2,st_met,st_meterr1,st_meterr2,"
-                     "st_logg,st_loggerr1,st_loggerr2,st_mass,st_rad,ra,dec",
+                     "st_logg,st_loggerr1,st_loggerr2,st_mass,st_rad,st_raderr1,ra,dec",
         "from"     : "ps",  # Table name
         "where"    : "tran_flag = 1 and default_flag = 1",
         "order by" : "pl_name",
@@ -250,6 +251,11 @@
 
 def new_getParams(data):
     # translate data from Archive keys to Ethan Keys
+    rp = data['pl_radj']*rjup
+    rperr = data['pl_radjerr1']*rjup
+    rs = data['st_rad']*rsun
+    rserr = data['st_raderr1']*rsun
+    rprserr = ((rperr/rs)**2 + (-rp*rserr/rs**2)**2 )**0.5
 
     planetDictionary = {
         'ra': data['ra'],
@@ -258,11 +264,16 @@
         'sName': data['hostname'],
         'pPer': data['pl_orbper'],
         'pPerUnc': data['pl_orbpererr1'],
+
         'midT': data['pl_tranmid'],
         'midTUnc': data['pl_tranmiderr1'],
-        'rprs': data['pl_radj']*rjup/(data['st_rad']*rsun),
+        'rprs': rp/rs,
+        'rprsUnc': rprserr,
         'aRs': data['pl_ratdor'],
+        'aRsUnc': data['pl_ratdorerr1'],
         'inc': data['pl_orbincl'],
+        'incUnc': data['pl_orbinclerr1'],
+
         'ecc': data.get('pl_orbeccen', 0),
         'teff': data['st_teff'],
         'teffUncPos': data['st_tefferr1'],
@@ -433,8 +444,11 @@
                      "Published Mid-Transit Time (BJD_UTC)",
                      "Mid-Transit Time Uncertainty (JD)",
                      "Ratio of Planet to Stellar Radius (Rp/Rs)",
+                     "Ratio of Planet to Stellar Radius (Rp/Rs) Uncertainty",
                      "Ratio of Distance to Stellar Radius (a/Rs)",
+                     "Ratio of Distance to Stellar Radius (a/Rs) Uncertainty",
                      "Orbital Inclination (deg)",
+                     "Orbital Inclination (deg) Uncertainty",                     
                      "Orbital Eccentricity (0 if null)",
                      "Star Effective Temperature (K)",
                      "Star Effective Temperature Positive Uncertainty (K)",
@@ -835,11 +849,7 @@
         # fit gaussian PSF
         pars = fit_psf(
             data,
-<<<<<<< HEAD
             [wx, wy], # position estimate
-=======
-            [wx, wy],  # position estimate
->>>>>>> 8a8b1de9
             init,    # initial guess: [amp, sigx, sigy, rotation, bg]
             [wx-5, wy-5, 0, 0, 0, -np.pi/4, np.nanmin(data)-1 ], # lower bound: [xc, yc, amp, sigx, sigy, rotation,  bg]
             [wx+5, wy+5, 1e7, 20, 20, np.pi/4, np.nanmax(data[yv,xv])+1 ], # upper bound
@@ -1465,12 +1475,9 @@
                 pDict = new_getParams(data[idx])
                 print('\nSuccessfuly found ' + targetName + ' in the NASA Exoplanet Archive!')
 
-<<<<<<< HEAD
-=======
         if targetName.replace(' ','') != 'candidate' and targetName.replace(' ', '') != userpDict['pName']:
             userpDict['pName'] = targetName
 
->>>>>>> 8a8b1de9
         done = True
 
         # observation date
@@ -2431,235 +2438,47 @@
         print('Fitting a Light Curve Model to Your Data')
         print('****************************************\n')
 
-<<<<<<< HEAD
-=======
-        # EXOTIC now will automatically bin your data together to limit the MCMC runtime
-        if len(goodTimes) > 200:
-            print("Whoa! You have a lot of datapoints (" + str(len(goodTimes)) + ")!")
-            bin_option = user_input("In order to limit EXOTIC's run time, EXOTIC can automatically bin down your data."
-                                    "Would you to perform this action? (y/n): ", type_=str, val1='y', val2='n')
-            if bin_option == 'y':
-                goodTimes = binner(goodTimes, len(goodTimes) // 200)
-                goodFluxes, goodNormUnc = binner(goodFluxes, len(goodFluxes) // 200, goodNormUnc)
-                goodAirmasses = binner(goodAirmasses, len(goodAirmasses) // 200)
-                print("Onwards and upwards!\n")
-
-        #####################
-        # MCMC LIGHTCURVE FIT
-        #####################
-        # The transit function is based on the analytic expressions of Mandel and Agol et al 2002. and Gael Roudier's transit model
-
-        log = logging.getLogger(__name__)
-        pymc3log = logging.getLogger('pymc3')
-        pymc3log.setLevel(logging.ERROR)
-
-        # OBSERVATIONS
-
-        bjdMidTranCur = float(nearestTransitTime(goodTimes, pDict['pPer'], bjdMidTOld))
-
-        extractRad = pDict['rprs']
-        extractTime = bjdMidTranCur  # expected mid transit time of the transit the user observed (based on previous calculation)
-        sigOff = standardDev1
-        amC2Guess = 0  # guess b airmass term is 0
-        sigC2 = .1  # this is a huge guess so it's always going to be less than this
-        sigRad = (np.median(standardDev1)) / (2 * pDict['rprs'])  # uncertainty is the uncertainty in the dataset w/ propogation
-        # propMidTUnct = uncTMid(ogPeriodErr, ogMidTErr, goodTimes, planetPeriod,bjdMidTOld)  # use method to calculate propogated midTUncertainty
-
-        contextupdt(times=goodTimes, airm=goodAirmasses)  # update my global constant variable
-
-        # define the light curve model using theano tensors
-        @tco.as_op(itypes=[tt.dscalar, tt.dscalar, tt.dscalar, tt.dscalar], otypes=[tt.dvector])
-        def gaelModel(*specparams):
-            tranTime, pRad, amc1, amc2 = specparams
-
-            # lightcurve model
-            sep, ophase = time2z(context['times'], pDict['inc'], float(tranTime), pDict['aRs'], pDict['pPer'], pDict['ecc'])
-            gmodel, garb = occultquad(abs(sep), linearLimb, quadLimb, float(pRad))
-
-            # exponential airmass model
-            airmassModel = (float(amc1) * (np.exp(float(amc2) * context['airmass'])))
-            completeModel = gmodel * airmassModel
-
-            return completeModel
-
-
-        # initialize pymc3 sampler using gael model
-        nodes = []
-        lcMod = pm.Model()
-        with lcMod:
-
-            # PRIORS
-            ### Double check these priors
-            # BoundedNormal = pm.Bound(pm.Normal, lower=extractTime - 3 * planetPeriod / 4, upper=extractTime + 3 * planetPeriod / 4)  # ###get the transit duration
-            midT = pm.Uniform('Tmid', upper=goodTimes[len(goodTimes) - 1], lower=goodTimes[0])
-            BoundedNormal2 = pm.Bound(pm.Normal, lower=0, upper=1)
-            radius = BoundedNormal2('RpRs', mu=extractRad, tau=1.0 / (sigRad ** 2))
-            airmassCoeff1 = pm.Normal('Am1', mu=np.median(goodFluxes), tau=1.0 / (sigOff ** 2))
-            airmassCoeff2 = pm.Normal('Am2', mu=amC2Guess, tau=1.0 / (sigC2 ** 2))
-
-            # append to list of parameters
-            nodes.append(midT)
-            nodes.append(radius)
-            nodes.append(airmassCoeff1)
-            nodes.append(airmassCoeff2)
-
-            # OBSERVATION MODEL
-            obs = pm.Normal('obs', mu=gaelModel(*nodes), tau=1. / (goodNormUnc ** 2.), observed=goodFluxes)
-
-        # Sample from the model
-        final_chain_length = int(100000)
-
-        with lcMod:
-            step = pm.Metropolis()  # Metropolis-Hastings Sampling Technique
-            if "Windows" in platform.system():
-                trace = pm.sample(final_chain_length, step, chains=None, cores=1) # For some reason, Windows machines do not like using multi-cores with pymc3....
-            else:
-                trace = pm.sample(final_chain_length, step, chains=None, cores=None)
-
-        # ----Plot the Results from the MCMC -------------------------------------------------------------------
-        print('\n******************************************')
-        print('MCMC Diagnostic Tests and Chi Squared Burn\n')
-
-        # ChiSquared Trace to determine burn in length
-        burn = plotChi2Trace(trace, goodFluxes, goodTimes, goodAirmasses, goodNormUnc, pDict['pName'], infoDict['date'])
-
-        # OUTPUTS
-        fitMidTArray = trace['Tmid', burn:]
-        fitRadiusArray = trace['RpRs', burn:]
-
-        fitMidT = float(np.median(trace['Tmid', burn:]))
-        fitRadius = float(np.median(trace['RpRs', burn:]))
-        fitAm1 = float(np.median(trace['Am1', burn:]))
-        fitAm2 = float(np.median(trace['Am2', burn:]))
-
-        midTranUncert = round(np.std(trace['Tmid', burn:]), 6)
-        radUncert = round(np.std(trace['RpRs', burn:]), 6)
-        am1Uncert = round(np.std(trace['Am1', burn:]), 6)
-        am2Uncert = round(np.std(trace['Am2', burn:]), 6)
-
-        # Plot Traces
-        for keyi in trace.varnames:
-            if "interval" not in keyi:
-                plt.plot(trace[keyi, burn:])
-                plt.title(keyi)
-                plt.savefig(infoDict['saveplot'] + 'temp/Traces' + pDict['pName'] + infoDict['date'] + "_" + keyi + '.png')
-                plt.close()
-
-        # # Gelman Rubin
-        # print("Gelman Rubin Convergence Test:")
-        # print(pm.gelman_rubin(trace))
-
-        # TODO set the MCMC chain length low, then run a gelman_rubin(trace) to see if <=1.1
-        # (RTZ will probably make this 1.01 to be safe)
-        # if they are not below this value, then run more chains
-        # Hopefully this will keep the code running for less time
-
-        fittedModel = lcmodel(fitMidT, fitRadius, fitAm1, fitAm2, goodTimes, goodAirmasses, plots=False)
-        airmassMo = (fitAm1 * (np.exp(fitAm2 * goodAirmasses)))
-
-        # Final 3-sigma Clip
-        residuals = (goodFluxes / fittedModel) - 1.0
-        try:
-            finalFilter = sigma_clip(residuals, sigma=3, maxiters=1, cenfunc=np.median, copy=False)
-        except TypeError:
-            finalFilter = sigma_clip(residuals, sigma=3, cenfunc=np.median, copy=False)
-
-        finalFluxes = goodFluxes[~finalFilter.mask]
-        finalTimes = goodTimes[~finalFilter.mask]
-        # finalPhases = goodPhases[~finalFilter.mask]
-        finalPhases = (finalTimes - fitMidT) / pDict['pPer'] + 1.
-        finalAirmasses = goodAirmasses[~finalFilter.mask]
-        # finalTargets = goodTargets[~finalFilter.mask]
-        # finalReferences = goodReferences[~finalFilter.mask]
-        # finalTUnc = goodTUnc[~finalFilter.mask]
-        # finalRUnc = goodRUnc[~finalFilter.mask]
-        finalNormUnc = goodNormUnc[~finalFilter.mask]
-
-        finalAirmassModel = (fitAm1 * (np.exp(fitAm2 * finalAirmasses)))
-
-        # Final Light Curve Model
-        finalModel = lcmodel(fitMidT, fitRadius, fitAm1, fitAm2, finalTimes, finalAirmasses, plots=False)
-
-        # recaclculate phases based on fitted mid transit time
-        adjPhases = []
-        for bTime in finalTimes:
-            newPhase = ((bTime - fitMidT) / pDict['pPer'])
-            adjPhases.append(newPhase)
-        adjustedPhases = np.array(adjPhases)
-
-        #########################
-        # PLOT FINAL LIGHT CURVE
-        #########################
-
-        f = plt.figure(figsize=(12 / 1.5, 9.5 / 1.5))
-        f.subplots_adjust(top=0.94, bottom=0.08, left=0.1, right=0.96)
-        ax_lc = plt.subplot2grid((4, 5), (0, 0), colspan=5, rowspan=3)
-        ax_res = plt.subplot2grid((4, 5), (3, 0), colspan=5, rowspan=1)
-        f.suptitle(pDict['pName'])
->>>>>>> 8a8b1de9
 
         ##########################
         # NESTED SAMPLING FITTING
         ##########################
 
         prior = {
-            'rprs':pDict['rprs'],        # Rp/Rs
-            'ars':pDict['aRs'],        # a/Rs
+            'rprs':pDict['rprs'],    # Rp/Rs
+            'ars':pDict['aRs'],      # a/Rs
             'per':pDict['pPer'],     # Period [day]
-            'inc':pDict['inc'],        # Inclination [deg]
+            'inc':pDict['inc'],      # Inclination [deg]
             'u1': linearLimb, 'u2': quadLimb, # limb darkening (linear, quadratic)
-            'ecc': pDict['ecc'],            # Eccentricity
+            'ecc': pDict['ecc'],     # Eccentricity
             'omega':0,          # Arg of periastron
-            'tmid':pDict['midT'],         # time of mid transit [day]
-            'a1': np.median(goodFluxes),         #mid Flux
+            'tmid':pDict['midT'],    # time of mid transit [day]
+            'a1': np.median(goodFluxes), #mid Flux
             'a2': 0             #Flux lower bound
         }
 
+        phase = (goodTimes-prior['tmid'])/prior['per']
+        prior['tmid'] = pDict['midT'] + np.floor(phase).max()*prior['per']
+        upper = pDict['midT']+ 10*pDict['midTUnc'] + np.floor(phase).max()*(pDict['pPer']+10*pDict['pPerUnc'])
+        lower = pDict['midT']- 10*pDict['midTUnc'] + np.floor(phase).max()*(pDict['pPer']-10*pDict['pPerUnc'])
+
+        if np.floor(phase).max()-np.floor(phase).max() == 0:
+            print('Estimated mid-transit not in observation range (check priors or observation time)')
+            print(goodTimes.min(),'--', goodTimes.max())
+            print('prior:', prior['tmid'])
+
         mybounds = {
-            'rprs':[0,2*pDict['rprs']],
-            'tmid':[min(goodTimes),max(goodTimes)],
-            #'ars':[semi/2,2*semi],
+            'rprs':[pDict['rprs']-3*pDict['rprsUnc'], pDict['rprs']+3*pDict['rprsUnc']],
+            'tmid':[max(lower,goodTimes.min()),min(goodTimes.max(),upper)],
+            'ars':[pDict['aRs']-3*pDict['aRsUnc'], pDict['aRs']+3*pDict['aRsUnc']],
+
             'a1':[0, max(goodFluxes)],
             'a2':[-10,10]
         }
 
-        # TODO 3-sigma clip
-        #     # Final 3-sigma Clip
-        #     residuals = (goodFluxes / fittedModel) - 1.0
-        #     try:
-        #         finalFilter = sigma_clip(residuals, sigma=3, maxiters=1, cenfunc=np.median, copy=False)
-        #     except TypeError:
-        #         finalFilter = sigma_clip(residuals, sigma=3, cenfunc=np.median, copy=False)
-
-        #     finalFluxes = goodFluxes[~finalFilter.mask]
-        #     finalTimes = goodTimes[~finalFilter.mask]
-        #     # finalPhases = goodPhases[~finalFilter.mask]
-        #     finalPhases = (finalTimes - fitMidT) / pDict['pPer'] + 1.
-        #     finalAirmasses = goodAirmasses[~finalFilter.mask]
-        #     # finalTargets = goodTargets[~finalFilter.mask]
-        #     # finalReferences = goodReferences[~finalFilter.mask]
-        #     # finalTUnc = goodTUnc[~finalFilter.mask]
-        #     # finalRUnc = goodRUnc[~finalFilter.mask]
-        #     finalNormUnc = goodNormUnc[~finalFilter.mask]
-
-
-        # # ----Chi squared plotting---------------------------------------------------------------
-        # binNumber = []
-        # for k in np.arange(len(goodFluxes) // 10):  # +1
-        #     binNumber.append(k * 10)
-
-        #     #plot the results
-        #     plt.figure()
-        #     plt.plot(binNumber, chiSquareList, "-o")
-        #     plt.xlabel('Bin Number')
-        #     plt.ylabel('Chi Squared')
-        #     plt.savefig(saveDirectory + 'temp/ChiSquaredRoll' + targetName + '.png')
-        #     plt.close()
-
         myfit = lc_fitter(goodTimes, goodFluxes, goodNormUnc, goodAirmasses, prior, mybounds)      #calling fitting method in elca.py
 
-        for k in myfit.bounds.keys():
-            print("{:.6f} +- {}".format( myfit.parameters[k], myfit.errors[k]))
+        # for k in myfit.bounds.keys():
+        #     print("{:.6f} +- {}".format( myfit.parameters[k], myfit.errors[k]))
 
 
         ########################
@@ -2692,14 +2511,7 @@
             f.savefig(infoDict['saveplot'] + 'FinalLightCurve' + pDict['pName'] + infoDict['date'] + ".png", bbox_inches="tight")
         plt.close()
 
-<<<<<<< HEAD
-###################################################################################
-=======
-        # write output to text file
-        outParamsFile = open(infoDict['saveplot'] + 'FinalLightCurve' + pDict['pName'] + infoDict['date'] + '.csv', 'w+')
-        outParamsFile.write('FINAL TIMESERIES OF ' + pDict['pName'] + '\n')
-        outParamsFile.write('BJD_TDB,Orbital Phase,Model,Flux,Uncertainty\n')
->>>>>>> 8a8b1de9
+        ###################################################################################
 
         # triangle plot
         fig,axs = dynesty.plotting.cornerplot(myfit.results, labels=['Rp/Rs','Tmid', 'a1', 'a2'], quantiles_2d=[0.4,0.85], smooth=0.015, show_titles=True,use_math_text=True, title_fmt='.2e',hist2d_kwargs={'alpha':1,'zorder':2,'fill_contours':False})
@@ -2718,36 +2530,20 @@
 
             outParamsFile.write("{}, {}, {}, {}, {}, {}\n".format(bjdi, phasei, fluxi, fluxerri, modeli, ami))
 
-<<<<<<< HEAD
         outParamsFile.close()
-=======
-        plt.figure()
-        plt.plot(rollList, chiSquareList, "-o")
-        plt.xlabel('Bin Number')
-        plt.ylabel('Chi Squared')
-        plt.savefig(infoDict['saveplot'] + 'temp/ChiSquaredRoll' + pDict['pName'] + '.png')
-        plt.close()
->>>>>>> 8a8b1de9
 
         #######################################################################
         # print final extracted planetary parameters
         #######################################################################
 
-        # x = Rp/Rs
-        # f(x) = x^2
-        # uncertainty on f^2:
-        # (sig_f) = df/dx * sig_x
-        # df/dx = 2*x
-
         print('*********************************************************')
-        print('FINAL PLANETARY PARAMETERS')
-        print('\nThe fitted Mid-Transit Time is: ' + str(myfit.parameters['tmid']) + ' +/- ' + str(myfit.errors['tmid']) + ' (BJD)')
-        print('The fitted Ratio of Planet to Stellar Radius is: ' + str(myfit.parameters['rprs']) + ' +/- ' + str(
-            myfit.errors['rprs']) + ' (Rp/Rs)')
-        print('The transit depth uncertainty is: ' + str(100 * 2 * myfit.parameters['rprs'] * myfit.errors['rprs']) + ' (%)')
-        print('The fitted airmass1 is: ' + str(myfit.parameters['a1']) + ' +/- ' + str(myfit.errors['a1']))
-        print('The fitted airmass2 is: ' + str(myfit.parameters['a2']) + ' +/- ' + str(myfit.errors['a1']))
-        print('The scatter in the residuals of the lightcurve fit is: {:.2f}'.format(np.std(myfit.residuals/np.median(myfit.data))))
+        print('FINAL PLANETARY PARAMETERS\n')
+        print('              Mid-Transit Time [BJD]: {:.6f} +- {:.6f} '.format(myfit.parameters['tmid'], myfit.errors['tmid']))
+        print('  Radius Ratio (Planet/Star) [Rp/Rs]: {:.4f} +- {:.4f} '.format(myfit.parameters['rprs'], myfit.errors['rprs']))
+        print(' Semi Major Axis/ Star Radius [a/Rs]: {:.3f} +- {:.3f} '.format(myfit.parameters['ars'], myfit.errors['ars']))
+        print('               Airmass coefficient 1: {:.3f} +- {:.4f} '.format(myfit.parameters['a1'], myfit.errors['a1']))
+        print('               Airmass coefficient 2: {:.4f} +- {:.4f} '.format(myfit.parameters['a2'], myfit.errors['a2']))
+        print('The scatter in the residuals of the lightcurve fit is: {:.4f} %'.format(100*np.std(myfit.residuals/np.median(myfit.data))))
         print('\n*********************************************************')
 
         ##########
