--- conflicted
+++ resolved
@@ -180,14 +180,8 @@
 rjup = 7.1492e7 # m
 G = 0.00029591220828559104 # day, AU, Msun
 
-<<<<<<< HEAD
 # keplerian semi-major axis (au)
 sa = lambda m,P : (G*m*P**2/(4*pi**2) )**(1./3) 
-=======
-    # print(response.text)
-    with open("eaConf.txt", "w+") as f:
-        f.write(confirmedText)
->>>>>>> 27450fe5
 
 def dataframe_to_jsonfile(dataframe, filename):
     jsondata = json.loads( dataframe.to_json(orient='table',index=False))
@@ -197,7 +191,6 @@
 def tap_query(base_url, query, dataframe=True):
     # table access protocol query
 
-<<<<<<< HEAD
     # build url
     uri_full = base_url
     for k in query:
@@ -207,88 +200,6 @@
     uri_full = uri_full[:-1] + "&format={}".format(query.get("format","csv"))
     uri_full = uri_full.replace(' ','+')
     print(uri_full)
-=======
-    # print(response.text)
-    with open("eaComp.txt", "w+") as f:
-        f.write(compositeText)
-
-    # Query the Extended Table
-    extendedstring = {"table": "exomultpars", "select": "mpl_hostname,mpl_name,mst_mass,mst_rad,mst_teff,mpl_bmassj,mpl_rads,\
-     mpl_tranflag,mpl_ratdor,mpl_tranmid, mpl_orbper, mpl_tranmiderr1, mpl_tranmiderr2, mpl_orbpererr1,mpl_orbpererr2",
-                      "order": "mpl_name", "format": "json"}
-
-    response = requests.request("GET", url, headers=headers, params=extendedstring)
-    extendedText = response.text
-
-    # print(response.text)
-    with open("eaExt.txt", "w+") as f:
-        f.write(extendedText)
-
-
-# get params method that either reads in all the parameters from the dictionary, or estimates them if not
-def getParams(confirmedData, compositeData, extendedData, plaName):
-    newtonG = 6.67 * 10 ** (-11)  # m^3/(kg*s^2)
-    rSun = 6.957 * 10 ** 8  # m
-    mSun = 1.989 * 10 ** 30  # kg
-
-    # find the planet line in the confirmed table based on UI plName
-    confirmedLine = findPlanetLineConf(plaName, confirmedData)
-
-    # star parameters
-    starRadius = confirmedData[confirmedLine]['st_rad']  # in terms of rsun
-    starSemi = confirmedData[confirmedLine]['pl_ratdor']  # in terms of star radius
-    starMass = confirmedData[confirmedLine]['st_mass']  # interms of msun
-    starName = confirmedData[confirmedLine]['pl_hostname']
-    starTemp = confirmedData[confirmedLine]['st_teff']
-    starMet = confirmedData[confirmedLine]['st_metfe']
-    starLogg = confirmedData[confirmedLine]['st_logg']
-
-    # planetParameters
-    planetName = confirmedData[confirmedLine]['pl_name']
-    planetRadS = confirmedData[confirmedLine]['pl_rads']  # *solarRadius
-    planetPeriod = confirmedData[confirmedLine]['pl_orbper']  # in jd
-    planetPerUnc1 = confirmedData[confirmedLine]['pl_orbpererr1']  # in jd
-    planetPerUnc2 = confirmedData[confirmedLine]['pl_orbpererr2']  # in jd
-    planetTranFlag = confirmedData[confirmedLine]['pl_tranflag']  # 1 or 0
-    planetEcc = confirmedData[confirmedLine]['pl_orbeccen']
-    planetInc = confirmedData[confirmedLine]['pl_orbincl']  # deg
-
-    plLineComp = findPlanetLineComp(planetName,
-                                    compositeData)  # finds the planet line number in the composite data table
-    plLinesExt = findPlanetLinesExt(planetName, extendedData)  # find the planet line numbers in the extended data table
-
-    if starTemp is None:
-        if compositeData[plLineComp]['fst_teff'] is not None:
-            starTemp = compositeData[plLineComp]['fst_teff']
-        else:
-            starTemp = -1
-
-    if starMet is None:
-        if compositeData[plLineComp]['fst_met'] is not None:
-            starMet = compositeData[plLineComp]['fst_met']
-        else:
-            starMet = -1
-
-    if starLogg is None:
-        if compositeData[plLineComp]['fst_logg'] is not None:
-            starLogg = compositeData[plLineComp]['fst_logg']
-        else:
-            starLogg = -1
-
-    # null planet radius case (gives the radius in terms of the radius of the sun)
-    if planetRadS is None:
-        if compositeData[plLineComp]['fpl_rads'] is not None:
-            planetRadS = compositeData[plLineComp]['fpl_rads']
-        else:
-            planetRadS = -1
-
-    # null eccentricity
-    if planetEcc is None:
-        if compositeData[plLineComp]['fpl_eccen'] is not None:
-            planetEcc = compositeData[plLineComp]['fpl_eccen']
-        else:
-            planetEcc = 0.0  # assume its 0 if they don't have it
->>>>>>> 27450fe5
 
     response = requests.get(uri_full, timeout=90)
     # TODO check status_code? 
