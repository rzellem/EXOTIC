# ########################################################################### #
#    Copyright (c) 2019-2020, California Institute of Technology.
#    All rights reserved.  Based on Government Sponsored Research under
#    contracts NNN12AA01C, NAS7-1407 and/or NAS7-03001.
#
#    Redistribution and use in source and binary forms, with or without
#    modification, are permitted provided that the following conditions
#    are met:
#      1. Redistributions of source code must retain the above copyright
#         notice, this list of conditions and the following disclaimer.
#      2. Redistributions in binary form must reproduce the above copyright
#         notice, this list of conditions and the following disclaimer in
#         the documentation and/or other materials provided with the
#         distribution.
#      3. Neither the name of the California Institute of
#         Technology (Caltech), its operating division the Jet Propulsion
#         Laboratory (JPL), the National Aeronautics and Space
#         Administration (NASA), nor the names of its contributors may be
#         used to endorse or promote products derived from this software
#         without specific prior written permission.
#
#    THIS SOFTWARE IS PROVIDED BY THE COPYRIGHT HOLDERS AND CONTRIBUTORS
#    "AS IS" AND ANY EXPRESS OR IMPLIED WARRANTIES, INCLUDING, BUT NOT
#    LIMITED TO, THE IMPLIED WARRANTIES OF MERCHANTABILITY AND FITNESS FOR
#    A PARTICULAR PURPOSE ARE DISCLAIMED. IN NO EVENT SHALL THE CALIFORNIA
#    INSTITUTE OF TECHNOLOGY BE LIABLE FOR ANY DIRECT, INDIRECT, INCIDENTAL,
#    SPECIAL, EXEMPLARY, OR CONSEQUENTIAL DAMAGES (INCLUDING, BUT NOT LIMITED
#    TO, PROCUREMENT OF SUBSTITUTE GOODS OR SERVICES; LOSS OF USE, DATA, OR
#    PROFITS; OR BUSINESS INTERRUPTION) HOWEVER CAUSED AND ON ANY THEORY OF
#    LIABILITY, WHETHER IN CONTRACT, STRICT LIABILITY, OR TORT (INCLUDING
#    NEGLIGENCE OR OTHERWISE) ARISING IN ANY WAY OUT OF THE USE OF THIS
#    SOFTWARE, EVEN IF ADVISED OF THE POSSIBILITY OF SUCH DAMAGE.
#
# ########################################################################### #
#    EXOplanet Transit Interpretation Code (EXOTIC)
#    # NOTE: See companion file version.py for version info.
# ########################################################################### #
from astropy.io.fits import PrimaryHDU, getdata, getheader
from json import dumps
from pathlib import Path
import requests
from tenacity import retry, retry_if_exception_type, retry_if_result, \
    stop_after_attempt, wait_exponential

_R_MAX_STOPS_LOW = 7
_R_MAX_STOPS = 10
_R_MAX_SECS = 37


def is_false(value):
    return value is False


def result_if_max_retry_count(retry_state):
    pass


class PlateSolution:

    def __init__(self, file=None, directory=None, api_key=None,
                 api_url='http://nova.astrometry.net/api/'):
        if api_key is None:
            api_key = {'apikey': 'vfsyxlmdxfryhprq'}
        self.api_url = api_url
        self.api_key = api_key
        self.file = file
        self.directory = directory

    def plate_solution(self):
        session = self._login()
        if not session:
            return PlateSolution.fail('Login')

        sub_id = self._upload(session)
        if not sub_id:
            return PlateSolution.fail('Upload')

        sub_url = self._get_url(f"submissions/{sub_id}")
        job_id = self._sub_status(sub_url)
        if not job_id:
            return PlateSolution.fail('Submission ID')

        job_url = self._get_url(f"jobs/{job_id}")
        download_url = self.api_url.replace("/api/", f"/wcs_file/{job_id}/")
        wcs_file = Path(self.directory) / "temp" / "wcs.fits"
        wcs_file = self._job_status(job_url, wcs_file, download_url)
        if not wcs_file:
            return PlateSolution.fail('Job Status')
        else:
            print("WCS file creation successful.")
            return wcs_file

    def _get_url(self, service):
        return self.api_url + service

<<<<<<< HEAD
    @retry(stop=stop_after_attempt(_R_MAX_STOPS_LOW), wait=wait_exponential(multiplier=1, min=4, max=_R_MAX_SECS),
=======
    @retry(stop=stop_after_attempt(3), wait=wait_exponential(multiplier=1, min=4, max=10),
>>>>>>> 78c81e8f
           retry=(retry_if_result(is_false) | retry_if_exception_type(requests.exceptions.RequestException)),
           retry_error_callback=result_if_max_retry_count)
    def _login(self):
        r = requests.post(self._get_url('login'), data={'request-json': dumps(self.api_key)})
        if r.status_code >= 400:
            return False
        elif r.json()['status'] == 'success':
            return r.json()['session']
        return False

<<<<<<< HEAD
    @retry(stop=stop_after_attempt(_R_MAX_STOPS_LOW), wait=wait_exponential(multiplier=1, min=4, max=_R_MAX_SECS),
=======
    @retry(stop=stop_after_attempt(3), wait=wait_exponential(multiplier=1, min=4, max=10),
>>>>>>> 78c81e8f
           retry=(retry_if_result(is_false) | retry_if_exception_type(requests.exceptions.RequestException)),
           retry_error_callback=result_if_max_retry_count)
    def _upload(self, session):
        files = {'file': open(self.file, 'rb')}
        headers = {'request-json': dumps({"session": session}), 'allow_commercial_use': 'n',
                   'allow_modifications': 'n', 'publicly_visible': 'n'}

        r = requests.post(self.api_url + 'upload', files=files, data=headers)

        if r.json()['status'] == 'success':
            return r.json()['subid']
        return False

<<<<<<< HEAD
    @retry(stop=stop_after_attempt(_R_MAX_STOPS), wait=wait_exponential(multiplier=1, min=4, max=_R_MAX_SECS),
=======
    @retry(stop=stop_after_attempt(20), wait=wait_exponential(multiplier=1, min=4, max=10),
>>>>>>> 78c81e8f
           retry=(retry_if_result(is_false) | retry_if_exception_type(requests.exceptions.RequestException)),
           retry_error_callback=result_if_max_retry_count)
    def _sub_status(self, sub_url):
        r = requests.get(sub_url)
        if r.json()['job_calibrations']:
            return r.json()['jobs'][0]
        return False

<<<<<<< HEAD
    @retry(stop=stop_after_attempt(_R_MAX_STOPS), wait=wait_exponential(multiplier=1, min=4, max=_R_MAX_SECS),
=======
    @retry(stop=stop_after_attempt(3), wait=wait_exponential(multiplier=1, min=4, max=10),
>>>>>>> 78c81e8f
           retry=(retry_if_result(is_false) | retry_if_exception_type(requests.exceptions.RequestException)),
           retry_error_callback=result_if_max_retry_count)
    def _job_status(self, job_url, wcs_file, download_url):
        r = requests.get(job_url)
        if r.json()['status'] == 'success':
            r = requests.get(download_url)
            with wcs_file.open('wb') as f:
                f.write(r.content)
            hdu = PrimaryHDU(data=getdata(filename=self.file), header=getheader(filename=wcs_file))
            hdu.writeto(wcs_file, overwrite=True)
            return wcs_file
        return False

    @staticmethod
    def fail(error_type):
        print("WARNING: After multiple attempts, EXOTIC could not retrieve a plate solution from nova.astrometry.net"
              f" due to {error_type}. EXOTIC will continue reducing data without a plate solution.")
        return False<|MERGE_RESOLUTION|>--- conflicted
+++ resolved
@@ -93,11 +93,7 @@
     def _get_url(self, service):
         return self.api_url + service
 
-<<<<<<< HEAD
     @retry(stop=stop_after_attempt(_R_MAX_STOPS_LOW), wait=wait_exponential(multiplier=1, min=4, max=_R_MAX_SECS),
-=======
-    @retry(stop=stop_after_attempt(3), wait=wait_exponential(multiplier=1, min=4, max=10),
->>>>>>> 78c81e8f
            retry=(retry_if_result(is_false) | retry_if_exception_type(requests.exceptions.RequestException)),
            retry_error_callback=result_if_max_retry_count)
     def _login(self):
@@ -108,11 +104,7 @@
             return r.json()['session']
         return False
 
-<<<<<<< HEAD
     @retry(stop=stop_after_attempt(_R_MAX_STOPS_LOW), wait=wait_exponential(multiplier=1, min=4, max=_R_MAX_SECS),
-=======
-    @retry(stop=stop_after_attempt(3), wait=wait_exponential(multiplier=1, min=4, max=10),
->>>>>>> 78c81e8f
            retry=(retry_if_result(is_false) | retry_if_exception_type(requests.exceptions.RequestException)),
            retry_error_callback=result_if_max_retry_count)
     def _upload(self, session):
@@ -126,11 +118,7 @@
             return r.json()['subid']
         return False
 
-<<<<<<< HEAD
     @retry(stop=stop_after_attempt(_R_MAX_STOPS), wait=wait_exponential(multiplier=1, min=4, max=_R_MAX_SECS),
-=======
-    @retry(stop=stop_after_attempt(20), wait=wait_exponential(multiplier=1, min=4, max=10),
->>>>>>> 78c81e8f
            retry=(retry_if_result(is_false) | retry_if_exception_type(requests.exceptions.RequestException)),
            retry_error_callback=result_if_max_retry_count)
     def _sub_status(self, sub_url):
@@ -139,11 +127,7 @@
             return r.json()['jobs'][0]
         return False
 
-<<<<<<< HEAD
     @retry(stop=stop_after_attempt(_R_MAX_STOPS), wait=wait_exponential(multiplier=1, min=4, max=_R_MAX_SECS),
-=======
-    @retry(stop=stop_after_attempt(3), wait=wait_exponential(multiplier=1, min=4, max=10),
->>>>>>> 78c81e8f
            retry=(retry_if_result(is_false) | retry_if_exception_type(requests.exceptions.RequestException)),
            retry_error_callback=result_if_max_retry_count)
     def _job_status(self, job_url, wcs_file, download_url):
