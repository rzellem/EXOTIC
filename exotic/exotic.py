--- conflicted
+++ resolved
@@ -1258,29 +1258,12 @@
             box=box  # only fit a subregion +/- 5 px from centroid
         )
     except:
-<<<<<<< HEAD
-        print("WARNING trouble fitting Gaussian PSF to star at {},{}".format(wx, wy))
-        print("  check location of comparison star in the first few images")
-        print("  fitting parameters are out of bounds")
-        print("  cent:", wx, wy)
-        print("  init:", init)
-        print(" lower:", [wx-5, wy-5, 0, 0, 0, -PI/4, np.nanmin(data)-1])
-        print(" upper:", [wx+5, wy+5, 1e7, 20, 20, PI/4, np.nanmax(data[yv, xv])+1])
-
-        log.debug("WARNING trouble fitting Gaussian PSF to star at {},{}".format(wx, wy))
-        log.debug("  check location of comparison star in the first few images")
-        log.debug("  fitting parameters are out of bounds")
-        log.debug("  init:", init)
-        log.debug(" lower:", [wx-5, wy-5, 0, 0, 0, -np.pi/4, np.nanmin(data)-1])
-        log.debug(" upper:", [wx+5, wy+5, 1e7, 20, 20, np.pi/4, np.nanmax(data[yv, xv])+1])
-=======
         log.info(f"WARNING: trouble fitting Gaussian PSF to star at {wx},{wy}")
         log.info("  check location of comparison star in the first few images")
         log.info("  fitting parameters are out of bounds")
         log.info(f"  init: {init}")
         log.info(" lower:", [wx-5, wy-5, 0, 0, 0, -np.pi/4, np.nanmin(data)-1])
         log.info(" upper:", [wx+5, wy+5, 1e7, 20, 20, np.pi/4, np.nanmax(data[yv, xv])+1])
->>>>>>> fdbd5c1e
 
         # use LM in unbounded optimization
         pars = fit_psf(
@@ -2110,7 +2093,6 @@
                         mask, clean = detect_cosmics(sortedallImageData[ii], psfmodel='gauss',  psffwhm=psffwhm, psfsize=2*round(psffwhm)+1,  sepmed=False, sigclip = 4.25, niter=2, objlim=10, cleantype='idw', verbose=False)
                         sortedallImageData[ii] = clean
 
-<<<<<<< HEAD
                         # # check for bad columns
                         # bad_cols = np.abs(np.diff(sortedallImageData[ii],1).mean(0)) > 10
                         # if bad_cols[-1]:
@@ -2133,10 +2115,7 @@
                         #         stdev = np.std(sortedallImageData[ii][:,xmask])
                         #         # fill in bad columns with randomly generated data based on neighboring pixels
                         #         sortedallImageData[ii][:,imask] = np.random.normal(medianm, stdev, medianm.shape)
-                        
-
-=======
->>>>>>> fdbd5c1e
+
                         # TODO move to function
                         # if ii == 0:
                         # f,ax = plt_exotic.subplots(1,3,figsize=(18,8))
@@ -2376,237 +2355,9 @@
                             log.debug('Testing Comparison Star #' + str(compCounter + 1) + ' with a ' + str(
                                 apertureR) + ' pixel aperture and a ' + str(annulusR) + ' pixel annulus.')
 
-<<<<<<< HEAD
                         # alloc flux data
                         tFlux = np.zeros(len(sortedallImageData))
                         cFlux = np.zeros(len(sortedallImageData))
-=======
-                        for fileNumber, imageData in enumerate(sortedallImageData):
-                            if apertureR == 0: # psf fit
-                                continue
-
-                            # Find the target star in the image and get its pixel coordinates if it is the first file
-                            if fileNumber == 0:
-                                # Initializing the star location guess as the user inputted pixel coordinates
-                                prevTPX, prevTPY, prevRPX, prevRPY = exotic_UIprevTPX, exotic_UIprevTPY, exotic_UIprevRPX, exotic_UIprevRPY  # 398, 275, 419, 203
-                                prevTSigX, prevTSigY, prevRSigX, prevRSigY = targsigX, targsigY, refsigX, refsigY
-                                prevImageData = imageData  # no shift should be registered
-
-                            # ------ CENTROID FITTING ----------------------------------------
-
-                            # corrects for any image shifts that result from a tracking slip
-                            # shift, error, diffphase = phase_cross_correlation(prevImageData, imageData)
-                            if fileNumber in reg_trans.keys():
-                                shift, error, diffphase = reg_trans[fileNumber]
-                            else:
-                                shift, error, diffphase = phase_cross_correlation(prevImageData, imageData)
-                                reg_trans[fileNumber] = [shift, error, diffphase]
-
-                            xShift = shift[1]
-                            yShift = shift[0]
-
-                            prevTPX = prevTPX - xShift
-                            prevTPY = prevTPY - yShift
-                            prevRPX = prevRPX - xShift
-                            prevRPY = prevRPY - yShift
-
-                            # set target search area
-                            txmin = int(prevTPX) - exotic_distFC  # left
-                            txmax = int(prevTPX) + exotic_distFC  # right
-                            tymin = int(prevTPY) - exotic_distFC  # top
-                            tymax = int(prevTPY) + exotic_distFC  # bottom
-
-                            # boolean that represents if either the target or comp star gets too close to the detector
-                            driftBool = False
-
-                            # check if your target star is too close to the edge of the detector
-                            if txmin <= 0 or tymin <= 0 or txmax >= len(imageData) or tymax >= len(imageData[0]):
-                                log.info('*************************************************************************************'
-                                          '\nWARNING: In image '+str(fileNumber)+', your target star has drifted too close to the edge of the detector.'
-                                          '\nAll the remaining images after image #'+str(fileNumber-1)+' will be ignored\n')
-
-                                driftBool = True
-
-                                # mask off the rest of timeSortedNames and then ignore the rest of the procedure until
-
-                            # Set reference search area
-                            rxmin = int(prevRPX) - exotic_distFC  # left
-                            rxmax = int(prevRPX) + exotic_distFC  # right
-                            rymin = int(prevRPY) - exotic_distFC  # top
-                            rymax = int(prevRPY) + exotic_distFC  # bottom
-
-                            # check if the reference is too close to the edge of the detector
-                            if rxmin <= 0 or rymin <= 0 or rxmax >= len(imageData[0]) or rymax >= len(imageData):
-                                log.info('*************************************************************************************'
-                                          '\nWARNING: In image '+str(fileNumber)+', your reference star has drifted too close to the edge of the detector.'
-                                          '\nAll the remaining images after image #'+str(fileNumber-1)+' will be ignored for this comparison star\n')
-
-                                driftBool = True
-
-                            # if the star isn't too close, then proceed as normal
-                            if not driftBool:
-                                targSearchA = imageData[tymin:tymax, txmin:txmax]
-                                refSearchA = imageData[rymin:rymax, rxmin:rxmax]
-
-                                targPos = [prevTPX, prevTPY]
-
-                                # get minimum background value bigger than 0
-                                targImFlat = np.sort(np.array(targSearchA).ravel())
-
-                                # Initialize the variable
-                                tGuessBkg = 0
-                                for el in targImFlat:
-                                    if el > 0:
-                                        tGuessBkg = el
-                                        break
-
-                                refImFlat = np.sort(np.array(refSearchA).ravel())
-                                for rel in refImFlat:
-                                    if rel > 0:
-                                        rGuessBkg = rel
-                                        break
-
-                                # Guess at Gaussian Parameters and feed them in to help gaussian fitter
-
-                                tGuessAmp = targSearchA.max() - tGuessBkg
-                                if tGuessAmp < 0:
-                                    log.info('ERROR: the Darks have a higher pixel counts than the image itself')
-                                myPriors = [tGuessAmp, prevTSigX, prevTSigY, 0, tGuessBkg]
-
-                                # tx, ty, tamplitude, tsigX, tsigY, toff = fit_centroid(imageData, targPos,
-                                #                                                     init=myPriors, box=distFC)
-                                if fileNumber in target_fits.keys():
-                                    tx, ty, tamplitude, tsigX, tsigY, toff = target_fits[fileNumber]
-                                else:
-                                    tx, ty, tamplitude, tsigX, tsigY, trot, toff = fit_centroid(imageData, targPos,
-                                                                                                init=myPriors, box=exotic_distFC)
-                                    target_fits[fileNumber] = [tx, ty, tamplitude, tsigX, tsigY, toff]
-
-                                currTPX = tx
-                                currTPY = ty
-
-                                # append to list of target centroid positions for later plotting
-                                xTargCent.append(currTPX)
-                                yTargCent.append(currTPY)
-
-                                rGuessAmp = refSearchA.max() - rGuessBkg
-                                myRefPriors = [rGuessAmp, prevRSigX, prevRSigY, 0, rGuessBkg]
-                                # rx, ry, ramplitude, rsigX, rsigY, roff = fit_centroid(imageData, [prevRPX, prevRPY],
-                                # init=myRefPriors, box=distFC)
-                                if fileNumber in ref_fits.keys():
-                                    rx, ry, ramplitude, rsigX, rsigY, roff = ref_fits[fileNumber]
-                                else:
-                                    rx, ry, ramplitude, rsigX, rsigY, rrot, roff = fit_centroid(imageData, [prevRPX, prevRPY],
-                                                                                                init=myRefPriors, box=exotic_distFC)
-                                    ref_fits[fileNumber] = [rx, ry, ramplitude, rsigX, rsigY, roff]
-                                currRPX = rx
-                                currRPY = ry
-
-                                # append to list of reference centroid positions for later plotting
-                                xRefCent.append(currRPX)
-                                yRefCent.append(currRPY)
-
-                                if tamplitude < 0 or tsigX < 0 or tsigY < 0:  # gets rid of negative amplitude values that indicate it couldn't fit gaussian
-                                    log.info('Could not fit 2D gaussian to Target for File Number' + str(fileNumber))
-
-                                elif ramplitude < 0 or rsigX < 0 or rsigY < 0:  # gets rid of negative amplitude values that indicate it couldn't fit gaussian
-                                    log.info('Could not fit 2D gaussian to Comparison Star for File Number' + str(
-                                        fileNumber))
-
-                                else:
-                                    # ------FLUX CALCULATION WITH BACKGROUND SUBTRACTION----------------------------------
-
-                                    # gets the flux value of the target star and subtracts the background light
-                                    tFluxVal, tTotCts = getFlux(imageData, currTPX, currTPY, abs(apertureR), annulusR)
-                                    targetFluxVals.append(tFluxVal)  # adds tFluxVal to the total list of flux values of target star
-                                    targUncertanties.append(np.sqrt(tFluxVal))  # uncertanty on each point is the sqrt of the total counts
-
-                                    # gets the flux value of the reference star and subracts the background light
-                                    rFluxVal, rTotCts = getFlux(imageData, currRPX, currRPY, abs(apertureR), annulusR)
-                                    referenceFluxVals.append(rFluxVal)  # adds rFluxVal to the total list of flux values of reference star
-                                    refUncertanties.append(np.sqrt(rFluxVal))
-
-                                    # # TIME
-                                    # currTime = getJulianTime(hDul)
-                                    # timesListed.append(currTime)
-
-                                    # ORBITAL PHASE
-                                    currentPhase = getPhase(currTime, pDict['pPer'], pDict['midT'])
-                                    phasesList.append(currentPhase)  # adds to list of phases
-
-                                    # # AIRMASS
-                                    # airMass = getAirMass(hDul)  # gets the airmass at the time the image was taken
-                                    # airMassList.append(airMass)  # adds that airmass value to the list of airmasses
-
-                                    # UPDATE PIXEL COORDINATES and SIGMAS
-                                    # target
-                                    prevTPX = currTPX
-                                    prevTPY = currTPY
-                                    prevTSigX = tsigX
-                                    prevTSigY = tsigY
-                                    # reference
-                                    prevRPX = currRPX
-                                    prevRPY = currRPY
-                                    prevRSigX = rsigX
-                                    prevTSigY = rsigY
-
-                                # UPDATE FILE COUNT
-                                prevImageData = imageData
-                                # fileNumber = fileNumber + 1
-                                # hDul.close()  # close the stream
-
-                            # otherwise, mask off the rest of the files from time sorted names including the current one
-                            else:
-                                log.info("Filtering data to account for drifting target.")
-                                # timeSortedNames = timeSortedNames[:fileNumber]
-
-                                # TIME
-                                timesListed = timesListed[:fileNumber]
-
-                                # AIRMASS
-                                airMassList = airMassList[:fileNumber]
-
-                                # ALL IMAGES
-                                sortedallImageData = sortedallImageData[:fileNumber]
-
-                                # boollist = boollist[:fileNumber]
-
-                                break
-
-                        # EXIT THE FILE LOOP
-
-                        # Convert Everything to numpy Arrays
-                        arrayTimes = np.array(timesListed)
-                        arrayPhases = np.array(phasesList)
-                        arrayAirmass = np.array(airMassList)
-
-                        if apertureR == 0:  # psf fit
-                            tpsfflux = []
-                            rpsfflux = []
-                            for k in target_fits.keys():
-                                xc, yc, amp, sigx, sigy, off = target_fits[k]
-                                tpsfflux.append(2*PI*sigx*sigy*amp)
-                                xc, yc, amp, sigx, sigy, off = ref_fits[k]
-                                rpsfflux.append(2*PI*sigx*sigy*amp)
-                            arrayReferences = np.array(rpsfflux)
-                            arrayTUnc = arrayFinalFlux**0.5
-                            arrayRUnc = arrayReferences**0.5
-
-                            arrayFinalFlux = np.array(tpsfflux) / arrayReferences
-                            arrayNormUnc = arrayTUnc / arrayReferences
-                        elif apertureR < 0:  # no comp star
-                            arrayReferences = np.array(referenceFluxVals)
-                            arrayTUnc = np.array(targUncertanties)
-                            arrayRUnc = np.array(refUncertanties)
-
-                            arrayFinalFlux = np.array(targetFluxVals)
-                            arrayNormUnc = np.array(targUncertanties)
-                        else:
-                            # aperture phot
-                            arrayReferences = np.array(referenceFluxVals)
-                            arrayTUnc = np.array(targUncertanties)
-                            arrayRUnc = np.array(refUncertanties)
->>>>>>> fdbd5c1e
 
                         for fileNumber, imageData in enumerate(sortedallImageData):
 
@@ -3037,13 +2788,8 @@
             mybounds = {
                 'rprs': [pDict['rprs']-3*pDict['rprsUnc'], pDict['rprs']*1.25],
                 'tmid': [max(lower, goodTimes.min()), min(goodTimes.max(), upper)],
-<<<<<<< HEAD
                 'ars': [pDict['aRs']-10*pDict['aRsUnc'], pDict['aRs']+10*pDict['aRsUnc']],
                 'a1': [ min(0,np.nanmin(goodFluxes)), 3*np.nanmax(goodFluxes)],
-=======
-                'ars': [pDict['aRs']-5*pDict['aRsUnc'], pDict['aRs']+5*pDict['aRsUnc']],
-                'a1': [min(0, np.nanmin(goodFluxes)), 3*np.nanmax(goodFluxes)],
->>>>>>> fdbd5c1e
                 'a2': [-3, 3],
             }
 
