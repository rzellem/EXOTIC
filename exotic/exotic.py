# ########################################################################### #
#    Copyright (c) 2019-2020, California Institute of Technology.
#    All rights reserved.  Based on Government Sponsored Research under
#    contracts NNN12AA01C, NAS7-1407 and/or NAS7-03001.
#
#    Redistribution and use in source and binary forms, with or without
#    modification, are permitted provided that the following conditions
#    are met:
#      1. Redistributions of source code must retain the above copyright
#         notice, this list of conditions and the following disclaimer.
#      2. Redistributions in binary form must reproduce the above copyright
#         notice, this list of conditions and the following disclaimer in
#         the documentation and/or other materials provided with the
#         distribution.
#      3. Neither the name of the California Institute of
#         Technology (Caltech), its operating division the Jet Propulsion
#         Laboratory (JPL), the National Aeronautics and Space
#         Administration (NASA), nor the names of its contributors may be
#         used to endorse or promote products derived from this software
#         without specific prior written permission.
#
#    THIS SOFTWARE IS PROVIDED BY THE COPYRIGHT HOLDERS AND CONTRIBUTORS
#    "AS IS" AND ANY EXPRESS OR IMPLIED WARRANTIES, INCLUDING, BUT NOT
#    LIMITED TO, THE IMPLIED WARRANTIES OF MERCHANTABILITY AND FITNESS FOR
#    A PARTICULAR PURPOSE ARE DISCLAIMED. IN NO EVENT SHALL THE CALIFORNIA
#    INSTITUTE OF TECHNOLOGY BE LIABLE FOR ANY DIRECT, INDIRECT, INCIDENTAL,
#    SPECIAL, EXEMPLARY, OR CONSEQUENTIAL DAMAGES (INCLUDING, BUT NOT LIMITED
#    TO, PROCUREMENT OF SUBSTITUTE GOODS OR SERVICES; LOSS OF USE, DATA, OR
#    PROFITS; OR BUSINESS INTERRUPTION) HOWEVER CAUSED AND ON ANY THEORY OF
#    LIABILITY, WHETHER IN CONTRACT, STRICT LIABILITY, OR TORT (INCLUDING
#    NEGLIGENCE OR OTHERWISE) ARISING IN ANY WAY OUT OF THE USE OF THIS
#    SOFTWARE, EVEN IF ADVISED OF THE POSSIBILITY OF SUCH DAMAGE.
#
# ########################################################################### #
#    EXOplanet Transit Interpretation Code (EXOTIC)
#    # NOTE: See companion file version.py for version info.
# ########################################################################### #
# -- IMPORTS START ------------------------------------------------------------
# ########## IMPORTS -- PRELOAD ANIMATION START ##########

try:  # animation
    from animate import *
except ImportError:
    from .animate import *


if __name__ == "__main__":
    print("Importing Python Packages - please wait.")
    animate_toggle(True)

# ########## IMPORTS -- PRELOAD ANIMATION END   ##########

# preload to limit import warnings
import warnings
from astropy.utils.exceptions import AstropyDeprecationWarning
warnings.simplefilter('ignore', category=AstropyDeprecationWarning)

# standard imports
import argparse
import hashlib
from time import sleep
# Image alignment import
import astroalign as aa
aa.PIXEL_TOL = 1
# aa.NUM_NEAREST_NEIGHBORS=10
# astropy imports
import astropy.units as u
from astropy.coordinates import SkyCoord, EarthLocation, AltAz
from astropy.io import fits
from astropy.time import Time
from astropy.visualization import astropy_mpl_style
from astropy.wcs import WCS, FITSFixedWarning
from astroquery.simbad import Simbad
from astroquery.gaia import Gaia
# UTC to BJD converter import
from barycorrpy.utc_tdb import JDUTC_to_BJDTDB
import copy
# julian conversion imports
import dateutil.parser as dup
import imreg_dft as ird
from itertools import groupby
from pathlib import Path
import pyvo as vo
import logging
from logging.handlers import TimedRotatingFileHandler
from matplotlib.animation import FuncAnimation
# Pyplot imports
import matplotlib.pyplot as plt
import numpy as np
# photometry
from photutils.aperture import CircularAperture
import pandas as pd
import re
import requests
# scipy imports
from scipy.optimize import least_squares
from scipy.stats import mode
from scipy.signal import savgol_filter
from scipy.ndimage import binary_erosion
from skimage.util import view_as_windows
from skimage.transform import SimilarityTransform
from skimage.color import rgb2gray
# error handling for scraper
from tenacity import retry, stop_after_delay
# color, color_demosaicing
from colour_demosaicing import demosaicing_CFA_Bayer_bilinear
# ########## EXOTIC imports ##########
try:  # light curve numerics
    from .api.elca import lc_fitter, binner, transit, get_phase
except ImportError:  # package import
    from api.elca import lc_fitter, binner, transit, get_phase
try:  # output files
    from inputs import Inputs, comparison_star_coords
except ImportError:  # package import
    from .inputs import Inputs, comparison_star_coords
try:  # ld
    from .api.ld import LimbDarkening, ld_re_punct_p
except ImportError:  # package import
    from api.ld import LimbDarkening, ld_re_punct_p
try:  # plate solution
    from .api.plate_solution import PlateSolution
except ImportError:  # package import
    from api.plate_solution import PlateSolution
try:  # nea
    from .api.nea import NASAExoplanetArchive
except ImportError:  # package import
    from api.nea import NASAExoplanetArchive
try:  # output files
    from output_files import OutputFiles, AIDOutputFiles
except ImportError:  # package import
    from .output_files import OutputFiles, AIDOutputFiles
try:
    from plate_status import PlateStatus
except ImportError:
    from .plate_status import PlateStatus
try:  # plots
    from plots import plot_fov, plot_centroids, plot_obs_stats, plot_final_lightcurve, plot_flux, \
        plot_stellar_variability, plot_variable_residuals
except ImportError:  # package import
    from .plots import plot_fov, plot_centroids, plot_obs_stats, plot_final_lightcurve, plot_flux, \
        plot_stellar_variability, plot_variable_residuals
try:  # tools
    from utils import round_to_2, user_input
except ImportError: # package import
    from .utils import round_to_2, user_input
try:  # simple version
    from .version import __version__
except ImportError:  # package import
    from version import __version__

animate_toggle()  # CLOSE PRELOAD ANIMATION
# -- IMPORTS END --------------------------------------------------------------

# SETTINGS
plt.style.use(astropy_mpl_style)
# To increase memory allocation for EXOTIC; allows for more fits files
# resource.setrlimit(resource.RLIMIT_STACK, (resource.RLIM_INFINITY, resource.RLIM_INFINITY))
# ################### END PROPERTIES/SETTINGS ############################### #

# logging -- https://docs.python.org/3/library/logging.html
log = logging.getLogger(__name__)

def log_info(string, warn=False, error=False):
    if error:
        print(f"\033[31m {string}\033[0m")
    elif warn:
        print(f"\033[33m {string}\033[0m")
    else:
        print(string)
    log.debug(string)
    return True

# Initialze plate status log
plateStatus = PlateStatus(log_info)

def sigma_clip(ogdata, sigma=3, dt=21, po=2):
    nanmask = np.isnan(ogdata)

    if po < dt <= len(ogdata[~nanmask]):
        mdata = savgol_filter(ogdata[~nanmask], window_length=dt, polyorder=po)
        # mdata = median_filter(ogdata[~nanmask], dt)
        res = ogdata[~nanmask] - mdata
        std = np.nanmedian([np.nanstd(np.random.choice(res, 25)) for i in range(100)])
        # std = np.nanstd(res) # biased from large outliers
        sigmask = np.abs(res) > sigma * std
        nanmask[~nanmask] = sigmask

    return nanmask


def exp_offset(hdr, time_unit, exp):
    """Returns exposure offset (in days) of more than 0 if headers reveals
    the time was estimated at the start of the exposure rather than the middle
    """
    if 'start' in hdr.comments[time_unit]:
        return exp / (2.0 * 60.0 * 60.0 * 24.0)
    return 0.0


def ut_date(hdr, time_unit, exp):
    """Converts the Gregorian Date to Julian Date from the header and returns it
    along with the exposure offset
    """
    if time_unit == 'DATE-OBS':
        greg_date = hdr[time_unit] if 'T' in hdr[time_unit] else f"{hdr[time_unit]}T{hdr['TIME-OBS']}"
    else:
        greg_date = hdr[time_unit]

    dt = dup.parse(greg_date)
    atime = Time(dt)

    julian_time = atime.jd
    offset = exp_offset(hdr, time_unit, exp)

    return julian_time + offset


def julian_date(hdr, time_unit, exp):
    """Returns Julian Date from the header along with the exposure offset.
    If the image is taken from MicroObservatory (MJD-OBS),
    add a timing offset (2400000.5) due to being less precise
    """
    time_offset = 2400000.5 if time_unit == 'MJD-OBS' else 0.0

    julian_time = float(hdr[time_unit]) + time_offset
    offset = exp_offset(hdr, time_unit, exp)

    return julian_time + offset

def get_exp_time(hdr):
    exp_list = ["EXPTIME", "EXPOSURE", "EXP"]
    exp_time = next((exptime for exptime in exp_list if exptime in hdr), None)
    return hdr[exp_time] if exp_time is not None else 0.0

def img_time_jd(hdr):
    """Converts time from the header file to the Julian Date (JD, if needed)
    and adds an exposure offset (if needed)

    Parameters
    ----------
    hdr : astropy.io.fits.header.Header
        A header file that includes the time from when the image was taken
    Returns
    -------
    float
        Time of when the image was taken in the JD with exposure offset
    """
    time_list = ['UT-OBS', 'JULIAN', 'MJD-OBS', 'DATE-OBS']

    exp = get_exp_time(hdr)
    hdr_time = next((time_unit for time_unit in time_list if time_unit in hdr), None)

    if hdr_time == 'MJD_OBS':
        hdr_time = hdr_time if "epoch" not in hdr.comments[hdr_time] else 'DATE-OBS'

    if hdr_time in ['UT-OBS', 'DATE-OBS']:
        return ut_date(hdr, hdr_time, exp)
    return julian_date(hdr, hdr_time, exp)


def img_time_bjd_tdb(hdr, p_dict, info_dict):
    """Converts time from the header file to BJD-TDB time (if needed)
    and adds an exposure offset (if needed)

    Parameters
    ----------
    hdr : astropy.io.fits.header.Header
        A header file that includes the time from when the image was taken
    p_dict: planetary settings dictionary
    info_dict: observatory settings dictionary

    Returns
    -------
    float
        Time of when the image was taken in BJD-TDB with exposure offset
    """
    # Check for BJD time first (preference)
    time_list = ['BJD_TDB', 'BJD_TBD', 'BJD']
    exp = get_exp_time(hdr)

    hdr_time = next((time for time in time_list if time in hdr), None)
    # Not found, get julian date

    if hdr_time is None:
        time_list = ['UT-OBS', 'JULIAN', 'MJD-OBS', 'DATE-OBS']
        hdr_time = next((time for time in time_list if time in hdr), None)
        if hdr_time == 'MJD_OBS':
            hdr_time = hdr_time if "epoch" not in hdr.comments[hdr_time] else 'DATE-OBS'
        if hdr_time in ['UT-OBS', 'DATE-OBS']:
            jd_time = ut_date(hdr, hdr_time, exp)
        else:
            jd_time = julian_date(hdr, hdr_time, exp)
        # And convert to BJD_TDB
        bjd_time = convert_jd_to_bjd([jd_time], p_dict, info_dict)[0]
    else:   # Else, already BJD - convert and adjust for exposure
        bjd_time = julian_date(hdr, hdr_time, exp)
    return bjd_time

def air_mass(hdr, ra, dec, lat, long, elevation, time):
    """Scrapes or calculates the airmass at the time of when the image was taken.
    Airmass(X): X = sec(z), z = secant of the zenith angle (angle between zenith and star)

    Parameters
    ----------
    hdr : astropy.io.fits.header.Header
        A header file that may include the airmass or altitude from when the image was taken
    ra : float
        Right Ascension
    dec : float
        Declination
    lat : float
        Latitude
    long : float
        Longitude
    elevation : float
        Elevation/Altitude

    Returns
    -------
    float
        Airmass value
    """
    if 'AIRMASS' in hdr:
        am = float(hdr['AIRMASS'])
    elif 'TELALT' in hdr:
        alt = float(hdr['TELALT'])
        cos_am = np.cos((np.pi / 180) * (90.0 - alt))
        am = 1 / cos_am
    else:
        pointing = SkyCoord(f"{ra} {dec}", unit=(u.deg, u.deg), frame='icrs')

        location = EarthLocation.from_geodetic(lat=lat * u.deg, lon=long * u.deg, height=elevation)
        time = Time(time, format='jd', scale='utc', location=location)
        point_altaz = pointing.transform_to(AltAz(obstime=time, location=location))
        am = float(point_altaz.secz)
    return am


def flux_conversion(fluxes, errors, flux_format):
    """Converting differential magnitudes to fluxes and calculating its errors
    """
    conv = 1000.0 if flux_format == 'millimagnitude' else 1.0

    pos_err = 10.0 ** (-0.4 * ((fluxes + errors) / conv))
    neg_err = 10.0 ** (-0.4 * ((fluxes - errors) / conv))
    fluxes = 10.0 ** (-0.4 * (fluxes / conv))

    pos_err_dist = abs(pos_err - fluxes)
    neg_err_dist = abs(neg_err - fluxes)
    mean_errors = (pos_err_dist * neg_err_dist) ** 0.5

    return fluxes, mean_errors


# Check for difference between NEA and initialization file
def check_parameters(init_parameters, parameters):
    different = False
    uncert = 1 / 36

    for key, value in parameters.items():
        if key in ['ra', 'dec'] and init_parameters[key]:
            if not parameters[key] - uncert <= init_parameters[key] <= parameters[key] + uncert:
                different = True
                break
            continue
        if value != init_parameters[key]:
            different = True
            break

    if different:
        log_info("\nDifference(s) found between initialization file parameters and "
                 "those scraped by EXOTIC from the NASA Exoplanet Archive."
                 "\nWould you like:"
                 "\n  (1) EXOTIC to adopt of all of your defined parameters or"
                 "\n  (2) to review the ones scraped from the Archive that differ?")
        opt = user_input("Enter 1 or 2: ", type_=int, values=[1, 2])

        if opt == 2:
            return True
        else:
            return False


# --------PLANETARY PARAMETERS UI------------------------------------------
# Get the user's confirmation of values that will later be used in lightcurve fit
def get_planetary_parameters(candplanetbool, userpdict, pdict=None):
    log_info("*******************************************")
    log_info("Planetary Parameters for Lightcurve Fitting")

    # The order of planet_params list must match the pDict that is declared when scraping the NASA Exoplanet Archive
    planet_params = ["Target Star RA in the form: HH:MM:SS (ignore the decimal values)",
                     "Target Star DEC in form: <sign>DD:MM:SS (ignore the decimal values and don't forget the '+' or '-' sign!)",
                     "Planet's Name",
                     "Host Star's Name",
                     "Orbital Period (days)",
                     "Orbital Period Uncertainty (days) \n(Keep in mind that 1.2e-34 is the same as 1.2 x 10^-34)",
                     "Published Mid-Transit Time (BJD_UTC)",
                     "Mid-Transit Time Uncertainty (BJD-UTC)",
                     "Ratio of Planet to Stellar Radius (Rp/Rs)",
                     "Ratio of Planet to Stellar Radius (Rp/Rs) Uncertainty",
                     "Ratio of Distance to Stellar Radius (a/Rs)",
                     "Ratio of Distance to Stellar Radius (a/Rs) Uncertainty",
                     "Orbital Inclination (deg)",
                     "Orbital Inclination (deg) Uncertainty",
                     "Argument of Periastron (deg)",
                     "Orbital Eccentricity (0 if null)",
                     "Star Effective Temperature (K)",
                     "Star Effective Temperature Positive Uncertainty (K)",
                     "Star Effective Temperature Negative Uncertainty (K)",
                     "Star Metallicity ([FE/H])",
                     "Star Metallicity Positive Uncertainty ([FE/H])",
                     "Star Metallicity Negative Uncertainty ([FE/H])",
                     "Star Surface Gravity (log(g))",
                     "Star Surface Gravity Positive Uncertainty (log(g))",
                     "Star Surface Gravity Negative Uncertainty (log(g))"]

    # Conversion between hours to degrees if user entered ra and dec
    if userpdict['ra'] is None:
        userpdict['ra'] = user_input(f"\nEnter the {planet_params[0]}: ", type_=str)
    if userpdict['dec'] is None:
        userpdict['dec'] = user_input(f"\nEnter the {planet_params[1]}: ", type_=str)
    if type(userpdict['ra']) and type(userpdict['dec']) is str:
        userpdict['ra'], userpdict['dec'] = radec_hours_to_degree(userpdict['ra'], userpdict['dec'])

    radeclist = ['ra', 'dec']
    if not candplanetbool:
        for idx, item in enumerate(radeclist):
            uncert = 20 / 3600
            if pdict[item] - uncert <= userpdict[item] <= pdict[item] + uncert:
                continue
            else:
                log_info(f"\n\nWarning: {pdict['pName']} initialization file's {planet_params[idx]} does not match "
                         "the value scraped by EXOTIC from the NASA Exoplanet Archive.\n", warn=True)
                log_info(f"\tNASA Exoplanet Archive value (degrees): {pdict[item]}", warn=True)
                log_info(f"\tInitialization file value (degrees): {userpdict[item]}", warn=True)
                log_info("\nWould you like to:"
                         "\n  (1) use NASA Exoplanet Archive value, "
                         "\n  (2) use initialization file value, or "
                         "\n  (3) enter in a new value.", warn=True)
                option = user_input("Which option do you choose? (1/2/3): ", type_=int, values=[1, 2, 3])

                if option == 1:
                    userpdict[item] = pdict[item]
                elif option == 2:
                    continue
                else:
                    userpdict['ra'] = user_input(f"Enter the {planet_params[0]}: ", type_=str)
                    userpdict['dec'] = user_input(f"Enter the {planet_params[1]}: ", type_=str)
                    break

    if type(userpdict['ra']) and type(userpdict['dec']) is str:
        userpdict['ra'], userpdict['dec'] = radec_hours_to_degree(userpdict['ra'], userpdict['dec'])

    # Exoplanet confirmed in NASA Exoplanet Archive
    if not candplanetbool:
        log_info(f"*** Here are the values scraped from the NASA Exoplanet Archive for {pdict['pName']} that were not "
                 "set (or set to null) in your initialization file. ***")

        for i, key in enumerate(userpdict):
            if key in ('ra', 'dec'):
                continue
            if key in ('pName', 'sName'):
                userpdict[key] = pdict[key]
            # Initialization planetary parameters match NEA
            if pdict[key] == userpdict[key]:
                continue
            # Initialization planetary parameters don't match NASA Exoplanet Archive
            if userpdict[key] is not None:
                log_info(f"\n\nWarning: {pdict['pName']} initialization file's {planet_params[i]} does not match "
                         "the value scraped by EXOTIC from the NASA Exoplanet Archive.\n", warn=True)
                log_info(f"\tNASA Exoplanet Archive value: {pdict[key]}", warn=True)
                log_info(f"\tInitialization file value: {userpdict[key]}", warn=True)
                log_info("\nWould you like to: "
                         "\n  (1) use NASA Exoplanet Archive value, "
                         "\n  (2) use initialization file value, or "
                         "\n  (3) enter in a new value.", warn=True)
                option = user_input("Which option do you choose? (1/2/3): ", type_=int, values=[1, 2, 3])
                if option == 1:
                    userpdict[key] = pdict[key]
                elif option == 2:
                    continue
                else:
                    userpdict[key] = user_input(f"Enter the {planet_params[i]}: ", type_=type(userpdict[key]))
            # Did not use initialization file or null
            else:
                log_info(f"\n {pdict['pName']} {planet_params[i]}: {pdict[key]}")
                agreement = user_input("Do you agree? (y/n): ", type_=str, values=['y', 'n'])
                if agreement == 'y':
                    userpdict[key] = pdict[key]
                else:
                    userpdict[key] = user_input(f"Enter the {planet_params[i]}: ", type_=type(pdict[key]))

    # Exoplanet not confirmed in NASA Exoplanet Archive
    else:
        for i, key in enumerate(userpdict):
            if key in ('ra', 'dec'):
                continue
            # Used initialization file and is not empty
            if userpdict[key] is not None:
                agreement = user_input(f"{planet_params[i]}: {userpdict[key]} \nDo you agree? (y/n): ",
                                       type_=str, values=['y', 'n'])
                if agreement == 'y':
                    continue
                else:
                    userpdict[key] = user_input(f"Enter the {planet_params[i]}: ", type_=type(userpdict[key]))
            # Did not use initialization file
            else:
                if key in ('pName', 'sName'):
                    userpdict[key] = user_input(f"\nEnter the {planet_params[i]}: ", type_=str)
                else:
                    userpdict[key] = user_input(f"Enter the {planet_params[i]}: ", type_=float)
    return userpdict


# Conversion of Right Ascension and Declination: hours -> degrees
def radec_hours_to_degree(ra, dec):
    while True:
        try:
            ra = ra.replace(' ', '').replace(':', ' ')
            dec = dec.replace(' ', '').replace(':', ' ')
            c = SkyCoord(ra + ' ' + dec, unit=(u.hourangle, u.deg))
            return c.ra.degree, c.dec.degree
        except ValueError:
            log_info("Error: The format entered for Right Ascension and/or Declination is not correct, "
                     "please try again.", error=True)
            ra = input("Input the Right Ascension of target (HH:MM:SS): ")
            dec = input("Input the Declination of target (<sign>DD:MM:SS): ")


def check_all_standard_filters(ld, observed_filter):
    if ld.check_standard(observed_filter):
        return True
    elif observed_filter['filter']:
        filter_name = observed_filter['filter'].lower().replace(' ', '')
        filter_name = re.sub(ld_re_punct_p, '', filter_name)
        filter_abbreviation = next((filter_abbr for filter_abbr in LimbDarkening.fwhm_names_nonspecific.keys()
                                    if filter_name == filter_abbr.lower()), None)
        filter_desc = next((filter_desc for filter_desc in LimbDarkening.fwhm_names_nonspecific.values()
                            if filter_name == re.sub(ld_re_punct_p, '', filter_desc.lower().replace(' ', ''))),
                           None)

        if filter_abbreviation:
            observed_filter['filter'] = LimbDarkening.fwhm_names_nonspecific.get(filter_abbreviation)
            observed_filter['name'] = filter_abbreviation
            custom_range(ld, observed_filter)
            return True

        if filter_desc:
            observed_filter['filter'] = filter_desc
            observed_filter['name'] = next((k for k, v in LimbDarkening.fwhm_names_nonspecific.items() if v == filter_desc))
            custom_range(ld, observed_filter)
            return True

    return False


def custom_range(ld, observed_filter):
    while True:
        if ld.check_fwhm(observed_filter):
            ld.set_filter(observed_filter['name'], observed_filter['filter'],
                          float(observed_filter['wl_min']), float(observed_filter['wl_max']))
            return
        else:
            observed_filter['wl_min'] = user_input(f"FWHM minimum wavelength (nm):", type_=str)
            observed_filter['wl_max'] = user_input(f"FWHM maximum wavelength (nm):", type_=str)


def standard_filter(ld, observed_filter):
    LimbDarkening.standard_list()

    while True:
        if not observed_filter['filter']:
            observed_filter['filter'] = user_input("\nPlease enter in the Filter Name or Abbreviation "
                                           "(EX: Johnson V, V, STB, RJ): ", type_=str)

        if check_all_standard_filters(ld, observed_filter):
            return
        else:
            log_info("\nError: The entered filter is not in the provided list of standard filters.", warn=True)
            observed_filter['filter'] = None


def user_entered_ld(ld, observed_filter):
    order = ['first', 'second', 'third', 'fourth']

    input_list = [(f"\nEnter in your {order[i]} nonlinear term:",
                   f"\nEnter in your {order[i]} nonlinear term uncertainty:") for i in range(len(order))]
    ld_ = [(user_input(input_[0], type_=float), user_input(input_[1], type_=float)) for input_ in input_list]

    custom_range(ld, observed_filter)
    ld.set_ld(ld_[0], ld_[1], ld_[2], ld_[3])


def nonlinear_ld(ld, info_dict):
    user_entered = False
    observed_filter = {
        'filter': info_dict['filter'],
        'name': None,
        'wl_min': info_dict['wl_min'],
        'wl_max': info_dict['wl_max']
    }
    ld.check_fwhm(observed_filter)

    if check_all_standard_filters(ld, observed_filter):
        pass
    elif observed_filter['wl_min'] and observed_filter['wl_max']:
        custom_range(ld, observed_filter)
        ld.set_filter('N/A', "Custom", float(observed_filter['wl_min']), float(observed_filter['wl_max']))
    else:
        opt = user_input("\nWould you like EXOTIC to calculate your limb darkening parameters "
                         "with uncertainties? (y/n):", type_=str, values=['y', 'n'])

        if opt == 'y':
            opt = user_input("Please enter 1 to use a standard filter or 2 for a customized filter:",
                             type_=int, values=[1, 2])
            if opt == 1:
                observed_filter['filter'] = None
                standard_filter(ld, observed_filter)
            elif opt == 2:
                custom_range(ld, observed_filter)
                ld.set_filter('N/A', "Custom", float(observed_filter['wl_min']), float(observed_filter['wl_max']))
        else:
            user_entered_ld(ld, observed_filter)
            user_entered = True

    if not user_entered:
        ld.calculate_ld()

    info_dict['filter'] = ld.filter_name
    info_dict['filter_desc'] = ld.filter_desc
    info_dict['wl_min'] = ld.wl_min
    info_dict['wl_max'] = ld.wl_max


def get_ld_values(planet_dict, info_dict):
    ld_obj = LimbDarkening(planet_dict)
    nonlinear_ld(ld_obj, info_dict)

    ld0 = ld_obj.ld0
    ld1 = ld_obj.ld1
    ld2 = ld_obj.ld2
    ld3 = ld_obj.ld3
    ld = [ld0[0], ld1[0], ld2[0], ld3[0]]

    return ld, ld0, ld1, ld2, ld3


def corruption_check(files):
    valid_files = []
    for file in files:
        plateStatus.setCurrentFilename(file)
        try:
            with fits.open(name=file, memmap=False, cache=False, lazy_load_hdus=False, ignore_missing_end=True) as hdu1:
                valid_files.append(file)
        except OSError as e:
            # Since google collab can have problems with initial load of big data sets from google
            # drive, lets pause and retry this once when we fail: if the file was corrupted the first time,
            # nothing will get better...
            log_info(f"Warning: retrying verify\n\t-File: {file}\n\t-Reason: {e}", warn=True)
            sleep(5)
            try: 
                with fits.open(name=file, memmap=False, cache=False, lazy_load_hdus=False, ignore_missing_end=True) as hdu1:
                    valid_files.append(file)
            except OSError as e:
                log.debug(f"Warning: corrupted file found and removed from reduction\n\t-File: {file}\n\t-Reason: {e}")
                plateStatus.fitsFormatError(e)
    return valid_files

def check_wcs(fits_file, save_directory, plate_opt, rt=False):
    wcs_file = None

    if plate_opt == 'y' and not rt:
        wcs_file = get_wcs(fits_file, save_directory)
    if not wcs_file:
        if search_wcs(fits_file).is_celestial:
            log_info("Your FITS files have WCS (World Coordinate System) information in their headers. "
                     "EXOTIC will proceed to use these. "
                     "NOTE: If you do not trust your WCS coordinates, "
                     "please restart EXOTIC after enabling plate solutions via astrometry.net.")
            wcs_file = fits_file

    return wcs_file


def search_wcs(file):
    with warnings.catch_warnings():
        warnings.simplefilter('ignore', category=FITSFixedWarning)
        header = fits.getheader(filename=file)
        return WCS(header)
        # return WCS(fits.open(file)[('SCI', 1)].header)


def get_wcs(file, directory=""):
    log_info("\nGetting the plate solution for your imaging file to translate pixel coordinates on the sky. "
             "\nPlease wait....")
    animate_toggle(True)
    wcs_obj = PlateSolution(file=file, directory=directory)
    wcs_file = wcs_obj.plate_solution()
    animate_toggle()
    return wcs_file


# Getting the right ascension and declination for every pixel in imaging file if there is a plate solution
def get_ra_dec(header):
    wcs_header = WCS(header)
    xaxis = np.arange(header['NAXIS1'])
    yaxis = np.arange(header['NAXIS2'])
    x, y = np.meshgrid(xaxis, yaxis)
    return wcs_header.all_pix2world(x, y, 1)


def deg_to_pix(exp_ra, exp_dec, ra_list, dec_list):
    dist = (ra_list - exp_ra) ** 2 + (dec_list - exp_dec) ** 2
    return np.unravel_index(dist.argmin(), dist.shape)


# Check the ra and dec against the plate solution to see if the user entered in the correct values
def check_targetpixelwcs(pixx, pixy, expra, expdec, ralist, declist):
    while True:
        try:
            uncert = 1 / 36
            # Margins are within 100 arcseconds
            if not (expra - uncert <= ralist[int(pixy)][int(pixx)] <= expra + uncert):
                log_info("\nWarning: The X Pixel Coordinate entered does not match the target's Right Ascension.", warn=True)
                raise ValueError
            if not (expdec - uncert <= declist[int(pixy)][int(pixx)] <= expdec + uncert):
                log_info("\nWarning: The Y Pixel Coordinate entered does not match the target's Declination.", warn=True)
                raise ValueError
            return pixx, pixy
        except ValueError:
            log_info(f"Your input pixel coordinates: [{pixx}, {pixy}]")
            exotic_pixy, exotic_pixx = deg_to_pix(expra, expdec, ralist, declist)
            log_info(f"EXOTIC's calculated pixel coordinates: [{exotic_pixx}, {exotic_pixy}]")

            opt = user_input("Would you like to re-enter the pixel coordinates? (y/n): ", type_=str, values=['y', 'n'])

            # User wants to change their coordinates
            if opt == 'y':
                searchopt = user_input(f"Here are the suggested pixel coordinates:"
                                       f"  X Pixel: {exotic_pixx}"
                                       f"  Y Pixel: {exotic_pixy}"
                                       "\nWould you like to use these? (y/n): ",
                                       type_=str, values=['y', 'n'])
                # Use the coordinates found by code
                if searchopt == 'y':
                    return exotic_pixx, exotic_pixy
                # User enters their own coordinates to be re-checked
                else:
                    pixx = user_input("Please re-enter the target star's X Pixel Coordinate: ", type_=int)
                    pixy = user_input("Please re-enter the target star's Y Pixel Coordinate: ", type_=int)
            else:
                # User does not want to change coordinates even though they don't match the expected ra and dec
                return pixx, pixy


# Checks if comparison star is variable via querying SIMBAD
def query_variable_star_apis(ra, dec):
    # Convert comparison star coordinates from pixel to WCS
    sample = SkyCoord(ra * u.deg, dec * u.deg, frame='fk5')
    return vsx_variable(sample.ra.deg, sample.dec.deg)
    # radius = u.Quantity(20.0, u.arcsec)
    # # Query GAIA first to check for variability using the phot_variable_flag trait
    # gaia_result = gaia_query(sample, radius)
    # if not gaia_result:
    #     log_info("Warning: Your comparison star cannot be resolved in the Gaia star database; "
    #              "EXOTIC cannot check if it is variable or not. "
    #              "\nEXOTIC will still include this star in the reduction. "
    #              "\nPlease proceed with caution as we cannot check for stellar variability.\n", warn=True)
    # else:
    #     # Individually go through the phot_variable_flag indicator for each star to see if variable or not
    #     variableFlagList = gaia_result.columns["phot_variable_flag"]
    #     constantCounter = 0
    #     for currFlag in variableFlagList:
    #         if currFlag == "VARIABLE":
    #             return True
    #         elif currFlag == "NOT_AVAILABLE":
    #             continue
    #         elif currFlag == "CONSTANT":
    #             constantCounter += 1
    #     if constantCounter == len(variableFlagList):
    #         return False
    #
    # # Query SIMBAD and search identifier result table to determine if comparison star is variable in any form
    # # This is a secondary check if GAIA query returns inconclusive results
    # star_name = simbad_query(sample)
    # if not star_name:
    #     log_info("Warning: Your comparison star cannot be resolved in the SIMBAD star database; "
    #              "EXOTIC cannot check if it is variable or not. "
    #              "\nEXOTIC will still include this star in the reduction. "
    #              "\nPlease proceed with caution as we cannot check for stellar variability.\n", warn=True)
    #     return False
    # else:
    #     identifiers = Simbad.query_objectids(star_name)
    #
    #     for currName in identifiers:
    #         if "V*" in currName[0]:
    #             return True
    #     return False


@retry(stop=stop_after_delay(30))
def vsx_auid(ra, dec, radius=0.01, maglimit=14):
    try:
        url = f"https://www.aavso.org/vsx/index.php?view=api.list&ra={ra}&dec={dec}&radius={radius}&tomag={maglimit}&format=json"
        result = requests.get(url)
        return result.json()['VSXObjects']['VSXObject'][0]['AUID']
    except Exception:
        log.info("\nThe target star does not have an AUID.")
        return False


@retry(stop=stop_after_delay(30))
def vsx_variable(ra, dec, radius=0.01, maglimit=14):
    try:
        url = f"https://www.aavso.org/vsx/index.php?view=api.list&ra={ra}&dec={dec}&radius={radius}&tomag={maglimit}&format=json"
        result = requests.get(url)
        var = result.json()['VSXObjects']['VSXObject'][0]['Category']

        if var.lower() == "variable":
            vname = result.json()['VSXObjects']['VSXObject'][0]['Name']
            vdec = result.json()['VSXObjects']['VSXObject'][0]['Declination2000']
            vra = result.json()['VSXObjects']['VSXObject'][0]['RA2000']
            log_info(f"\nVSX variable check found {vname} at RA {vra}, DEC {vdec}\n"
                     f"and will be removed from reduction.", warn=True)
            return True
        return False
    except Exception:
        return False


def check_for_variable_stars(ra_wcs, dec_wcs, comp_ra_dec, comp_stars):
    for i, comp_star in enumerate(comp_stars[:]):
        ra = ra_wcs[int(comp_star[1])][int(comp_star[0])]
        dec = dec_wcs[int(comp_star[1])][int(comp_star[0])]

        log_info(f"\nChecking for variability in Comparison Star #{i + 1}:"
                 f"\n\tPixel X: {comp_star[0]} Pixel Y: {comp_star[1]}")
        if query_variable_star_apis(ra, dec):
            comp_stars.remove(comp_star)
        else:
            comp_ra_dec.append([ra, dec])


@retry(stop=stop_after_delay(30))
def gaia_query(sample, radius):
    try:
        gaia_query = Gaia.cone_search(sample, radius)
        return gaia_query.get_results()
    except Exception:
        return False


@retry(stop=stop_after_delay(30))
def simbad_query(sample):
    try:
        simbad_result = Simbad.query_region(sample, radius=20 * u.arcsec)
        return simbad_result['MAIN_ID'][0].decode("utf-8")
    except Exception:
        return False


# Apply calibrations if applicable
def apply_cals(image_data, gen_dark, gen_bias, gen_flat, i):
    if gen_dark.size != 0:
        if i == 0:
            log_info("Dark subtracting images.")
        image_data = image_data - gen_dark
    elif gen_bias.size != 0:  # if a dark is not available, then at least subtract off the pedestal via the bias
        if i == 0:
            log_info("Bias-correcting images.")
        image_data = image_data - gen_bias
    else:
        pass

    if gen_flat.size != 0:
        if i == 0:
            log_info("Flattening images.")
        gen_flat[gen_flat == 0] = 1
        image_data = image_data / gen_flat
    return image_data

def calculate_demosaic_mult(demosaic_out): 
    if not demosaic_out:
        return None       
    # Build vector to convert RBG pixels to single output
    if isinstance(demosaic_out, list):
        demosaic_mult = np.array(demosaic_out)
    elif demosaic_out == 'red':
        demosaic_mult = np.array([ 1.0, 0.0, 0.0 ])
    elif demosaic_out == 'green':
        demosaic_mult = np.array([ 0.0, 1.0, 0.0 ])
    elif demosaic_out == 'blue':
        demosaic_mult = np.array([ 0.0, 0.0, 1.0 ])
    elif demosaic_out == 'gray':
        demosaic_mult = np.array([ 0.299, 0.587, 0.114 ])   # Same as rbg2gray
    elif demosaic_out == 'blueblock':
        demosaic_mult = np.array([ 0.299, 0.587, 0.0 ]) # drop blue, same mix of red, green as gray
    else:   # Green default
        demosaic_mult = np.array([ 0.0, 1.0, 0.0 ])
    # Normalize
    demosaic_mult = demosaic_mult / (demosaic_mult[0]+demosaic_mult[1]+demosaic_mult[2])
    return demosaic_mult

# If demosaic requested, process
def demosaic_img(image_data, demosaic_fmt, demosaic_out, demosaic_mult, i):
    if demosaic_fmt:
        if i == 0:
            log_info(f"Demosaicing images (mapping {demosaic_fmt} to {demosaic_out})")
        img_dtype = image_data.dtype    # Save data type
        new_image_data = demosaicing_CFA_Bayer_bilinear(image_data, demosaic_fmt)
        image_data = (new_image_data @ demosaic_mult).astype(img_dtype)
    return image_data

def vsp_query(file, axis, obs_filter, img_scale, user_comp_stars, maglimit=14):
    vsp_comp_stars_info = {}
<<<<<<< HEAD
=======
    all_vsp_star_coords = []
>>>>>>> 362e2374
    vsp_star_count = 0

    wcs_hdr = search_wcs(file)
    fov = (img_scale * max(axis)) / 60
    ra, dec = wcs_hdr.pixel_to_world_values(axis[0] // 2, axis[1] // 2)
    # Respect limits from AAVSO API (as reported by API error messages)
    if fov > 180 and maglimit > 12:
        maglimit = 12

    url = f"https://www.aavso.org/apps/vsp/api/chart/?format=json&ra={ra:5f}&dec={dec:5f}&fov={fov}&maglimit={maglimit}"
    result = requests.get(url)
    data = result.json()
    chart_id = data['chartid']

    if obs_filter == "CV":
        obs_filter = "V"
    elif obs_filter == "R":
        obs_filter = "Rc"

    if data['photometry']:
        for star in data['photometry']:
            ra_deg, dec_deg = radec_hours_to_degree(star['ra'], star['dec'])
            ra_pix, dec_pix = wcs_hdr.world_to_pixel_values(ra_deg, dec_deg)

            if (ra_pix < axis[0] and dec_pix < axis[1]) and (ra_pix > 1 and dec_pix > 1):
                vsp_star = [int(ra_pix.min()), int(dec_pix.min())]
                exist, vsp_star = check_comp_star_exists(user_comp_stars, vsp_star)

                if obs_filter in [band['band'] for band in star['bands']]:
                    star_info = next(band for band in star['bands'] if band['band'] == obs_filter)

                    vsp_comp_stars_info[star['auid']] = {
                        'pos': vsp_star,
                        'mag': star_info['mag'],
                        'error': star_info['error']
                    }

<<<<<<< HEAD
=======
    if data['photometry']:
        for star in data['photometry']:
            ra_deg, dec_deg = radec_hours_to_degree(star['ra'], star['dec'])
            ra_pix, dec_pix = wcs_hdr.world_to_pixel_values(ra_deg, dec_deg)

            if (ra_pix < axis[0] and dec_pix < axis[1]) and (ra_pix > 1 and dec_pix > 1):
                vsp_star = [int(ra_pix.min()), int(dec_pix.min())]
                exist, vsp_star = check_comp_star_exists(user_comp_stars, vsp_star)
                all_vsp_star_coords.append(vsp_star)

                if obs_filter in [band['band'] for band in star['bands']]:
                    star_info = next(band for band in star['bands'] if band['band'] == obs_filter)

                    vsp_comp_stars_info[star['auid']] = {
                        'pos': vsp_star,
                        'mag': star_info['mag'],
                        'error': star_info['error']
                    }

>>>>>>> 362e2374
                    if not exist:
                        vsp_star_count = add_vsp_star(vsp_star_count, user_comp_stars, vsp_star)

            if len(vsp_comp_stars_info) > 1:
                break
        else:
            for vsp_star in all_vsp_star_coords:
                if vsp_star_count > 1:
                    break
                if vsp_star not in user_comp_stars:
                    vsp_star_count = add_vsp_star(vsp_star_count, user_comp_stars, vsp_star)

    if not vsp_star_count:
        log_info("\nNo comparison stars were gathered from AAVSO.\n")

    return vsp_comp_stars_info, chart_id


def add_vsp_star(vsp_star_count, user_comp_stars, vsp_star):
    user_comp_stars.append(vsp_star)
    log_info(f"\nAdded Comparison Star #{len(user_comp_stars)}, coordinates {vsp_star} from AAVSO")

    return vsp_star_count + 1


def check_comp_star_exists(user_stars, vsp_star, tol=10):
    """Checks if a comparison star from VSP exists in the user-entered
    comparison star list

    Parameters
    ----------
    user_stars : list
        A header file that may include the airmass or altitude from when the image was taken
    vsp_star : list
        Right Ascension
    tol : float
        Declination

    Returns
    -------
    bool
        True if VSP star exists in user entered stars, otherwise False
    list
        Pixel coordinate of either the user entered star (exists), otherwise pixel coordinates
        of VSP
    """
    for user_star in user_stars:
        pixel_distance = [abs(star1 - star2) for star1, star2 in zip(user_star, vsp_star)]

        if all(i <= tol for i in pixel_distance):
            return True, user_star
    return False, vsp_star


# Aligns imaging data from .fits file to easily track the host and comparison star's positions
def transformation(image_data, file_name, roi=1):
    # crop image to ROI
    height = image_data.shape[1]
    width = image_data.shape[2]
    roix = slice(int(width * (0.5 - roi / 2)), int(width * (0.5 + roi / 2)))
    roiy = slice(int(height * (0.5 - roi / 2)), int(height * (0.5 + roi / 2)))

    # Find transformation from .FITS files and catch exceptions if not able to.
    try:
        results = aa.find_transform(image_data[1][roiy, roix], image_data[0][roiy, roix])
        return results[0]
    except Exception:
        ws = 5
        # smooth image and try to align again
        windows = view_as_windows(image_data[0], (ws,ws), step=1)
        medimg = np.median(windows, axis=(2,3))

        windows = view_as_windows(image_data[1], (ws,ws), step=1)
        medimg1 = np.median(windows, axis=(2,3))

        try:
            results = aa.find_transform(medimg1[roiy, roix], medimg[roiy, roix])
            return results[0]
        except Exception:
            pass

        for p in [99, 98, 95, 90]:
            for it in [2, 1, 0]:

                # create binary mask to align image
                mask1 = image_data[1][roiy, roix] > np.percentile(image_data[1][roiy, roix], p)
                mask1 = binary_erosion(mask1, iterations=it)

                mask0 = image_data[0][roiy, roix] > np.percentile(image_data[0][roiy, roix], p)
                mask0 = binary_erosion(mask0, iterations=it)

                try:
                    results = aa.find_transform(mask1, mask0)
                    return results[0]
                except Exception:
                    try:
                        result1 = ird.similarity(image_data[1][roiy, roix], image_data[0][roiy, roix], numiter=3)
                        return SimilarityTransform(scale=result1['scale'], rotation=np.radians(result1['angle']),
                                                   translation=[-1 * result1['tvec'][1], -1 * result1['tvec'][0]])
                    except Exception:
                        pass

    log.debug(f"Warning: Following image failed to align - {file_name}")
    plateStatus.alignmentError()
    return SimilarityTransform(scale=1, rotation=0, translation=[0, 0])


def get_img_scale(hdr, wcs_file, pixel_init):
    if wcs_file:
        wcs_hdr = fits.getheader(wcs_file)
        astrometry_scale = [key.value.split(' ') for key in wcs_hdr._cards if 'scale:' in str(key.value)]

        if astrometry_scale:
            img_scale_num = astrometry_scale[0][1]
            img_scale_units = astrometry_scale[0][2]
        else:
            wcs = WCS(wcs_hdr).proj_plane_pixel_scales()
            img_scale_num = (wcs[0].value + wcs[1].value) / 2
            img_scale_units = "arsec/pixel"
    elif 'IM_SCALE' in hdr:
        img_scale_num = hdr['IM_SCALE']
        img_scale_units = hdr.comments['IM_SCALE']
    elif 'PIXSCALE' in hdr:
        img_scale_num = hdr['PIXSCALE']
        img_scale_units = hdr.comments['PIXSCALE']
    elif pixel_init:
        img_scale_num = pixel_init
        img_scale_units = "arsec/pixel"
    else:
        log_info("Not able to find Image Scale in the Image Header.")
        img_scale_num = user_input("Please enter Image Scale (arcsec/pixel): ", type_=float)
        img_scale_units = "arsec/pixel"

    img_scale = f"Image scale in {img_scale_units}: {img_scale_num}"

    return img_scale, float(img_scale_num)


def exp_time_med(exptimes):
    # exposure time
    consistent_et = False
    if len(exptimes) > 0:
        consistent_et = all(elem == exptimes[0] for elem in exptimes)

    exptimes = np.array(exptimes)

    if consistent_et:
        return exptimes[0]
    else:
        return np.median(exptimes)


# finds target in WCS image after applying proper motion correction from SIMBAD
def find_target(target, hdufile, verbose=False):
    # query simbad to get proper motions
    service = vo.dal.TAPService("http://simbad.u-strasbg.fr/simbad/sim-tap")
    # http://simbad.u-strasbg.fr/simbad/tap/tapsearch.html
    query = '''
    SELECT basic.OID, ra, dec, main_id, pmra, pmdec
    FROM basic JOIN ident ON oidref = oid
    WHERE id = '{}';
    '''.format(target)

    result = service.search(query)
    # TODO check that simbad returned a value

    # set up astropy object
    coord = SkyCoord(
        ra=result['ra'][0] * u.deg,
        dec=result['dec'][0] * u.deg,
        distance=1 * u.pc,
        pm_ra_cosdec=result['pmra'][0] * u.mas / u.yr,
        pm_dec=result['pmdec'][0] * u.mas / u.yr,
        frame="icrs",
        obstime=Time("2000-1-1T00:00:00")
    )

    hdu = fits.open(hdufile)[0]

    try:
        dateobs = hdu.header['DATE_OBS']
    except:
        dateobs = hdu.header['DATE']

    # ignore timezone
    if len(dateobs.split('-')) == 4:
        dateobs = '-'.join(dateobs.split('-')[:-1])

    t = Time(dateobs, format='isot', scale='utc')
    coordpm = coord.apply_space_motion(new_obstime=t)

    # wcs coordinate translation
    wcs = WCS(hdu.header)

    pixcoord = wcs.wcs_world2pix([[coordpm.ra.value, coordpm.dec.value]], 0)

    if verbose:
        print("Simbad:", result)
        print("\nObs Date:", t)
        print("NEW:", coordpm.ra, coordpm.dec)
        print("\nTarget Location:", np.round(pixcoord[0], 2))

    return pixcoord[0]


def gaussian_psf(x, y, x0, y0, a, sigx, sigy, rot, b):
    rx = (x - x0) * np.cos(rot) - (y - y0) * np.sin(rot)
    ry = (x - x0) * np.sin(rot) + (y - y0) * np.cos(rot)
    gausx = np.exp(-rx ** 2 / (2 * sigx ** 2))
    gausy = np.exp(-ry ** 2 / (2 * sigy ** 2))
    return a * gausx * gausy + b


def mesh_box(pos, box, maxx=0, maxy=0):
    pos = [int(np.round(pos[0])), int(np.round(pos[1]))]
    if maxx:
        x = np.arange(max(0,pos[0] - box), min(maxx, pos[0] + box + 1))
    else:
        x = np.arange(max(0,pos[0] - box), pos[0] + box + 1)
    if maxy:
        y = np.arange(max(0,pos[1] - box), min(maxy, pos[1] + box + 1))
    else:
        y = np.arange(max(0,pos[1] - box), pos[1] + box + 1)
    xv, yv = np.meshgrid(x, y)
    return xv.astype(int), yv.astype(int)


# Method fits a 2D gaussian function that matches the star_psf to the star image and returns its pixel coordinates
def fit_centroid(data, pos, starIndex, psf_function=gaussian_psf, box=15, weightedcenter=True):
    # get sub field in image
    xv, yv = mesh_box(pos, box, maxx=data.shape[1], maxy=data.shape[0])
    subarray = data[yv, xv]
    try:
        init = [np.nanmax(subarray) - np.nanmin(subarray), 1, 1, 0, np.nanmin(subarray)]
    except ValueError as ve:
        # Handle null subfield - cannot solve
        plateStatus.outOfFrameWarning(starIndex)
        log.debug(f"Warning: empty subfield for fit_centroid at {np.round(pos, 2)}")
        return np.empty(7) * np.nan
    # compute flux weighted centroid in x and y
    wx = np.sum(xv[0]*subarray.sum(0))/subarray.sum(0).sum()
    wy = np.sum(yv[:,0]*subarray.sum(1))/subarray.sum(1).sum()

    # lower bound: [xc, yc, amp, sigx, sigy, rotation,  bg]
    lo = [pos[0] - box * 0.5, pos[1] - box * 0.5, 0, 0.5, 0.5, -np.pi / 4, np.nanmin(subarray) - 1]
    up = [pos[0] + box * 0.5, pos[1] + box * 0.5, 1e7, 20, 20, np.pi / 4, np.nanmax(subarray) + 1]

    def fcn2min(pars):
        model = psf_function(xv, yv, *pars)
        return (subarray - model).flatten()

    try:
        res = least_squares(fcn2min, x0=[*pos, *init], bounds=[lo, up], jac='3-point', xtol=None, method='trf')
    except:
        # Report low flux warning 
        plateStatus.lowFluxAmplitudeWarning(starIndex, pos[0], pos[1])
        log.debug(f"Warning: Measured flux amplitude is really low---are you sure there is a star at {np.round(pos, 2)}?")

        res = least_squares(fcn2min, x0=[*pos, *init], jac='3-point', xtol=None, method='lm')

    # override psf fit results with weighted centroid
    if weightedcenter:
        res.x[0] = wx
        res.x[1] = wy

    return res.x


# Method calculates the flux of the star (uses the skybg_phot method to do background sub)
def aperPhot(data, starIndex, xc, yc, r=5, dr=5):
    if dr > 0 and not np.isnan(xc) and not np.isnan(yc):
        bgflux, sigmabg, Nbg = skybg_phot(data, starIndex, xc, yc, r + 2, dr)
    else:
        bgflux, sigmabg, Nbg = 0, 0, 0

    aperture = CircularAperture(positions=[(xc, yc)], r=r)
    mask = aperture.to_mask(method='exact')[0]
    data_cutout = mask.cutout(data)
    aperture_sum = (mask.data * (data_cutout - bgflux)).sum()

    return aperture_sum, bgflux


def skybg_phot(data, starIndex, xc, yc, r=10, dr=5, ptol=99, debug=False):
    # create a crude annulus to mask out bright background pixels
    xv, yv = mesh_box([xc, yc], np.round(r + dr))
    rv = ((xv - xc) ** 2 + (yv - yc) ** 2) ** 0.5
    mask = (rv > r) & (rv < (r + dr))
    try:
        cutoff = np.nanpercentile(data[yv, xv][mask], ptol)
    except IndexError:
        plateStatus.skyBackgroundWarning(starIndex, xc, yc)
        log.debug(f"Warning: IndexError, problem computing sky bg for {xc:.1f}, {yc:.1f}."
                 f"\nCheck if star is present or close to border.")

        # create pixel wise mask on entire image
        x = np.arange(data.shape[1])
        y = np.arange(data.shape[0])
        xv, yv = np.meshgrid(x, y)
        rv = ((xv - xc) ** 2 + (yv - yc) ** 2) ** 0.5
        mask = (rv > r) & (rv < (r + dr))
        cutoff = np.nanpercentile(data[yv, xv][mask], ptol)

    dat = np.array(data[yv, xv], dtype=float)
    dat[dat > cutoff] = np.nan  # ignore pixels brighter than percentile

    if debug:
        minb = data[yv, xv][mask].min()
        maxb = data[yv, xv][mask].mean() + 3 * data[yv, xv][mask].std()
        nanmask = np.nan * np.zeros(mask.shape)
        nanmask[mask] = 1
        bgsky = data[yv, xv] * nanmask
        cmode = mode(dat.flatten(), nan_policy='omit', keepdims=True).mode[0]
        amode = mode(bgsky.flatten(), nan_policy='omit', keepdims=True).mode[0]

        fig, ax = plt.subplots(2, 2, figsize=(9, 9))
        im = ax[0, 0].imshow(data[yv, xv], vmin=minb, vmax=maxb, cmap='inferno')
        ax[0, 0].set_title("Original Data")
        from mpl_toolkits.axes_grid1 import make_axes_locatable
        divider = make_axes_locatable(ax[0, 0])
        cax = divider.append_axes('right', size='5%', pad=0.05)
        fig.colorbar(im, cax=cax, orientation='vertical')

        ax[1, 0].hist(bgsky.flatten(), label=f'Sky Annulus ({np.nanmedian(bgsky):.1f}, {amode:.1f})',
                      alpha=0.5, bins=np.arange(minb, maxb))
        ax[1, 0].hist(dat.flatten(), label=f'Clipped ({np.nanmedian(dat):.1f}, {cmode:.1f})', alpha=0.5,
                      bins=np.arange(minb, maxb))
        ax[1, 0].legend(loc='best')
        ax[1, 0].set_title("Sky Background")
        ax[1, 0].set_xlabel("Pixel Value")

        ax[1, 1].imshow(dat, vmin=minb, vmax=maxb, cmap='inferno')
        ax[1, 1].set_title("Clipped Sky Background")

        ax[0, 1].imshow(bgsky, vmin=minb, vmax=maxb, cmap='inferno')
        ax[0, 1].set_title("Sky Annulus")
        plt.tight_layout()
        plt.show()
    return mode(dat.flatten(), nan_policy='omit', keepdims=True).mode[0], np.nanstd(dat.flatten()), np.sum(mask)


def convert_jd_to_bjd(non_bjd, p_dict, info_dict):
    try:
        goodTimes = JDUTC_to_BJDTDB(non_bjd, ra=p_dict['ra'], dec=p_dict['dec'], lat=info_dict['lat'],
                                    longi=info_dict['long'], alt=info_dict['elev'])[0]
    except:
        targetloc = SkyCoord(p_dict['ra'], p_dict['dec'], unit=(u.deg, u.deg), frame='icrs')
        obsloc = EarthLocation(lat=info_dict['lat'], lon=info_dict['long'], height=info_dict['elev'])
        timesToConvert = Time(non_bjd, format='jd', scale='utc', location=obsloc)
        ltt_bary = timesToConvert.light_travel_time(targetloc)
        time_barycentre = timesToConvert.tdb  + ltt_bary
        goodTimes = time_barycentre.value

    return goodTimes


def calculate_variablility(fit_lc_ref, fit_lc_best):
    info_ref = None

    mask_oot_ref = (fit_lc_ref.transit == 1)
    mask_oot_best = (fit_lc_best.transit == 1)

    intx_times = np.intersect1d(fit_lc_best.jd_times[mask_oot_best], fit_lc_ref.jd_times[mask_oot_ref])

    if intx_times.any():
        mask_ref = np.isin(fit_lc_ref.jd_times, intx_times)
        mask_best = np.isin(fit_lc_best.jd_times, intx_times)

        norm_flux_ref = (fit_lc_ref.data / np.nanmedian(fit_lc_ref.data[mask_ref]))[mask_ref]
        norm_flux_best = (fit_lc_best.data / np.nanmedian(fit_lc_best.data[mask_best]))[mask_best]

        info_ref = {
            'fit_lc': fit_lc_ref,
            'mask_ref': mask_ref,
            'res': norm_flux_best - norm_flux_ref,
        }

    return info_ref


def choose_comp_star_variability(fit_lc_refs, fit_lc_best, ref_comp, comp_stars, vsp_comp_stars, save):
    colors = ["firebrick", "darkorange", "olivedrab", "lightseagreen", "steelblue", "rebeccapurple", "mediumvioletred"]
    markers = ['.', 'v', 's', 'D', '^']
    k = 0

    labels = {tuple(value['pos']): key for key, value in vsp_comp_stars.items()}

    for i, ckey in enumerate(fit_lc_refs.keys()):
        if i >= len(colors):
            i = 0
        if k >= len(markers):
            k = 0
        ref_comp[ckey] = calculate_variablility(fit_lc_refs[ckey]['myfit'], fit_lc_best)

        if ref_comp[ckey]:
            plt.errorbar(ref_comp[ckey]['fit_lc'].jd_times[ref_comp[ckey]['mask_ref']], ref_comp[ckey]['res'],
                         fmt=markers[k], color=colors[i], label=f"{labels[tuple(fit_lc_refs[ckey]['pos'])]}")
        k += 1

    plot_variable_residuals(save)

    std_devs = {key: np.std(value['res']) for key, value in ref_comp.items() if value}
    min_std_dev = min(std_devs, key=lambda y: abs(std_devs[y]))

    return comp_stars[min_std_dev]


def stellar_variability(fit_lc_refs, fit_lc_best, comp_stars, vsp_comp_stars, vsp_ind, best_comp, save, s_name):
    info_comps = {}

    if best_comp is None or (best_comp not in vsp_ind):
        comp_pos = choose_comp_star_variability(fit_lc_refs, fit_lc_best, info_comps, comp_stars, vsp_comp_stars, save)
    else:
        comp_pos = comp_stars[best_comp]
        info_comps[best_comp] = calculate_variablility(fit_lc_refs[best_comp]['myfit'], fit_lc_best)

    comp_star = next(vsp_comp_stars[ckey] for ckey in vsp_comp_stars.keys() if comp_pos == vsp_comp_stars[ckey]['pos'])
    vsp_auid_comp = next(key for key, value in vsp_comp_stars.items() if value['pos'] == comp_pos)

    Mc, Mc_err = comp_star['mag'], comp_star['error']

    info_comp = info_comps[comp_stars.index(comp_pos)]
    lc_fit = info_comp['fit_lc']
    mask_ref = info_comp['mask_ref']

    oot_scatter = np.std((lc_fit.data / lc_fit.airmass_model)[mask_ref])
    norm_flux_unc = oot_scatter * lc_fit.airmass_model[mask_ref]
    norm_flux_unc /= np.nanmedian(lc_fit.data[mask_ref])

    model = np.exp(lc_fit.parameters['a2'] * lc_fit.airmass_model[mask_ref])
    flux = lc_fit.data[mask_ref]
    detrended = flux / model

    Mt = Mc - (2.5 * np.log10(detrended))
    Mt_err = (Mc_err ** 2 + (-2.5 * norm_flux_unc / (detrended * np.log(10))) ** 2) ** 0.5

    vsp_params = [{
            'time': lc_fit.jd_times[mask_ref][i],
            'airmass': lc_fit.airmass[mask_ref][i],
            'mag': mt,
            'mag_err': Mt_err[i],
            'cname': vsp_auid_comp,
            'cmag': Mc,
            'pos': comp_pos
        } for i, mt in enumerate(Mt)]

    plot_stellar_variability(vsp_params, save, s_name, vsp_auid_comp)

    return vsp_params


# Mid-Transit Time Prior Helper Functions
def numberOfTransitsAway(timeData, period, originalT):
    return int((np.nanmin(timeData) - originalT) / period) + 1


def nearestTransitTime(timeData, period, originalT):
    nearT = ((numberOfTransitsAway(timeData, period, originalT) * period) + originalT)
    return nearT


def save_comp_ra_dec(wcs_file, ra_file, dec_file, comp_coords):
    comp_ra, comp_dec = None, None

    if wcs_file:
        comp_ra = ra_file[int(comp_coords[1])][int(comp_coords[0])]
        comp_dec = dec_file[int(comp_coords[1])][int(comp_coords[0])]

    comp_star = {
        'ra': str(comp_ra) if comp_ra else comp_ra,
        'dec': str(comp_dec) if comp_dec else comp_dec,
        'x': str(comp_coords[0]) if comp_coords[0] else comp_coords[0],
        'y': str(comp_coords[1]) if comp_coords[1] else comp_coords[1]
    }

    return comp_star


def realTimeReduce(i, target_name, p_dict, info_dict, ax):
    timeList, airMassList, exptimes, norm_flux = [], [], [], []

    plateStatus.initializeFilenames(info_dict['images'])
    inputfiles = corruption_check(info_dict['images'])
    # time sort images
    times = []
    for ifile in inputfiles:
        plateStatus.setCurrentFilename(ifile)
        extension = 0
        header = fits.getheader(filename=ifile, ext=extension)
        while header['NAXIS'] == 0:
            extension += 1
            header = fits.getheader(filename=ifile, ext=extension)
        obsTime = img_time_bjd_tdb(header, p_dict, info_dict)
        times.append(obsTime)
        plateStatus.setObsTime(obsTime)

    si = np.argsort(times)
    inputfiles = np.array(inputfiles)[si]
    exotic_UIprevTPX = info_dict['tar_coords'][0]
    exotic_UIprevTPY = info_dict['tar_coords'][1]

    plateStatus.setCurrentFilename(inputfiles[0])
    wcs_file = check_wcs(inputfiles[0], info_dict['save'], info_dict['plate_opt'], rt=True)
    comp_star = info_dict['comp_stars']
    tar_radec, comp_radec = None, []

    if wcs_file:
        wcs_header = fits.getheader(filename=wcs_file)

        ra_file, dec_file = get_ra_dec(wcs_header)
        tar_radec = (ra_file[int(exotic_UIprevTPY)][int(exotic_UIprevTPX)],
                     dec_file[int(exotic_UIprevTPY)][int(exotic_UIprevTPX)])

        ra = ra_file[int(comp_star[1])][int(comp_star[0])]
        dec = dec_file[int(comp_star[1])][int(comp_star[0])]

        comp_radec.append((ra, dec))

    first_image = fits.getdata(inputfiles[0])
    targ_sig_xy = fit_centroid(first_image, [exotic_UIprevTPX, exotic_UIprevTPY], 0)[3:5]

    # aperture size in stdev (sigma) of PSF
    aper = 3 * max(targ_sig_xy)
    annulus = 10

    # alloc psf fitting param
    psf_data = {
        # x-cent, y-cent, amplitude, sigma-x, sigma-y, rotation, offset
        'target': np.zeros((len(inputfiles), 7)),  # PSF fit
        'comp': np.zeros((len(inputfiles), 7))
    }
    tar_comp_dist = {
        'comp': np.zeros(2, dtype=int)
    }

    # open files, calibrate, align, photometry
    for i, fileName in enumerate(inputfiles):
        plateStatus.setCurrentFilename(fileName)
        hdul = fits.open(name=fileName, memmap=False, cache=False, lazy_load_hdus=False,
                         ignore_missing_end=True)

        extension = 0
        image_header = hdul[extension].header
        while image_header["NAXIS"] == 0:
            extension += 1
            image_header = hdul[extension].header

        # TIME
        timeVal = img_time_bjd_tdb(image_header, p_dict, info_dict)
        timeList.append(timeVal)

        # IMAGES
        imageData = hdul[extension].data

        if i == 0:
            firstImage = np.copy(imageData)

        sys.stdout.write(f"Finding transformation {i + 1} of {len(inputfiles)} : {fileName}\n")
        log.debug(f"Finding transformation {i + 1} of {len(inputfiles)} : {fileName}\n")
        sys.stdout.flush()

        try:
            wcs_hdr = search_wcs(fileName)
            if not wcs_hdr.is_celestial:
                raise Exception

            if i == 0:
                tx, ty = exotic_UIprevTPX, exotic_UIprevTPY
            else:
                pix_coords = wcs_hdr.world_to_pixel_values(tar_radec[0], tar_radec[1])
                tx, ty = pix_coords[0].take(0), pix_coords[1].take(0)

            psf_data['target'][i] = fit_centroid(imageData, [tx, ty], 0)

            if i != 0 and np.abs((psf_data['target'][i][2] - psf_data['target'][i - 1][2])
                                 / psf_data['target'][i - 1][2]) > 0.5:
                raise Exception

            pix_coords = wcs_hdr.world_to_pixel_values(comp_radec[0][0], comp_radec[0][1])
            cx, cy = pix_coords[0].take(0), pix_coords[1].take(0)
            psf_data['comp'][i] = fit_centroid(imageData, [cx, cy], 1)

            if i != 0:
                if not (tar_comp_dist['comp'][0] - 1 <= abs(int(psf_data['comp'][0][0]) - int(psf_data['target'][i][0])) <= tar_comp_dist['comp'][0] + 1 and
                        tar_comp_dist['comp'][1] - 1 <= abs(int(psf_data['comp'][0][1]) - int(psf_data['target'][i][1])) <= tar_comp_dist['comp'][1] + 1) or \
                        np.abs((psf_data['comp'][i][2] - psf_data['comp'][i - 1][2]) / psf_data['comp'][i - 1][2]) > 0.5:
                    raise Exception
            else:
                tar_comp_dist['comp'][0] = abs(int(psf_data['comp'][0][0]) - int(psf_data['target'][0][0]))
                tar_comp_dist['comp'][1] = abs(int(psf_data['comp'][0][1]) - int(psf_data['target'][0][1]))
        except Exception:
            if i == 0:
                tform = SimilarityTransform(scale=1, rotation=0, translation=[0, 0])
            else:
                tform = transformation(np.array([imageData, firstImage]), fileName)

            tx, ty = tform([exotic_UIprevTPX, exotic_UIprevTPY])[0]
            psf_data['target'][i] = fit_centroid(imageData, [tx, ty], 0)

            cx, cy = tform(comp_star)[0]
            psf_data['comp'][i] = fit_centroid(imageData, [cx, cy], 1)

            if i == 0:
                tar_comp_dist['comp'][0] = abs(int(psf_data['comp'][0][0]) - int(psf_data['target'][0][0]))
                tar_comp_dist['comp'][1] = abs(int(psf_data['comp'][0][1]) - int(psf_data['target'][0][1]))

        # aperture photometry
        if i == 0:
            sigma = float((psf_data['target'][0][3] + psf_data['target'][0][4]) * 0.5)
            aper *= sigma
            annulus *= sigma

        tFlux = aperPhot(imageData, 0, psf_data['target'][i, 0], psf_data['target'][i, 1], aper, annulus)[0]
        cFlux = aperPhot(imageData, 1, psf_data['comp'][i, 0], psf_data['comp'][i, 1], aper, annulus)[0]
        norm_flux.append(tFlux / cFlux)

        # close file + delete from memory
        hdul.close()
        del hdul
        # Replaced each loop, so clean up
        del imageData

    ax.clear()
    ax.set_title(target_name)
    ax.set_ylabel('Normalized Flux')
    ax.set_xlabel('Time (JD)')
    ax.plot(timeList, norm_flux, 'bo')


def fit_lightcurve(times, jd_times, tFlux, cFlux, airmass, ld, pDict):
    # remove outliers
    si = np.argsort(times)
    dt = np.mean(np.diff(np.sort(times)))
    ndt = int(25. / 24. / 60. / dt) * 2 + 1
    if ndt > len(times):
        ndt = int(len(times)/4) * 2 + 1
    filtered_data = sigma_clip((tFlux / cFlux)[si], sigma=3, dt=max(5,ndt))
    arrayFinalFlux = (tFlux / cFlux)[si][~filtered_data]
    f1 = tFlux[si][~filtered_data]
    sigf1 = f1 ** 0.5
    f2 = cFlux[si][~filtered_data]
    sigf2 = f2 ** 0.5
    if np.sum(cFlux) == len(cFlux):
        arrayNormUnc = sigf1
    else:
        arrayNormUnc = np.sqrt((sigf1 / f2) ** 2 + (sigf2 * f1 / f2 ** 2) ** 2)
    arrayTimes = times[si][~filtered_data]
    arrayJDTimes = jd_times[si][~filtered_data]
    arrayAirmass = airmass[si][~filtered_data]

    # remove nans
    nanmask = np.isnan(arrayFinalFlux) | np.isnan(arrayNormUnc) | np.isnan(arrayTimes) | np.isnan(
        arrayAirmass) | np.less_equal(arrayFinalFlux, 0) | np.less_equal(arrayNormUnc, 0)
    nanmask = nanmask | np.isinf(arrayFinalFlux) | np.isinf(arrayNormUnc) | np.isinf(arrayTimes) | np.isinf(
        arrayAirmass)

    if np.sum(~nanmask) <= 1:
        log_info('No data left after filtering', warn=True)
        return None, None, None
    else:
        arrayFinalFlux = arrayFinalFlux[~nanmask]
        arrayNormUnc = arrayNormUnc[~nanmask]
        arrayTimes = arrayTimes[~nanmask]
        arrayJDTimes = arrayJDTimes[~nanmask]
        arrayAirmass = arrayAirmass[~nanmask]


    # -----LM LIGHTCURVE FIT--------------------------------------
    prior = {
        'rprs': pDict['rprs'],  # Rp/Rs
        'ars': pDict['aRs'],  # a/Rs
        'per': pDict['pPer'],  # Period [day]
        'inc': pDict['inc'],  # Inclination [deg]
        'u0': ld[0], 'u1': ld[1], 'u2': ld[2], 'u3': ld[3],  # limb darkening (nonlinear)
        'ecc': pDict['ecc'],  # Eccentricity
        'omega': pDict['omega'],  # Arg of periastron
        'tmid': pDict['midT'],  # time of mid transit [day]
        'a1': arrayFinalFlux.mean(),  # max() - arrayFinalFlux.min(), #mid Flux
        'a2': 0,  # Flux lower bound
    }

    arrayPhases = (arrayTimes - pDict['midT']) / prior['per']
    prior['tmid'] = pDict['midT'] + np.floor(arrayPhases).max() * prior['per']

    upper = prior['tmid'] + np.abs(25 * pDict['midTUnc'] + np.floor(arrayPhases).max() * 25 * pDict['pPerUnc'])
    lower = prior['tmid'] - np.abs(25 * pDict['midTUnc'] + np.floor(arrayPhases).max() * 25 * pDict['pPerUnc'])

    if upper > prior['tmid'] + 0.25 * prior['per']:
        upper = prior['tmid'] + 0.25 * prior['per']
    if lower < prior['tmid'] - 0.25 * prior['per']:
        lower = prior['tmid'] - 0.25 * prior['per']

    if np.floor(arrayPhases).max() - np.floor(arrayPhases).min() == 0:
        log_info("\nWarning:", warn=True)
        log_info(" Estimated mid-transit time is not within the observations", warn=True)
        log_info(" Check Period & Mid-transit time in inits.json. Make sure the uncertainties are not 0 or Nan.", warn=True)
        log_info(f"  obs start:{arrayTimes.min()}", warn=True)
        log_info(f"    obs end:{arrayTimes.max()}", warn=True)
        log_info(f" tmid prior:{prior['tmid']}\n", warn=True)

    mybounds = {
        'rprs': [0, prior['rprs'] * 1.25],
        'tmid': [lower, upper],
        'inc': [prior['inc'] - 5, min(90, prior['inc'] + 5)],
        'a1': [0.5 * min(arrayFinalFlux), 2 * max(arrayFinalFlux)],
        'a2': [-1, 1]
    }

    if np.isnan(arrayTimes).any() or np.isnan(arrayFinalFlux).any() or np.isnan(arrayNormUnc).any():
        log_info("\nWarning: NANs in time, flux or error", warn=True)

    myfit = lc_fitter(
        arrayTimes,
        arrayFinalFlux,
        arrayNormUnc,
        arrayAirmass,
        prior,
        mybounds,
        jd_times=arrayJDTimes,
        mode='lm'
    )

    return myfit, f1, f2


def parse_args():
    parser = argparse.ArgumentParser(description="Using a JSON initialization file to bypass user inputs for EXOTIC.")
    parser.add_argument('-rt', '--realtime',
                        nargs='?', default=None, type=str, const='',
                        help="Plots transit in real-time while observing with a telescope. "
                             "An initialization file (e.g., inits.json) is optional to use with this command.")
    parser.add_argument('-red', '--reduce',
                        nargs='?', default=None, type=str, const='',
                        help="Performs aperture photometry on FITS files and a reduction on dataset. "
                             "An initialization file (e.g., inits.json) is optional to use with this command.")
    parser.add_argument('-pre', '--prereduced',
                        nargs='?', default=None, type=str, const='',
                        help="Performs a reduction on dataset using the nested sampler only. "
                             "An initialization file (e.g., inits.json) is optional to use with this command.")
    parser.add_argument('-phot', '--photometry',
                        nargs='?', default=None, type=str, const='',
                        help="Performs only aperture photometry on FITS files. "
                             "An initialization file (e.g., inits.json) is optional to use with this command.")
    parser.add_argument('-ov', '--override',
                        action='store_true',
                        help="Adopts all JSON planetary parameters, which will override the NASA Exoplanet Archive. "
                             "Can be used as an additional argument with -rt (--realtime), -red (--reduce), "
                             "-pre (--prereduced), and -phot (--photometry)."
                             "Do not combine with the -nea, --nasaexoarch argument.")
    parser.add_argument('-nea', '--nasaexoarch',
                        action='store_true',
                        help="Adopts all the NASA Exoplanet Archive planetary parameters from "
                             "https://exoplanetarchive.ipac.caltech.edu. "
                             "Can be used as an additional argument with -rt (--realtime), -red (--reduce), "
                             "-pre (--prereduced), and -phot (--photometry)."
                             "Do not combine with the -ov, --override argument.")
    return parser.parse_args()


def main():
    # command line args
    args = parse_args()

    log.debug("*************************")
    log.debug("EXOTIC reduction log file")
    log.debug("*************************")
    log.debug("Starting ...")
    log.debug("")
    log.debug(f"Python Version: {sys.version}")

    log_info("\n*************************************************************")
    log_info("Welcome to the EXOplanet Transit Interpretation Code (EXOTIC)")
    log_info(f"Version {__version__}")
    log_info("*************************************************************\n")

    # ---INITIALIZATION-------------------------------------------------------

    epw_md5 = None

    userpDict = {'ra': None, 'dec': None, 'pName': None, 'sName': None, 'pPer': None, 'pPerUnc': None,
                 'midT': None, 'midTUnc': None, 'rprs': None, 'rprsUnc': None, 'aRs': None, 'aRsUnc': None,
                 'inc': None, 'incUnc': None, 'omega': None, 'ecc': None, 'teff': None,
                 'teffUncPos': None, 'teffUncNeg': None, 'met': None, 'metUncPos': None, 'metUncNeg': None,
                 'logg': None, 'loggUncPos': None, 'loggUncNeg': None}

    # ---USER INPUTS--------------------------------------------------------------------------
    if isinstance(args.realtime, str):
        reduction_opt = 1
    elif isinstance(args.reduce, str) or isinstance(args.prereduced, str) or isinstance(args.photometry, str):
        reduction_opt = 2
    else:
        reduction_opt = user_input("\nPlease select Reduction method:"
                                   "\n\t1: Real Time Reduction (for analyzing your data while observing)"
                                   "\n\t2: Complete Reduction (for analyzing your data after an observing run)"
                                   "\nEnter 1 or 2: ", type_=int, values=[1, 2])

    if not (args.reduce or args.prereduced or args.realtime or args.photometry):
        file_cmd_opt = user_input("\nPlease select how to input your initial parameters:"
                                  "\n\t1: Command Line"
                                  "\n\t2: Input File (inits.json)"
                                  "\nEnter 1 or 2: ", type_=int, values=[1, 2])
    else:
        file_cmd_opt = 2

    if reduction_opt == 1:
        log_info("\n**************************************************************")
        log_info("Real Time Reduction ('Control + C'  or close the plot to quit)")
        log_info("**************************************************************\n")

        if file_cmd_opt == 2:
            init_opt = 'y'
        else:
            init_opt = 'n'

        inputs_obj = Inputs(init_opt=init_opt)

        if init_opt == 'y':
            init_path, userpDict = inputs_obj.search_init(args.realtime, userpDict)

        exotic_infoDict, userpDict['pName'] = inputs_obj.real_time(userpDict['pName'])

        while True:
            carry_on = user_input(f"\nType continue after the first image has been taken and saved: ", type_=str)
            if carry_on.lower().strip() == 'continue':
                break

        log_info("Real Time Plotting ('Control + C' or close the plot to quit)")
        log_info("\nPlease be patient. It will take at least 15 seconds for the first image to get plotted.")

        fig = plt.figure()
        ax = fig.add_subplot(1, 1, 1)
        ax.set_title(userpDict['pName'])
        ax.set_ylabel('Normalized Flux')
        ax.set_xlabel('Time (JD)')

        anim = FuncAnimation(fig, realTimeReduce, fargs=(userpDict['pName'], userpDict, exotic_infoDict, ax), interval=15000)
        plt.show()

    # ----USER INPUTS----------------------------------------------------------
    else:
        log_info("\n**************************")
        log_info("Complete Reduction Routine")
        log_info("**************************")

<<<<<<< HEAD
        init_path, wcs_file, wcs_header, ra_wcs, dec_wcs, vsp_params, auid, v_mag = None, None, None, None, None, None, None, None
=======
        init_path, wcs_file, wcs_header, ra_wcs, dec_wcs, vsp_params = None, None, None, None, None, None
>>>>>>> 362e2374
        generalDark, generalBias, generalFlat = np.empty(shape=(0, 0)), np.empty(shape=(0, 0)), np.empty(shape=(0, 0))
        demosaic_fmt = None
        demosaic_out = None

        if isinstance(args.reduce, str):
            fitsortext = 1
            init_path = args.reduce
        elif isinstance(args.prereduced, str):
            fitsortext = 2
            init_path = args.prereduced
        elif isinstance(args.photometry, str):
            fitsortext = 1
            init_path = args.photometry
        else:
            fitsortext = user_input("\nPlease select method:"
                                    "\n\t1: Perform Aperture Photometry on FITS files"
                                    "\n\t2: Fit lightcurve for Pre-reduced Data in a .txt format"
                                    "\nEnter 1 or 2: ", type_=int, values=[1, 2])

        if file_cmd_opt == 2:
            init_opt = 'y'
        else:
            init_opt = 'n'

        inputs_obj = Inputs(init_opt=init_opt)

        if init_opt == 'y':
            init_path, userpDict = inputs_obj.search_init(init_path, userpDict)

        if fitsortext == 1:
            exotic_infoDict, userpDict['pName'] = inputs_obj.complete_red(userpDict['pName'])
        else:
            exotic_infoDict, userpDict['pName'] = inputs_obj.prereduced(userpDict['pName'])

        # Make a temp directory of helpful files
        Path(Path(exotic_infoDict['save']) / "temp").mkdir(exist_ok=True)

        if not args.override:
            nea_obj = NASAExoplanetArchive(planet=userpDict['pName'])
            userpDict['pName'], CandidatePlanetBool, pDict = nea_obj.planet_info()
        else:
            pDict = userpDict
            CandidatePlanetBool = False
        # Seed random number generator (for run to run consistency)
        if exotic_infoDict['random_seed']:
            log_info(f"Setting random number seed to {exotic_infoDict['random_seed']}")
        else:
            exotic_infoDict['random_seed'] = int.from_bytes(hashlib.sha256(f"{pDict['pName']}:{pDict['midT']}".encode()).digest()[0:4], byteorder='little')
            log_info(f"Generated random number seed {exotic_infoDict['random_seed']}")
        np.random.seed(exotic_infoDict['random_seed'])

        if fitsortext == 1:
            # Only do the dark correction if user selects this option
            if exotic_infoDict['darks']:
                darksImgList = []
                for darkFile in exotic_infoDict['darks']:
                    darkData = fits.getdata(darkFile)
                    darksImgList.append(darkData)
                generalDark = np.median(darksImgList, axis=0)

            if exotic_infoDict['biases']:
                biasesImgList = []
                for biasFile in exotic_infoDict['biases']:
                    biasData = fits.getdata(biasFile)
                    biasesImgList.append(biasData)
                generalBias = np.median(biasesImgList, axis=0)

            if exotic_infoDict['flats']:
                flatsImgList = []
                for flatFile in exotic_infoDict['flats']:
                    flatData = fits.getdata(flatFile)
                    flatsImgList.append(flatData)
                notNormFlat = np.median(flatsImgList, axis=0)

                # if the bias exists, bias subtract the flatfield
                if exotic_infoDict['biases']:
                    notNormFlat = notNormFlat - generalBias

                # NORMALIZE
                medi = np.median(notNormFlat)
                generalFlat = notNormFlat / medi

            if exotic_infoDict['demosaic_fmt']:
                demosaic_fmt = exotic_infoDict['demosaic_fmt'].upper()
            if exotic_infoDict['demosaic_out']:
                demosaic_out = exotic_infoDict['demosaic_out']     
            demosaic_mult = calculate_demosaic_mult(demosaic_out)   

        if file_cmd_opt == 2:
            if args.nasaexoarch:
                pass
            elif args.override:
                if type(pDict['ra']) and type(pDict['dec']) is str:
                    pDict['ra'], pDict['dec'] = radec_hours_to_degree(pDict['ra'], pDict['dec'])
            else:
                diff = False

                if type(userpDict['ra']) and type(userpDict['dec']) is str:
                    userpDict['ra'], userpDict['dec'] = radec_hours_to_degree(userpDict['ra'], userpDict['dec'])

                if not CandidatePlanetBool:
                    diff = check_parameters(userpDict, pDict)
                if diff:
                    pDict = get_planetary_parameters(CandidatePlanetBool, userpDict, pdict=pDict)
                else:
                    pDict = userpDict
        else:
            pDict = get_planetary_parameters(CandidatePlanetBool, userpDict, pdict=pDict)

        # check for Nans + Zeros
        for k in pDict:
            if k == 'rprs' and (pDict[k] == 0 or np.isnan(pDict[k])):
                log_info(f"Error: {k} value is 0 or NaN. Please use a non-zero value in inits.json", error=True)
                pDict[k] = 0.8 # instead of 1 since priors on RpRs are 0 to RpRs*1.25
                log_info("EXOTIC will override the Rp/Rs value.")
            if "Unc" in k:
                if not pDict[k]:
                    log_info(f"Warning: {k} uncertainty is 0. Please use a non-zero value in inits.json", warn=True)
                    pDict[k] = 1
                elif pDict[k] == 0 or np.isnan(pDict[k]):
                    log_info(f"Warning: {k} uncertainty is 0. Please use a non-zero value in inits.json", warn=True)
                    pDict[k] = 1
            elif pDict[k] is None:
                log_info(f"Warning: {k} is None. Please use a numeric value in inits.json", warn=True)
                pDict[k] = 0

        if fitsortext == 1:
            log_info("\n**************************"
                     "\nStarting Reduction Process"
                     "\n**************************\n")

            #########################################
            # FLUX DATA EXTRACTION AND MANIPULATION
            #########################################

            airMassList, exptimes = [], []

            plateStatus.initializeFilenames(exotic_infoDict['images'])
            inputfiles = corruption_check(exotic_infoDict['images'])
            # time sort images
            times, jd_times = [], []
            for file in inputfiles:
                extension = 0
                plateStatus.setCurrentFilename(file)
                header = fits.getheader(filename=file, ext=extension)
                while header['NAXIS'] == 0:
                    extension += 1
                    header = fits.getheader(filename=file, ext=extension)
                obsTime = img_time_bjd_tdb(header, pDict, exotic_infoDict)
                times.append(obsTime)
                plateStatus.setObsTime(obsTime)
                jd_times.append(img_time_jd(header))

            extension = 0
            plateStatus.setCurrentFilename(inputfiles[0])
            header = fits.getheader(filename=inputfiles[0], ext=extension)
            while header['NAXIS'] == 0:
                extension += 1
                header = fits.getheader(filename=inputfiles[0], ext=extension)

            # checks for MOBS data
            if 'CREATOR' in header:
                if 'MicroObservatory' in header['CREATOR'] and 'MOBS' not in exotic_infoDict['second_obs'].upper():
                    if exotic_infoDict['second_obs'].upper() != "":
                        exotic_infoDict['second_obs'] += ",MOBS"
                    else:
                        exotic_infoDict['second_obs'] = "MOBS"
                    exotic_infoDict['filter'] = "MObs CV"
                    exotic_infoDict['elev'] = 1268
                    exotic_infoDict['lat'] = 31.675467
                    exotic_infoDict['long'] = -110.951376
                    exotic_infoDict['pixel_bin'] = "2x2"

            ld, ld0, ld1, ld2, ld3 = get_ld_values(pDict, exotic_infoDict)

            # check for EPW_MD5 checksum
            if 'EPW_MD5' in header:
                epw_md5 = header['EPW_MD5']

            si = np.argsort(times)
            times = np.array(times)[si]
            jd_times = np.array(jd_times)[si]
            inputfiles = np.array(inputfiles)[si]
            
            exotic_UIprevTPX = exotic_infoDict['tar_coords'][0]
            exotic_UIprevTPY = exotic_infoDict['tar_coords'][1]

            # fit target in the first image and use it to determine aperture and annulus range
            inc = 0
            for ifile in inputfiles:
                plateStatus.setCurrentFilename(ifile)
                first_image = fits.getdata(ifile)
                try:
                    get_first = fit_centroid(first_image, [exotic_UIprevTPX, exotic_UIprevTPY], 0)
                    if np.isnan(get_first[0]):
                        inc += 1
                    else:
                        break
                except Exception:
                    inc += 1
                finally:
                    del first_image

            if inc > 0:
                log_info(f"Skipping first {inc} files - Target star not found")
                inputfiles = inputfiles[inc:]
                times = times[inc:]
                jd_times = jd_times[inc:]
            plateStatus.setCurrentFilename(inputfiles[0])

            wcs_file = check_wcs(inputfiles[0], exotic_infoDict['save'], exotic_infoDict['plate_opt'])
            img_scale_str, img_scale = get_img_scale(header, wcs_file, exotic_infoDict['pixel_scale'])
            plateStatus.initializeComparisonStarCount(len(exotic_infoDict['comp_stars']))
<<<<<<< HEAD
            tar_radec, comp_radec = None, []
=======
            ra_dec_tar, ra_dec_wcs = None, []
>>>>>>> 362e2374
            chart_id, vsp_comp_stars, vsp_list = None, None, []

            if wcs_file:
                log_info(f"\nHere is the path to your plate solution: {wcs_file}")
                wcs_header = fits.getheader(filename=wcs_file)
<<<<<<< HEAD
                ra_wcs, dec_wcs = get_radec(wcs_header)

                exotic_UIprevTPX, exotic_UIprevTPY = check_targetpixelwcs(exotic_UIprevTPX, exotic_UIprevTPY,
                                                                          pDict['ra'], pDict['dec'], ra_wcs, dec_wcs)
                tar_radec = (ra_wcs[int(exotic_UIprevTPY)][int(exotic_UIprevTPX)],
                             dec_wcs[int(exotic_UIprevTPY)][int(exotic_UIprevTPX)])

                auid = vsx_auid(tar_radec[0], tar_radec[1])

                for compn, comp in enumerate(exotic_infoDict['comp_stars'][:]):
                    ra = ra_wcs[int(comp[1])][int(comp[0])]
                    dec = dec_wcs[int(comp[1])][int(comp[0])]
                    comp_radec.append((ra, dec))

                    log_info(f"\nChecking for variability in Comparison Star #{compn+1}:"
                             f"\n\tPixel X: {comp[0]} Pixel Y: {comp[1]}")
                    if variableStarCheck(ra_wcs[int(comp[1])][int(comp[0])], dec_wcs[int(comp[1])][int(comp[0])]):
                        exotic_infoDict['comp_stars'].remove(comp)
=======
                ra_wcs, dec_wcs = get_ra_dec(wcs_header)

                exotic_UIprevTPX, exotic_UIprevTPY = check_targetpixelwcs(exotic_UIprevTPX, exotic_UIprevTPY,
                                                                          pDict['ra'], pDict['dec'], ra_wcs, dec_wcs)
                ra_dec_tar = (ra_wcs[int(exotic_UIprevTPY)][int(exotic_UIprevTPX)],
                             dec_wcs[int(exotic_UIprevTPY)][int(exotic_UIprevTPX)])

                auid = vsx_auid(ra_dec_tar[0], ra_dec_tar[1])

                check_for_variable_stars(ra_wcs, dec_wcs, ra_dec_wcs, exotic_infoDict['comp_stars'])
>>>>>>> 362e2374

                if exotic_infoDict['aavso_comp'] == 'y':
                    vsp_comp_stars, chart_id = vsp_query(wcs_file,[header['NAXIS1'], header['NAXIS2']],
                                                         exotic_infoDict['filter'], img_scale,
                                                         exotic_infoDict['comp_stars'])
                    vsp_list = [vsp_star['pos'] for vsp_star in vsp_comp_stars.values()]
<<<<<<< HEAD
=======

                while not exotic_infoDict['comp_stars']:
                    log_info("\nThere are no comparison stars left as all of them were indicated as variable stars."
                             "\nPlease reenter new comparison star coordinates.")
                    exotic_infoDict['comp_stars'] = comparison_star_coords(exotic_infoDict['comp_stars'], False)
                    check_for_variable_stars(ra_wcs, dec_wcs, ra_dec_wcs, exotic_infoDict['comp_stars'])
>>>>>>> 362e2374

                plateStatus.initializeComparisonStarCount(len(exotic_infoDict['comp_stars']))

            # aperture sizes in stdev (sigma) of PSF
            apers = np.linspace(1.5, 6, 20)
            annuli = np.linspace(6, 15, 19)

            # alloc psf fitting param
            psf_data = {
                # x-cent, y-cent, amplitude, sigma-x, sigma-y, rotation, offset
                'target': np.zeros((len(inputfiles), 7)),  # PSF fit
            }
            aper_data = {
                'target': np.zeros((len(inputfiles), len(apers), len(annuli))),
                'target_bg': np.zeros((len(inputfiles), len(apers), len(annuli)))
            }
            tar_comp_dist = {}
            vsp_num = []

            for i, coord in enumerate(exotic_infoDict['comp_stars']):
                ckey = f"comp{i + 1}"
                if coord in vsp_list:
                    vsp_num.append(i)
                psf_data[ckey] = np.zeros((len(inputfiles), 7))
                aper_data[ckey] = np.zeros((len(inputfiles), len(apers), len(annuli)))
                aper_data[f"{ckey}_bg"] = np.zeros((len(inputfiles), len(apers), len(annuli)))
                tar_comp_dist[ckey] = np.zeros(2)

            # open files, calibrate, align, photometry
            for i, fileName in enumerate(inputfiles):
                plateStatus.setCurrentFilename(fileName)
                hdul = fits.open(name=fileName, memmap=False, cache=False, lazy_load_hdus=False,
                                 ignore_missing_end=True)

                extension = 0
                image_header = hdul[extension].header
                while image_header["NAXIS"] == 0:
                    extension += 1
                    image_header = hdul[extension].header

                airMassList.append(air_mass(image_header, pDict['ra'], pDict['dec'], exotic_infoDict['lat'], exotic_infoDict['long'],
                                            exotic_infoDict['elev'], jd_times[i]))

                exptimes.append(get_exp_time(image_header))

                # IMAGES
                imageData = hdul[extension].data

                # CALS
                imageData = apply_cals(imageData, generalDark, generalBias, generalFlat, i)
                # Demosaic, if needed
                imageData = demosaic_img(imageData, demosaic_fmt, demosaic_out, demosaic_mult, i)

                if i == 0:
                    firstImage = np.copy(imageData)

                sys.stdout.write(f"Finding transformation {i + 1} of {len(inputfiles)} : {fileName}\n")
                log.debug(f"Finding transformation {i + 1} of {len(inputfiles)} : {fileName}\n")
                sys.stdout.flush()

                try:
                    wcs_hdr = search_wcs(fileName)
                    if not wcs_hdr.is_celestial:
                        raise Exception

                    if i == 0:
                        tx, ty = exotic_UIprevTPX, exotic_UIprevTPY
                    else:
                        pix_coords = wcs_hdr.world_to_pixel_values(ra_dec_tar[0], ra_dec_tar[1])
                        tx, ty = pix_coords[0].take(0), pix_coords[1].take(0)

                    psf_data['target'][i] = fit_centroid(imageData, [tx, ty], 0)

                    # TODO: Add check for flux on target/comp stars relative to others in the field
                    # in case of cloudy data, large changes, etc.
                    if i != 0 and np.abs((psf_data['target'][i][2] - psf_data['target'][i - 1][2])
                                         / psf_data['target'][i - 1][2]) > 0.5:
                        raise Exception

                    for j in range(len(exotic_infoDict['comp_stars'])):
                        ckey = f"comp{j + 1}"

                        pix_coords = wcs_hdr.world_to_pixel_values(ra_dec_wcs[j][0], ra_dec_wcs[j][1])
                        cx, cy = pix_coords[0].take(0), pix_coords[1].take(0)
                        psf_data[ckey][i] = fit_centroid(imageData, [cx, cy], j+1)

                        if i != 0:
                            if not (tar_comp_dist[ckey][0] - 1 <= abs(int(psf_data[ckey][i][0]) - int(psf_data['target'][i][0])) <= tar_comp_dist[ckey][0] + 1 and
                                    tar_comp_dist[ckey][1] - 1 <= abs(int(psf_data[ckey][i][1]) - int(psf_data['target'][i][1])) <= tar_comp_dist[ckey][1] + 1) or \
                                    np.abs((psf_data[ckey][i][2] - psf_data[ckey][i - 1][2]) / psf_data[ckey][i - 1][2]) > 0.5:
                                raise Exception
                        else:
                            tar_comp_dist[ckey][0] = abs(int(psf_data[ckey][0][0]) - int(psf_data['target'][0][0]))
                            tar_comp_dist[ckey][1] = abs(int(psf_data[ckey][0][1]) - int(psf_data['target'][0][1]))
                except Exception:
                    if i == 0:
                        tform = SimilarityTransform(scale=1, rotation=0, translation=[0, 0])
                    else:
                        tform = transformation(np.array([imageData, firstImage]), fileName)

                    tx, ty = tform([exotic_UIprevTPX, exotic_UIprevTPY])[0]
                    psf_data['target'][i] = fit_centroid(imageData, [tx, ty], 0)

                    for j, coord in enumerate(exotic_infoDict['comp_stars']):
                        ckey = f"comp{j + 1}"

                        cx, cy = tform(coord)[0]
                        psf_data[ckey][i] = fit_centroid(imageData, [cx, cy], j+1)

                        if i == 0:
                            tar_comp_dist[ckey][0] = abs(int(psf_data[ckey][0][0]) - int(psf_data['target'][0][0]))
                            tar_comp_dist[ckey][1] = abs(int(psf_data[ckey][0][1]) - int(psf_data['target'][0][1]))

                # aperture photometry
                if i == 0:
                    sigma = float((psf_data['target'][0][3] + psf_data['target'][0][4]) * 0.5)
                    apers *= sigma
                    annuli *= sigma

                for a, aper in enumerate(apers):
                    for an, annulus in enumerate(annuli):
                        if not np.isnan(psf_data['target'][i, 0]):
                            aper_data["target"][i][a][an], aper_data["target_bg"][i][a][an] = aperPhot(imageData, 0,
                                                                                                        psf_data['target'][i, 0],
                                                                                                        psf_data['target'][i, 1],
                                                                                                        aper, annulus)
                        else:
                            aper_data["target"][i][a][an] = np.nan
                            aper_data["target_bg"][i][a][an] = np.nan
                        # loop through comp stars
                        for j in range(len(exotic_infoDict['comp_stars'])):
                            ckey = f"comp{j + 1}"
                            if not np.isnan(psf_data[ckey][i][0]):
                                aper_data[ckey][i][a][an], \
                                aper_data[f"{ckey}_bg"][i][a][an] = aperPhot(imageData, j + 1, psf_data[ckey][i, 0],
                                                                            psf_data[ckey][i, 1], aper, annulus)
                            else:
                                aper_data[ckey][i][a][an] = np.nan
                                aper_data[f"{ckey}_bg"][i][a][an] = np.nan

                # close file + delete from memory
                hdul.close()
                del hdul
                del imageData

            # filter bad images
            badmask = np.isnan(psf_data["target"][:, 0]) | (psf_data["target"][:, 0] == 0) | (aper_data["target"][:, 0, 0] == 0) | np.isnan(
                aper_data["target"][:, 0, 0])
            goodmask = ~badmask
            if np.sum(goodmask) == 0:
                log_info("No images to fit...check reference image for alignment (first image of sequence)")

            # convert to numpy arrays - strip all bad data
            times = times[goodmask]
            jd_times = jd_times[goodmask]
            airmass = np.array(airMassList)[goodmask]
            psf_data["target"] = psf_data["target"][goodmask]
            aper_data["target"] = aper_data["target"][goodmask]
            aper_data["target_bg"] = aper_data["target_bg"][goodmask]
            for j in range(len(exotic_infoDict['comp_stars'])):
                ckey = f"comp{j + 1}"
                psf_data[ckey] = psf_data[ckey][goodmask]
                aper_data[ckey] = aper_data[ckey][goodmask]
                aper_data[f"{ckey}_bg"] = aper_data[f"{ckey}_bg"][goodmask]

            exotic_infoDict['exposure'] = exp_time_med(exptimes)

            # PSF flux
            tFlux = 2 * np.pi * psf_data['target'][:, 2] * psf_data['target'][:, 3] * psf_data['target'][:, 4]

            ref_flux = {}
            if vsp_list:
                ref_flux = {i: None for i in vsp_num}

            flux_values = {
                'flux_tar': None,
                'flux_ref': None,
                'flux_unc_tar': None,
                'flux_unc_ref': None
            }

            centroid_positions = {
                'x_targ': None,
                'y_targ': None,
                'x_ref': None,
                'y_ref': None
            }

            photometry_info = {
                'best_fit_lc': None,
                'comp_star_num': None,
                'comp_star_coords': None,
                'min_std': 100000,
                'min_aperture': None,
                'min_annulus': None
            }

            # loop over comp stars
            for j in range(len(exotic_infoDict['comp_stars'])):
                ckey = f"comp{j + 1}"

                cFlux = 2 * np.pi * psf_data[ckey][:, 2] * psf_data[ckey][:, 3] * psf_data[ckey][:, 4]
                myfit, tFlux1, cFlux1 = fit_lightcurve(times, jd_times, tFlux, cFlux, airmass, ld, pDict)

                if myfit is not None:
                    for k in myfit.bounds.keys():
                        log.debug(f"  {k}: {myfit.parameters[k]:.6f}")

                    log.debug("The Residual Standard Deviation is: "
                            f"{round(100 * myfit.residuals.std() / np.median(myfit.data), 6)}%")
                    log.debug(f"The Mean Squared Error is: {round(np.sum(myfit.residuals ** 2), 6)}\n")

<<<<<<< HEAD
                    res_std = myfit.residuals.std() / np.median(myfit.data)

                if photometry_info['min_std'] > res_std and myfit is not None:
                    photometry_info.update(best_fit_lc=copy.deepcopy(myfit),
                                           comp_star_num=j + 1, comp_star_coords=exotic_infoDict['comp_stars'][j],
                                           min_std=res_std, min_aperture=0, min_annulus=15 * sigma)

                    flux_values.update(flux_tar=tFlux1, flux_ref=cFlux1,
                                       flux_unc_tar=tFlux1 ** 0.5, flux_unc_ref=cFlux1 ** 0.5)

                    centroid_positions.update(x_targ=psf_data["target"][:, 0], y_targ=psf_data["target"][:, 1],
                                              x_ref=psf_data[ckey][:, 0], y_ref=psf_data[ckey][:, 1])

                if j in vsp_num:
                    ref_flux[j] = {
                        'myfit': copy.deepcopy(myfit),
                        'pos': exotic_infoDict['comp_stars'][j]
=======
                    resstd = myfit.residuals.std() / np.median(myfit.data)
                if minSTD > resstd and myfit is not None:  # If the standard deviation is less than the previous min
                    bestCompStar = j + 1
                    comp_coords = exotic_infoDict['comp_stars'][j]
                    minSTD = resstd
                    minAperture = 0
                    minAnnulus = 15 * sigma
                    # arrayNormUnc = myfit.dataerr

                    # sets the lists we want to print to correspond to the optimal aperature
                    goodFluxes = np.copy(myfit.data)
                    # goodNormUnc = np.copy(myfit.dataerr)
                    nonBJDTimes = np.copy(myfit.time)
                    goodAirmasses = np.copy(myfit.airmass)
                    goodTargets = tFlux1
                    goodReferences = cFlux1
                    goodTUnc = tFlux1 ** 0.5
                    goodRUnc = cFlux1 ** 0.5
                    bestlmfit = myfit

                    finXTargCent = psf_data["target"][:, 0]
                    finYTargCent = psf_data["target"][:, 1]
                    finXRefCent = psf_data[ckey][:, 0]
                    finYRefCent = psf_data[ckey][:, 1]

                if j in vsp_num:
                    ref_flux_dict[j] = {
                        'myfit': myfit,
                        'tflux': tFlux1,
                        'cflux': cFlux1,
                        'xy': exotic_infoDict['comp_stars'][j]
>>>>>>> 362e2374
                    }

            log_info("\nComputing best comparison star, aperture, and sky annulus. Please wait.")

            # Aperture Photometry
            for a, aper in enumerate(apers):
                for an, annulus in enumerate(annuli):
                    tFlux = aper_data['target'][:, a, an]
                    ref_flux_opt, ref_flux_opt2, backtrack = False, False, True
                    temp_ref_flux = {i: None for i in vsp_num}

                    # fit without a comparison star
                    myfit, tFlux1, cFlux1 = fit_lightcurve(times, jd_times, tFlux, np.ones(tFlux.shape[0]), airmass, ld, pDict)

                    if myfit is not None:
                        for k in myfit.bounds.keys():
                            log.debug(f"  {k}: {myfit.parameters[k]:.6f}")

                        log.debug("The Residual Standard Deviation is: "
                                f"{round(100 * myfit.residuals.std() / np.median(myfit.data), 6)}%")
                        log.debug(f"The Mean Squared Error is: {round(np.sum(myfit.residuals ** 2), 6)}\n")

                        res_std = myfit.residuals.std() / np.median(myfit.data)
                    if photometry_info['min_std'] > res_std and myfit is not None:
                        ref_flux_opt = True

                        photometry_info.update(best_fit_lc=copy.deepcopy(myfit),
                                               comp_star_num=None, comp_star_coords=None,
                                               min_std=res_std, min_aperture=-aper, min_annulus=annulus)

                        flux_values.update(flux_tar=tFlux1, flux_ref=cFlux1,
                                           flux_unc_tar=tFlux1 ** 0.5, flux_unc_ref=cFlux1 ** 0.5)

                        centroid_positions.update(x_targ=psf_data["target"][:, 0], y_targ=psf_data["target"][:, 1],
                                                  x_ref=psf_data[ckey][:, 0], y_ref=psf_data[ckey][:, 1])

                    # try to fit data with comp star
                    for j in range(len(exotic_infoDict['comp_stars'])):
                        ckey = f"comp{j + 1}"
                        aper_mask = np.isfinite(aper_data[ckey][:, a, an])
                        cFlux = aper_data[ckey][aper_mask][:, a, an]

                        myfit, tFlux1, cFlux1 = fit_lightcurve(times[aper_mask], jd_times[aper_mask], tFlux[aper_mask], cFlux, airmass[aper_mask], ld, pDict)

                        if myfit is not None:
                            if j in vsp_num:
                                temp_ref_flux[j] = {
<<<<<<< HEAD
                                    'myfit': copy.deepcopy(myfit),
                                    'pos': exotic_infoDict['comp_stars'][j]
=======
                                    'myfit': myfit,
                                    'tflux': tFlux1,
                                    'cflux': cFlux1,
                                    'xy': exotic_infoDict['comp_stars'][j]
>>>>>>> 362e2374
                                }

                            for k in myfit.bounds.keys():
                                log.debug(f"  {k}: {myfit.parameters[k]:.6f}")

                            log.debug("The Residual Standard Deviation is: "
                                    f"{round(100 * myfit.residuals.std() / np.median(myfit.data), 6)}%")
                            log.debug(f"The Mean Squared Error is: {round(np.sum(myfit.residuals ** 2), 6)}\n")

<<<<<<< HEAD
                            res_std = myfit.residuals.std() / np.median(myfit.data)
                        if photometry_info['min_std'] > res_std and myfit is not None:  # If the standard deviation is less than the previous min
=======
                            resstd = myfit.residuals.std() / np.median(myfit.data)
                        if minSTD > resstd and myfit is not None:  # If the standard deviation is less than the previous min
                            bestCompStar = j + 1
                            comp_coords = exotic_infoDict['comp_stars'][j]
                            minSTD = resstd
                            minAperture = aper
                            minAnnulus = annulus
                            # arrayNormUnc = arrayNormUnc
>>>>>>> 362e2374
                            ref_flux_opt2 = True

                            photometry_info.update(best_fit_lc=copy.deepcopy(myfit),
                                                   comp_star_num=j + 1,
                                                   comp_star_coords=exotic_infoDict['comp_stars'][j],
                                                   min_std=res_std, min_aperture=aper, min_annulus=annulus)

                            flux_values.update(flux_tar=tFlux1, flux_ref=cFlux1,
                                               flux_unc_tar=tFlux1 ** 0.5, flux_unc_ref=cFlux1 ** 0.5)

                            centroid_positions.update(x_targ=psf_data["target"][:, 0], y_targ=psf_data["target"][:, 1],
                                                      x_ref=psf_data[ckey][:, 0], y_ref=psf_data[ckey][:, 1])

                        if ref_flux_opt or ref_flux_opt2:
                            if j in vsp_num:
<<<<<<< HEAD
                                ref_flux[j] = {
                                    'myfit': copy.deepcopy(myfit),
                                    'pos': exotic_infoDict['comp_stars'][j]
=======
                                ref_flux_dict[j] = {
                                    'myfit': myfit,
                                    'tflux': tFlux1,
                                    'cflux': cFlux1,
                                    'xy': exotic_infoDict['comp_stars'][j]
>>>>>>> 362e2374
                                }

                            if backtrack:
                                for i, value in enumerate(temp_ref_flux.values()):
                                    if value is not None and i != j:
                                        ref_flux[i] = value
                                backtrack = False

            log_info("\n\n*********************************************")
            if photometry_info['min_aperture'] == 0:  # psf
                log_info(f"Best Comparison Star: #{photometry_info['comp_star_num']}")
                log_info(f"Minimum Residual Scatter: {round(photometry_info['min_std'] * 100, 4)}%")
                log_info("Optimal Method: PSF photometry")
            elif photometry_info['min_aperture'] < 0:  # no comp star
                log_info("Best Comparison Star: None")
                log_info(f"Minimum Residual Scatter: {round(photometry_info['min_std'] * 100, 4)}%")
                log_info(f"Optimal Aperture: {abs(np.round(photometry_info['min_aperture'], 2))}")
                log_info(f"Optimal Annulus: {np.round(photometry_info['min_annulus'], 2)}")
            else:
                log_info(f"Best Comparison Star: #{photometry_info['comp_star_num']}")
                log_info(f"Minimum Residual Scatter: {round(photometry_info['min_std'] * 100, 4)}%")
                log_info(f"Optimal Aperture: {np.round(photometry_info['min_aperture'], 2)}")
                log_info(f"Optimal Annulus: {np.round(photometry_info['min_annulus'], 2)}")
            log_info("*********************************************\n")

            best_fit_lc = photometry_info['best_fit_lc']
            bestCompStar = photometry_info['comp_star_num']
            comp_coords = photometry_info['comp_star_coords']

            # sigma clip
            si = np.argsort(best_fit_lc.time)
            dt = np.mean(np.diff(np.sort(best_fit_lc.time)))
            ndt = int(30. / 24. / 60. / dt) * 2 + 1  # ~30 minutes
            gi = ~sigma_clip(best_fit_lc.data[si], sigma=3, dt=ndt)  # good indexs

            # Calculate the proper timeseries uncertainties from the residuals of the out-of-transit data
            OOT = (best_fit_lc.transit == 1)  # find out-of-transit portion of the lightcurve

            if sum(OOT) <= 1:
                OOTscatter = np.std(best_fit_lc.residuals)
                goodNormUnc = OOTscatter * best_fit_lc.airmass_model
                goodNormUnc = goodNormUnc / np.nanmedian(best_fit_lc.data)
                goodFluxes = best_fit_lc.data / np.nanmedian(best_fit_lc.data)
            else:
                OOTscatter = np.std((best_fit_lc.data / best_fit_lc.airmass_model)[OOT])  # calculate the scatter in the data
                goodNormUnc = OOTscatter * best_fit_lc.airmass_model  # scale this scatter back up by the airmass model and then adopt these as the uncertainties
                goodNormUnc = goodNormUnc / np.nanmedian(best_fit_lc.data[OOT])
                goodFluxes = best_fit_lc.data / np.nanmedian(best_fit_lc.data[OOT])

            if np.isnan(best_fit_lc.data).all():
                log_info("Error: No valid photometry data found.", error=True)
                return

            best_fit_lc.time = best_fit_lc.time[si][gi]
            best_fit_lc.data = best_fit_lc.data[si][gi]
            best_fit_lc.airmass = best_fit_lc.airmass[si][gi]
            best_fit_lc.transit = best_fit_lc.transit[si][gi]
            best_fit_lc.jd_times = best_fit_lc.jd_times[si][gi]

            goodTimes = best_fit_lc.time
            goodFluxes = goodFluxes[si][gi]
            goodNormUnc = goodNormUnc[si][gi]
            goodAirmasses = best_fit_lc.airmass

            centroid_positions.update(x_targ=centroid_positions['x_targ'][si][gi],
                                      y_targ=centroid_positions['y_targ'][si][gi],
                                      x_ref=centroid_positions['x_ref'][si][gi],
                                      y_ref=centroid_positions['y_ref'][si][gi])

            flux_values.update(flux_tar=flux_values['flux_tar'][si][gi],
                               flux_ref=flux_values['flux_ref'][si][gi],
                               flux_unc_tar=flux_values['flux_unc_tar'][si][gi],
                               flux_unc_ref=flux_values['flux_unc_ref'][si][gi])

            plot_fov(photometry_info['min_aperture'], photometry_info['min_annulus'], sigma,
                     centroid_positions['x_targ'][0], centroid_positions['y_targ'][0],
                     centroid_positions['x_ref'][0], centroid_positions['y_ref'][0],
                     firstImage, img_scale_str, pDict['pName'], exotic_infoDict['save'], exotic_infoDict['date'])

            plot_centroids(centroid_positions['x_targ'], centroid_positions['y_targ'],
                           centroid_positions['x_ref'], centroid_positions['y_ref'],
                           goodTimes, pDict['pName'], exotic_infoDict['save'], exotic_infoDict['date'])

            plot_flux(goodTimes, flux_values['flux_tar'], flux_values['flux_ref'],
                      flux_values['flux_unc_tar'], flux_values['flux_unc_ref'],
                      goodFluxes, goodNormUnc, goodAirmasses, pDict['pName'], exotic_infoDict['save'],
                      exotic_infoDict['date'])

            # TODO: convert the exoplanet archive mid transit time to bjd - need to take into account observatory location listed in Exoplanet Archive
            # tMidtoC = astropy.time.Time(timeMidTransit, format='jd', scale='utc')
            # forPhaseResult = JDUTC_to_BJDTDB(tMidtoC, ra=raDeg, dec=decDeg, lat=lati, longi=longit, alt=2000)
            # bjdMidTOld = float(forPhaseResult[0])
            # bjdMidTOld = pDict['midT']

            # goodPhasesList = []
            # convert all the phases based on the updated bjd times
            # for convertedTime in goodTimes:
            #     bjdPhase = getPhase(float(convertedTime), pDict['pPer'], bjdMidTOld)
            #     goodPhasesList.append(bjdPhase)
            # goodPhases = np.array(goodPhasesList)

            # Calculate the standard deviation of the normalized flux values
            # standardDev1 = np.std(goodFluxes)

            if vsp_comp_stars:
                if not bestCompStar:
<<<<<<< HEAD
                    vsp_params = stellar_variability(ref_flux, best_fit_lc, exotic_infoDict['comp_stars'],
                                                     vsp_comp_stars, vsp_num, None, exotic_infoDict['save'],
                                                     pDict['sName'])
                else:
                    vsp_params = stellar_variability(ref_flux, best_fit_lc, exotic_infoDict['comp_stars'],
=======
                    vsp_params = stellar_variability(ref_flux_dict, bestlmfit, good_jd_times, exotic_infoDict['comp_stars'], chart_id,
                                                     vsp_comp_stars, vsp_num, bestCompStar, exotic_infoDict['save'],
                                                     pDict['sName'])
                else:
                    vsp_params = stellar_variability(ref_flux_dict, bestlmfit, good_jd_times, exotic_infoDict['comp_stars'], chart_id,
>>>>>>> 362e2374
                                                     vsp_comp_stars, vsp_num, bestCompStar - 1, exotic_infoDict['save'],
                                                     pDict['sName'])

            log_info("\n\nOutput File Saved")
        else:
            goodTimes, goodFluxes, goodNormUnc, goodAirmasses = [], [], [], []
            bestCompStar, comp_coords = None, None
            ld, ld0, ld1, ld2, ld3 = get_ld_values(pDict, exotic_infoDict)

            with exotic_infoDict['prered_file'].open('r') as f:
                for processed_data in f:
                    try:
                        processed_data = processed_data.split(',')
                        goodTimes.append(float(processed_data[0]))
                        goodFluxes.append(float(processed_data[1]))
                        goodNormUnc.append(float(processed_data[2]))
                        goodAirmasses.append(float(processed_data[3]))
                    except ValueError:
                        continue

            goodTimes = np.array(goodTimes)
            goodFluxes = np.array(goodFluxes)
            goodNormUnc = np.array(goodNormUnc)
            goodAirmasses = np.array(goodAirmasses)

            if exotic_infoDict['file_time'] != 'BJD_TDB':
                time_offset = 2400000.5 if exotic_infoDict['file_time'] == 'MJD_UTC' else 0.0
                goodTimes = convert_jd_to_bjd([time_ + time_offset for time_ in goodTimes], pDict, exotic_infoDict)

            if exotic_infoDict['file_units'] != 'flux':
                print("check flux convert")
                goodFluxes, goodNormUnc = flux_conversion(goodFluxes, goodNormUnc, exotic_infoDict['file_units'])

        # for k in myfit.bounds.keys():
        #     print(f"{myfit.parameters[k]:.6f} +- {myfit.errors[k]}")

        if args.photometry:
            log_info("\nPhotometric Extraction Complete.")
            return

        log_info("\n")
        log_info("****************************************")
        log_info("Fitting a Light Curve Model to Your Data")
        log_info("****************************************\n")

        ##########################
        # NESTED SAMPLING FITTING
        ##########################

        prior = {
            'rprs': pDict['rprs'],  # Rp/Rs
            'ars': pDict['aRs'],  # a/Rs
            'per': pDict['pPer'],  # Period [day]
            'inc': pDict['inc'],  # Inclination [deg]
            'u0': ld0[0], 'u1': ld1[0], 'u2': ld2[0], 'u3': ld3[0],  # limb darkening (nonlinear)
            'ecc': pDict['ecc'],  # Eccentricity
            'omega': pDict['omega'],  # Arg of periastron
            'tmid': pDict['midT'],  # time of mid transit [day]
            'a2': 0,  # Flux lower bound
        }

        phase = (goodTimes - prior['tmid']) / prior['per']
        prior['tmid'] = pDict['midT'] + np.floor(phase).max() * prior['per']
        upper = pDict['midT'] + 35 * pDict['midTUnc'] + np.floor(phase).max() * (pDict['pPer'] + 35 * pDict['pPerUnc'])
        lower = pDict['midT'] - 35 * pDict['midTUnc'] + np.floor(phase).max() * (pDict['pPer'] - 35 * pDict['pPerUnc'])

        # clip bounds so they're within 1 orbit
        if upper > prior['tmid'] + 0.25*prior['per']:
            upper = prior['tmid'] + 0.25*prior['per']
        if lower < prior['tmid'] - 0.25*prior['per']:
            lower = prior['tmid'] - 0.25*prior['per']

        if np.floor(phase).max() - np.floor(phase).min() == 0:
            log_info("Error: Estimated mid-transit not in observation range (check priors or observation time)", error=True)
            log_info(f"start:{np.min(goodTimes)}", error=True)
            log_info(f"  end:{np.max(goodTimes)}", error=True)
            log_info(f"prior:{prior['tmid']}", error=True)

        mybounds = {
            'rprs': [0, prior['rprs'] * 1.25],
            'tmid': [lower, upper],
            'inc': [prior['inc'] - 5, min(90, prior['inc'] + 5)],
            'a2': [-3, 3],
        }

        if np.isnan(goodFluxes).all():
            log_info("Error: No valid photometry data found.", error=True)
            return

        # final light curve fit
        myfit = lc_fitter(goodTimes, goodFluxes, goodNormUnc, goodAirmasses, prior, mybounds, mode='ns')
        # myfit.dataerr *= np.sqrt(myfit.chi2 / myfit.data.shape[0])  # scale errorbars by sqrt(rchi2)
        # myfit.detrendederr *= np.sqrt(myfit.chi2 / myfit.data.shape[0])

        # estimate transit duration
        pars = dict(**myfit.parameters)
        times = np.linspace(np.min(myfit.time), np.max(myfit.time), 1000)
        data_highres = transit(times, pars)
        dt = np.diff(times).mean()
        durs = []
        for r in range(1000):
            # randomize parameters
            for k in myfit.errors:
                pars[k] = np.random.normal(myfit.parameters[k], myfit.errors[k])

            data = transit(times, pars)
            tmask = data < 1
            durs.append(tmask.sum() * dt)

        plot_final_lightcurve(myfit, data_highres, pDict['pName'], exotic_infoDict['save'], exotic_infoDict['date'])

        if fitsortext == 1:
            plot_obs_stats(myfit, exotic_infoDict['comp_stars'], psf_data, si, gi, pDict['pName'],
                           exotic_infoDict['save'], exotic_infoDict['date'])

        #######################################################################
        # print final extracted planetary parameters
        #######################################################################

        log_info("\n*********************************************************")
        log_info("FINAL PLANETARY PARAMETERS\n")
        log_info(f"          Mid-Transit Time [BJD_TDB]: {round_to_2(myfit.parameters['tmid'], myfit.errors['tmid'])} +/- {round_to_2(myfit.errors['tmid'])}")
        log_info(f"  Radius Ratio (Planet/Star) [Rp/R*]: {round_to_2(myfit.parameters['rprs'], myfit.errors['rprs'])} +/- {round_to_2(myfit.errors['rprs'])}")
        log_info(f"           Transit depth [(Rp/R*)^2]: {round_to_2(100. * (myfit.parameters['rprs'] ** 2.))} +/- {round_to_2(100. * 2. * myfit.parameters['rprs'] * myfit.errors['rprs'])} [%]")
        log_info(f"           Orbital Inclination [inc]: {round_to_2(myfit.parameters['inc'], myfit.errors['inc'])} +/- {round_to_2(myfit.errors['inc'])}")
        log_info(f"               Airmass coefficient 1: {round_to_2(myfit.parameters['a1'], myfit.errors['a1'])} +/- {round_to_2(myfit.errors['a1'])}")
        log_info(f"               Airmass coefficient 2: {round_to_2(myfit.parameters['a2'], myfit.errors['a2'])} +/- {round_to_2(myfit.errors['a2'])}")
        log_info(f"                    Residual scatter: {round_to_2(100. * np.std(myfit.residuals / np.median(myfit.data)))} %")
        if fitsortext == 1:
            if photometry_info['min_aperture'] >= 0:
                log_info(f"                Best Comparison Star: #{bestCompStar} - {comp_coords}")
            else:
                log_info("                 Best Comparison Star: None")
            if photometry_info['min_aperture'] == 0:
                log_info("                       Optimal Method: PSF photometry")
            else:
                log_info(f"                    Optimal Aperture: {abs(np.round(photometry_info['min_aperture'], 2))}")
                log_info(f"                     Optimal Annulus: {np.round(photometry_info['min_annulus'], 2)}")
        log_info(f"              Transit Duration [day]: {round_to_2(np.mean(durs), np.std(durs))} +/- {round_to_2(np.std(durs))}")
        log_info("*********************************************************")

        ##########
        # SAVE DATA
        ##########

        fig = myfit.plot_triangle()
        fig.savefig(Path(exotic_infoDict['save']) / "temp" /
                    f"Triangle_{pDict['pName']}_{exotic_infoDict['date']}.png")

        if vsp_params:
            AIDoutput_files = AIDOutputFiles(myfit, pDict, exotic_infoDict, auid, chart_id, vsp_params)
        output_files = OutputFiles(myfit, pDict, exotic_infoDict, durs)
        error_txt = "\n\tPlease report this issue on the Exoplanet Watch Slack Channel in #data-reductions."

        try:
            phase = get_phase(myfit.time, pDict['pPer'], myfit.parameters['tmid'])
            output_files.final_lightcurve(phase)
        except Exception as e:
            log_info(f"\nError: Could not create FinalLightCurve.csv. {error_txt}\n\t{e}", error=True)
        try:
            if fitsortext == 1:
                output_files.final_planetary_params(phot_opt=True, vsp_params=vsp_params,
                                                    comp_star=bestCompStar, comp_coords=comp_coords,
                                                    min_aper=np.round(photometry_info['min_aperture'], 2),
                                                    min_annul=np.round(photometry_info['min_annulus'], 2))
            else:
                output_files.final_planetary_params(phot_opt=False, vsp_params=vsp_params)
        except Exception as e:
            log_info(f"\nError: Could not create FinalParams.json. {error_txt}\n\t{e}", error=True)
        try:
            if bestCompStar:
                exotic_infoDict['phot_comp_star'] = save_comp_ra_dec(wcs_file, ra_wcs, dec_wcs, comp_coords)
            output_files.aavso(exotic_infoDict['phot_comp_star'], goodAirmasses, ld0, ld1, ld2, ld3, epw_md5)
        except Exception as e:
            log_info(f"\nError: Could not create AAVSO.txt. {error_txt}\n\t{e}", error=True)
        try:
            if vsp_params:
                AIDoutput_files.aavso()
        except Exception as e:
            log_info(f"\nError: Could not create AID_AAVSO.txt. {error_txt}\n\t{e}", error=True)
        try:
            output_files.plate_status(plateStatus)
        except Exception as e:
            log_info(f"\nError: Could not create plate_status.csv. {error_txt}\n\t{e}", error=True)

        log_info("Output Files Saved")

        log_info("\n************************")
        log_info("End of Reduction Process")
        log_info("************************")

        log_info("\n\n************************")
        log_info("EXOTIC has successfully run!!!")
        log_info("It is now safe to close this window.")
        log_info("************************")

        log.debug("Stopped ...")


if __name__ == "__main__":
    # configure logger for standalone execution
    logging.root.setLevel(logging.DEBUG)
    fileFormatter = logging.Formatter("%(asctime)s.%(msecs)03d [%(threadName)-12.12s] %(levelname)-5.5s  "
                                      "%(funcName)s:%(lineno)d - %(message)s", f"%Y-%m-%dT%H:%M:%S")
    fileHandler = TimedRotatingFileHandler(filename="exotic.log", when="midnight", backupCount=2)
    fileHandler.setLevel(logging.DEBUG)
    fileHandler.setFormatter(fileFormatter)
    consoleFormatter = logging.Formatter("%(message)s")
    consoleHandler = logging.StreamHandler(sys.stdout)
    consoleHandler.setFormatter(consoleFormatter)
    consoleHandler.setLevel(logging.INFO)
    log.addHandler(fileHandler)
    log.addHandler(consoleHandler)
    main()<|MERGE_RESOLUTION|>--- conflicted
+++ resolved
@@ -78,7 +78,6 @@
 # julian conversion imports
 import dateutil.parser as dup
 import imreg_dft as ird
-from itertools import groupby
 from pathlib import Path
 import pyvo as vo
 import logging
@@ -913,10 +912,6 @@
 
 def vsp_query(file, axis, obs_filter, img_scale, user_comp_stars, maglimit=14):
     vsp_comp_stars_info = {}
-<<<<<<< HEAD
-=======
-    all_vsp_star_coords = []
->>>>>>> 362e2374
     vsp_star_count = 0
 
     wcs_hdr = search_wcs(file)
@@ -954,39 +949,11 @@
                         'error': star_info['error']
                     }
 
-<<<<<<< HEAD
-=======
-    if data['photometry']:
-        for star in data['photometry']:
-            ra_deg, dec_deg = radec_hours_to_degree(star['ra'], star['dec'])
-            ra_pix, dec_pix = wcs_hdr.world_to_pixel_values(ra_deg, dec_deg)
-
-            if (ra_pix < axis[0] and dec_pix < axis[1]) and (ra_pix > 1 and dec_pix > 1):
-                vsp_star = [int(ra_pix.min()), int(dec_pix.min())]
-                exist, vsp_star = check_comp_star_exists(user_comp_stars, vsp_star)
-                all_vsp_star_coords.append(vsp_star)
-
-                if obs_filter in [band['band'] for band in star['bands']]:
-                    star_info = next(band for band in star['bands'] if band['band'] == obs_filter)
-
-                    vsp_comp_stars_info[star['auid']] = {
-                        'pos': vsp_star,
-                        'mag': star_info['mag'],
-                        'error': star_info['error']
-                    }
-
->>>>>>> 362e2374
                     if not exist:
                         vsp_star_count = add_vsp_star(vsp_star_count, user_comp_stars, vsp_star)
 
             if len(vsp_comp_stars_info) > 1:
                 break
-        else:
-            for vsp_star in all_vsp_star_coords:
-                if vsp_star_count > 1:
-                    break
-                if vsp_star not in user_comp_stars:
-                    vsp_star_count = add_vsp_star(vsp_star_count, user_comp_stars, vsp_star)
 
     if not vsp_star_count:
         log_info("\nNo comparison stars were gathered from AAVSO.\n")
@@ -1820,11 +1787,7 @@
         log_info("Complete Reduction Routine")
         log_info("**************************")
 
-<<<<<<< HEAD
-        init_path, wcs_file, wcs_header, ra_wcs, dec_wcs, vsp_params, auid, v_mag = None, None, None, None, None, None, None, None
-=======
-        init_path, wcs_file, wcs_header, ra_wcs, dec_wcs, vsp_params = None, None, None, None, None, None
->>>>>>> 362e2374
+        init_path, wcs_file, wcs_header, ra_wcs, dec_wcs, vsp_params, auid = None, None, None, None, None, None, None
         generalDark, generalBias, generalFlat = np.empty(shape=(0, 0)), np.empty(shape=(0, 0)), np.empty(shape=(0, 0))
         demosaic_fmt = None
         demosaic_out = None
@@ -2038,36 +2001,12 @@
             wcs_file = check_wcs(inputfiles[0], exotic_infoDict['save'], exotic_infoDict['plate_opt'])
             img_scale_str, img_scale = get_img_scale(header, wcs_file, exotic_infoDict['pixel_scale'])
             plateStatus.initializeComparisonStarCount(len(exotic_infoDict['comp_stars']))
-<<<<<<< HEAD
-            tar_radec, comp_radec = None, []
-=======
             ra_dec_tar, ra_dec_wcs = None, []
->>>>>>> 362e2374
             chart_id, vsp_comp_stars, vsp_list = None, None, []
 
             if wcs_file:
                 log_info(f"\nHere is the path to your plate solution: {wcs_file}")
                 wcs_header = fits.getheader(filename=wcs_file)
-<<<<<<< HEAD
-                ra_wcs, dec_wcs = get_radec(wcs_header)
-
-                exotic_UIprevTPX, exotic_UIprevTPY = check_targetpixelwcs(exotic_UIprevTPX, exotic_UIprevTPY,
-                                                                          pDict['ra'], pDict['dec'], ra_wcs, dec_wcs)
-                tar_radec = (ra_wcs[int(exotic_UIprevTPY)][int(exotic_UIprevTPX)],
-                             dec_wcs[int(exotic_UIprevTPY)][int(exotic_UIprevTPX)])
-
-                auid = vsx_auid(tar_radec[0], tar_radec[1])
-
-                for compn, comp in enumerate(exotic_infoDict['comp_stars'][:]):
-                    ra = ra_wcs[int(comp[1])][int(comp[0])]
-                    dec = dec_wcs[int(comp[1])][int(comp[0])]
-                    comp_radec.append((ra, dec))
-
-                    log_info(f"\nChecking for variability in Comparison Star #{compn+1}:"
-                             f"\n\tPixel X: {comp[0]} Pixel Y: {comp[1]}")
-                    if variableStarCheck(ra_wcs[int(comp[1])][int(comp[0])], dec_wcs[int(comp[1])][int(comp[0])]):
-                        exotic_infoDict['comp_stars'].remove(comp)
-=======
                 ra_wcs, dec_wcs = get_ra_dec(wcs_header)
 
                 exotic_UIprevTPX, exotic_UIprevTPY = check_targetpixelwcs(exotic_UIprevTPX, exotic_UIprevTPY,
@@ -2078,22 +2017,18 @@
                 auid = vsx_auid(ra_dec_tar[0], ra_dec_tar[1])
 
                 check_for_variable_stars(ra_wcs, dec_wcs, ra_dec_wcs, exotic_infoDict['comp_stars'])
->>>>>>> 362e2374
 
                 if exotic_infoDict['aavso_comp'] == 'y':
                     vsp_comp_stars, chart_id = vsp_query(wcs_file,[header['NAXIS1'], header['NAXIS2']],
                                                          exotic_infoDict['filter'], img_scale,
                                                          exotic_infoDict['comp_stars'])
                     vsp_list = [vsp_star['pos'] for vsp_star in vsp_comp_stars.values()]
-<<<<<<< HEAD
-=======
 
                 while not exotic_infoDict['comp_stars']:
                     log_info("\nThere are no comparison stars left as all of them were indicated as variable stars."
                              "\nPlease reenter new comparison star coordinates.")
                     exotic_infoDict['comp_stars'] = comparison_star_coords(exotic_infoDict['comp_stars'], False)
                     check_for_variable_stars(ra_wcs, dec_wcs, ra_dec_wcs, exotic_infoDict['comp_stars'])
->>>>>>> 362e2374
 
                 plateStatus.initializeComparisonStarCount(len(exotic_infoDict['comp_stars']))
 
@@ -2306,7 +2241,6 @@
                             f"{round(100 * myfit.residuals.std() / np.median(myfit.data), 6)}%")
                     log.debug(f"The Mean Squared Error is: {round(np.sum(myfit.residuals ** 2), 6)}\n")
 
-<<<<<<< HEAD
                     res_std = myfit.residuals.std() / np.median(myfit.data)
 
                 if photometry_info['min_std'] > res_std and myfit is not None:
@@ -2324,39 +2258,6 @@
                     ref_flux[j] = {
                         'myfit': copy.deepcopy(myfit),
                         'pos': exotic_infoDict['comp_stars'][j]
-=======
-                    resstd = myfit.residuals.std() / np.median(myfit.data)
-                if minSTD > resstd and myfit is not None:  # If the standard deviation is less than the previous min
-                    bestCompStar = j + 1
-                    comp_coords = exotic_infoDict['comp_stars'][j]
-                    minSTD = resstd
-                    minAperture = 0
-                    minAnnulus = 15 * sigma
-                    # arrayNormUnc = myfit.dataerr
-
-                    # sets the lists we want to print to correspond to the optimal aperature
-                    goodFluxes = np.copy(myfit.data)
-                    # goodNormUnc = np.copy(myfit.dataerr)
-                    nonBJDTimes = np.copy(myfit.time)
-                    goodAirmasses = np.copy(myfit.airmass)
-                    goodTargets = tFlux1
-                    goodReferences = cFlux1
-                    goodTUnc = tFlux1 ** 0.5
-                    goodRUnc = cFlux1 ** 0.5
-                    bestlmfit = myfit
-
-                    finXTargCent = psf_data["target"][:, 0]
-                    finYTargCent = psf_data["target"][:, 1]
-                    finXRefCent = psf_data[ckey][:, 0]
-                    finYRefCent = psf_data[ckey][:, 1]
-
-                if j in vsp_num:
-                    ref_flux_dict[j] = {
-                        'myfit': myfit,
-                        'tflux': tFlux1,
-                        'cflux': cFlux1,
-                        'xy': exotic_infoDict['comp_stars'][j]
->>>>>>> 362e2374
                     }
 
             log_info("\nComputing best comparison star, aperture, and sky annulus. Please wait.")
@@ -2404,15 +2305,8 @@
                         if myfit is not None:
                             if j in vsp_num:
                                 temp_ref_flux[j] = {
-<<<<<<< HEAD
                                     'myfit': copy.deepcopy(myfit),
                                     'pos': exotic_infoDict['comp_stars'][j]
-=======
-                                    'myfit': myfit,
-                                    'tflux': tFlux1,
-                                    'cflux': cFlux1,
-                                    'xy': exotic_infoDict['comp_stars'][j]
->>>>>>> 362e2374
                                 }
 
                             for k in myfit.bounds.keys():
@@ -2422,19 +2316,8 @@
                                     f"{round(100 * myfit.residuals.std() / np.median(myfit.data), 6)}%")
                             log.debug(f"The Mean Squared Error is: {round(np.sum(myfit.residuals ** 2), 6)}\n")
 
-<<<<<<< HEAD
                             res_std = myfit.residuals.std() / np.median(myfit.data)
                         if photometry_info['min_std'] > res_std and myfit is not None:  # If the standard deviation is less than the previous min
-=======
-                            resstd = myfit.residuals.std() / np.median(myfit.data)
-                        if minSTD > resstd and myfit is not None:  # If the standard deviation is less than the previous min
-                            bestCompStar = j + 1
-                            comp_coords = exotic_infoDict['comp_stars'][j]
-                            minSTD = resstd
-                            minAperture = aper
-                            minAnnulus = annulus
-                            # arrayNormUnc = arrayNormUnc
->>>>>>> 362e2374
                             ref_flux_opt2 = True
 
                             photometry_info.update(best_fit_lc=copy.deepcopy(myfit),
@@ -2450,17 +2333,9 @@
 
                         if ref_flux_opt or ref_flux_opt2:
                             if j in vsp_num:
-<<<<<<< HEAD
                                 ref_flux[j] = {
                                     'myfit': copy.deepcopy(myfit),
                                     'pos': exotic_infoDict['comp_stars'][j]
-=======
-                                ref_flux_dict[j] = {
-                                    'myfit': myfit,
-                                    'tflux': tFlux1,
-                                    'cflux': cFlux1,
-                                    'xy': exotic_infoDict['comp_stars'][j]
->>>>>>> 362e2374
                                 }
 
                             if backtrack:
@@ -2567,19 +2442,11 @@
 
             if vsp_comp_stars:
                 if not bestCompStar:
-<<<<<<< HEAD
                     vsp_params = stellar_variability(ref_flux, best_fit_lc, exotic_infoDict['comp_stars'],
                                                      vsp_comp_stars, vsp_num, None, exotic_infoDict['save'],
                                                      pDict['sName'])
                 else:
                     vsp_params = stellar_variability(ref_flux, best_fit_lc, exotic_infoDict['comp_stars'],
-=======
-                    vsp_params = stellar_variability(ref_flux_dict, bestlmfit, good_jd_times, exotic_infoDict['comp_stars'], chart_id,
-                                                     vsp_comp_stars, vsp_num, bestCompStar, exotic_infoDict['save'],
-                                                     pDict['sName'])
-                else:
-                    vsp_params = stellar_variability(ref_flux_dict, bestlmfit, good_jd_times, exotic_infoDict['comp_stars'], chart_id,
->>>>>>> 362e2374
                                                      vsp_comp_stars, vsp_num, bestCompStar - 1, exotic_infoDict['save'],
                                                      pDict['sName'])
 
