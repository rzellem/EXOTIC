--- conflicted
+++ resolved
@@ -173,12 +173,9 @@
 # ################### START PROPERTIES/SETTINGS ############################# #
 # GLOBALS (set in main before method calls)
 exotic_infoDict = dict()
-<<<<<<< HEAD
 exotic_UIprevTPX, exotic_UIprevTPY, exotic_UIprevRPX, exotic_UIprevRPY = 0, 0, 0, 0
 exotic_distFC = 0
 exotic_ax1 = plt.figure()  # placeholder
-=======
->>>>>>> f51a07a4
 
 # SETTINGS
 plt.style.use(astropy_mpl_style)
@@ -1523,7 +1520,6 @@
         )
 
     if pars[2] <= 10:
-        import pdb; pdb.set_trace()
         log.info(f"CAUTION: Measured flux amplitude is really low---are you sure there is a star at {np.round(pos,2)}?")
 
     return pars
@@ -1981,17 +1977,7 @@
         log.info("Real Time Plotting ('Control + C' or close the plot to quit)")
         log.info("\nPlease be patient. It will take at least 15 seconds for the first image to get plotted.")
 
-<<<<<<< HEAD
         fig = plt.figure()
-        exotic_ax1 = fig.add_subplot(1, 1, 1)
-        exotic_ax1.set_title(targetName)
-        exotic_ax1.set_ylabel('Normalized Flux')
-        exotic_ax1.set_xlabel('Time (jd)')
-
-        anim = FuncAnimation(fig, realTimeReduce, fargs=targetName, interval=15000)  # refresh every 15 seconds
-        plt.show()
-=======
-        fig = plt_exotic.figure()
         ax = fig.add_subplot(1, 1, 1)
         ax.set_title(targetName)
         ax.set_ylabel('Normalized Flux')
@@ -2000,8 +1986,7 @@
         anim = FuncAnimation(fig, realTimeReduce,
                              fargs=(targetName, ax, distFC, real_time_imgs, exotic_UIprevTPX, exotic_UIprevTPY,
                                     exotic_UIprevRPX, exotic_UIprevRPY), interval=15000)  # refresh every 15 seconds
-        plt_exotic.show()
->>>>>>> f51a07a4
+        plt.show()
 
     ###########################
     # Complete Reduction Routine
@@ -2366,12 +2351,7 @@
             #########################################
 
             # Loop placed to check user-entered x and y target coordinates against WCS.
-<<<<<<< HEAD
             allImageData, timeList, fileNameList, timesListed, airMassList, fileNameStr, exptimes = [], [], [], [], [], [], []
-=======
-            # fileNumber = 1
-            allImageData, fileNameList, timeList, airMassList, fileNameStr, exptimes = [], [], [], [], [], []
->>>>>>> f51a07a4
             time_dict = {}
 
             # alloc psf fitting param
@@ -2462,7 +2442,6 @@
                 # IMAGES
                 imageData = hdul[0].data
 
-<<<<<<< HEAD
                 # apply cals if applicable
                 if darksBool:
                     log.info("Dark subtracting images.")
@@ -2472,207 +2451,6 @@
                     imageData = imageData - generalBias
                 else:
                     pass
-=======
-                hdul.close()  # closes the file to avoid using up all of computer's resources
-                del hdul
-
-            consistent_et = False
-            if len(exptimes) > 0:
-                consistent_et = all(elem == exptimes[0] for elem in exptimes)
-
-            exptimes = np.array(exptimes)
-
-            if consistent_et:
-                exotic_infoDict['exposure'] = exptimes[0]
-            else:
-                exotic_infoDict['exposure'] = np.median(exptimes)
-
-            # Recast list as numpy arrays
-            allImageData = np.array(allImageData, dtype=np.float32)
-            timeList = np.array(timeList)
-            airMassList = np.array(airMassList)
-
-            # sorts the times for later plotting use
-            allImageData = allImageData[np.argsort(timeList)]
-            airMassList = airMassList[np.argsort(timeList)]
-            timeList = timeList[np.argsort(timeList)]
-
-            # TODO add option to inits file
-            cosmicrayfilter_bool = False
-            if cosmicrayfilter_bool:
-                log.info("Filtering your data for cosmic rays.")
-                targx, targy, targamplitude, targsigX, targsigY, targrot, targoff = fit_centroid(allImageData[0], [exotic_UIprevTPX, exotic_UIprevTPY], box=10)
-                psffwhm = 2.355*(targsigX+targsigY)/2
-                log.debug(f"FWHM in 1st image: {np.round(psffwhm, 2):.2f} px")
-                log.debug(f"STDEV before: {np.std(allImageData, 0).mean():.2f}")
-
-                # # -------COSMIC RAY FILTERING-----------------------------------------------------------------------
-
-                animate_toggle(True)
-
-                for ii in range(len(allImageData)):
-
-                    # remove nans
-                    nanmask = np.isnan(allImageData[ii])
-
-                    if nanmask.sum() > 0:
-                        bg = generic_filter(allImageData[ii], np.nanmedian, (3, 3))
-                        allImageData[ii][nanmask] = bg[nanmask]
-
-                    mask, clean = detect_cosmics(allImageData[ii], psfmodel='gauss',  psffwhm=psffwhm, psfsize=2*round(psffwhm)+1,  sepmed=False, sigclip = 4.25, niter=2, objlim=10, cleantype='idw', verbose=False)
-                    allImageData[ii] = clean
-
-                    # # check for bad columns
-                    # bad_cols = np.abs(np.diff(allImageData[ii],1).mean(0)) > 10
-                    # if bad_cols[-1]:
-                    #     bad_cols = np.append(bad_cols,True)
-                    # else:
-                    #     bad_cols = np.append(bad_cols,False)
-                    # bad_cols = binary_dilation(bad_cols)
-
-                    # #allImageData[ii][:,bad_cols] = np.median(allImageData[ii])
-                    # labels,ngroups = label(bad_cols)
-                    # labeli, counts = np.unique(labels, return_counts=True)
-
-                    # if counts.shape[0] > 1:
-                    #     for ii in range(1,labeli[-1]+1):
-                    #         imask = labels == ii # mask block for integration
-                    #         imask2 = binary_dilation(imask)
-                    #         xmask = np.logical_xor(imask,imask2) # mask of neighboring pixels
-                    #         median = allImageData[ii][:,xmask].mean(1)
-                    #         medianm= (np.ones((imask.shape[0],imask.sum())).T * median).T
-                    #         stdev = np.std(allImageData[ii][:,xmask])
-                    #         # fill in bad columns with randomly generated data based on neighboring pixels
-                    #         allImageData[ii][:,imask] = np.random.normal(medianm, stdev, medianm.shape)
-
-                    # TODO move to function
-                    # if ii == 0:
-                    # f,ax = plt_exotic.subplots(1,3,figsize=(18,8))
-                    # ax[0].imshow(np.log10(ogdata),vmin=np.percentile(np.log10(bg),5), vmax=np.percentile(np.log10(bg),99))
-                    # ax[0].set_title("Original Data")
-                    # ax[1].imshow(mask,cmap='binary_r')
-                    # ax[1].set_title("Cosmic Ray Mask")
-                    # ax[2].imshow(np.log10(allImageData[ii]),vmin=np.percentile(np.log10(bg),5), vmax=np.percentile(np.log10(bg),99))
-                    # ax[2].set_title("Corrected Image")
-                    # plt_exotic.tight_layout()
-                    # plt_exotic.show()
-
-                animate_toggle()
-
-            log.debug(f"STDEV after: {np.std(allImageData, 0).mean():.2f}")
-
-            # -------OPTIMAL COMP STAR, APERTURE, AND ANNULUS CALCULATION----------------------------------------
-
-            # Loops through all of the possible aperture and annulus radius
-            # guess at optimal aperture by doing a gaussian fit and going out 3 sigma as an estimate
-
-            # hdul = fits.open(name=timeSortedNames[0], memmap=False, cache=False, lazy_load_hdus=False)  # opens the fits file
-            # firstImageData = hdul['ext', 0].data  # fits.getdata(timeSortedNames[0], ext=0)
-            firstimagecounter = 0
-            firstImageData = allImageData[firstimagecounter]
-
-            # Sometimes the first image is a bad one...in that case, we iterate until we do not fail
-            while True:
-                # fit Target in the first image and use it to determine aperture and annulus range
-                try:
-                    targx, targy, targamplitude, targsigX, targsigY, targrot, targoff = fit_centroid(firstImageData, [exotic_UIprevTPX, exotic_UIprevTPY],
-                                                                                                     box=10)
-                    break
-                # If the first image is a bad one, then move on to the next image
-                except Exception:
-                    firstimagecounter += 1
-                    firstImageData = allImageData[firstimagecounter]
-
-            # Filter the other data as well
-            allImageData = allImageData[firstimagecounter:]
-            timeList = timeList[firstimagecounter:]
-            airMassList = airMassList[firstimagecounter:]
-            # sortedTimeList = sortedTimeList[firstimagecounter:]
-
-            # apply cals correction if applicable
-            if darksBool:
-                log.info("Dark subtracting images.")
-                allImageData = allImageData - generalDark
-            elif biasesBool:
-                log.info("Bias-correcting images.")
-                allImageData = allImageData - generalBias
-            else:
-                pass
-
-            if flatsBool:
-                log.info("Flattening images.")
-                allImageData = allImageData / generalFlat
-
-            time_dict = {k: v for k, v in time_dict.items() if v[0] in timeList}
-
-            first_image = min(time_dict, key=lambda k: time_dict[k][0])
-
-            # Reference File w/ smallest time value
-            ref_file = Path(exotic_infoDict['saveplot']) / f'ref_file_{firstimagecounter}_'\
-                                                           f'{Path(first_image).name}'
-
-            # Removes existing file of reference file. For future Python 3.8 update, .unlink(missing_ok=True)
-            # can be added to that will ignore exceptions such as the one below.
-            try:
-                Path(ref_file).unlink()
-            except FileNotFoundError:
-                pass
-
-            convertToFITS = fits.PrimaryHDU(data=allImageData[0], header=time_dict[first_image][1])
-            convertToFITS.writeto(ref_file)
-            log.info(f"\nHere is the path to the reference imaging file used by EXOTIC: \n{ref_file}")
-            wcs_file = check_wcs(ref_file, exotic_infoDict['saveplot'], exotic_infoDict['plate_opt'])
-            hdulWCS = None
-
-            # Check pixel coordinates by converting to WCS. If not correct, loop over again
-            if wcs_file:
-                log.info(f"\nHere is the path to your plate solution: {wcs_file}")
-                hdulWCS = fits.open(name=wcs_file, memmap=False, cache=False, lazy_load_hdus=False, ignore_missing_end=True)
-                rafile, decfile = get_radec(hdulWCS)
-
-                # Checking pixel coordinates against plate solution
-                exotic_UIprevTPX, exotic_UIprevTPY = check_targetpixelwcs(exotic_UIprevTPX, exotic_UIprevTPY, pDict['ra'],
-                                                                          pDict['dec'], rafile, decfile)
-
-            # Image Alignment
-            allImageData, boollist, apos, arot = image_alignment(allImageData)
-            timeList = np.array(timeList)[boollist]
-            airMassList = np.array(airMassList)[boollist]
-
-            # alloc psf fitting param
-            psf_data = {
-                # x-cent, y-cent, amplitude, sigma-x, sigma-y, rotation, offset
-                'target':np.zeros((len(allImageData), 7)),
-                'target_align':np.zeros((len(allImageData), 2))
-            }
-
-            # fit for the centroids in all images 
-            for i,coord in enumerate(compStarList):
-
-                ckey = "comp{}".format(i+1)
-                psf_data[ckey] = np.zeros((len(allImageData), 7))
-                psf_data[ckey+"_align"] = np.zeros((len(allImageData), 2))
-
-                # for each image
-                for j in range(len(allImageData)):
-                    if i == 0:
-                        # apply image alignment transformation
-                        xrot = exotic_UIprevTPX*np.cos(arot[j]) - exotic_UIprevTPY*np.sin(arot[j]) - apos[j][0]
-                        yrot = exotic_UIprevTPX*np.sin(arot[j]) + exotic_UIprevTPY*np.cos(arot[j]) - apos[j][1]
-                        psf_data["target_align"][j] = [xrot,yrot]
-                        psf_data["target"][j] = fit_centroid(allImageData[j], [xrot, yrot], box=10)
-                        
-                        if j == 0:
-                            psf_data["target"][j] = fit_centroid(allImageData[j], [xrot,yrot], box=10)
-                        else:
-
-                            psf_data["target"][j] = fit_centroid(
-                                allImageData[j],
-                                [xrot,yrot],
-                                #np.array([xrot+psf_data[ckey][j-1][0],yrot+psf_data[ckey][j-1][1]])*0.5, 
-                                psf_data["target"][j-1][2:],
-                                box=10)
->>>>>>> f51a07a4
 
                 if flatsBool:
                     log.info("Flattening images.")
@@ -2720,7 +2498,6 @@
                             psf_data[ckey][0][2:], # initialize with psf in first image
                             box=10)
 
-<<<<<<< HEAD
                 # aperture photometry
                 if i == 0:
                     sigma = float((psf_data["target"][0][3]+psf_data["target"][0][4])*0.5)
@@ -2743,256 +2520,6 @@
                 # close file + delete from memory
                 hdul.close()
                 del hdul
-=======
-                        #diff = psf_data[ckey][j][:2] - np.array([xrot,yrot])
-                        #dist = (diff[0]**2 + diff[1]**2)**0.5
-                        #if dist > 10: # tolerance
-                        #    psf_data[ckey][j] = psf_data[ckey][j-1]
-                        #    print('derp',dist)
-                            # if change in position is greater than threshold, resort to previous psf position
-
-                    # if j % 20 == 0 and j > 0:
-                    #     simg = allImageData[:j].sum(0)
-                    #     fig,ax = plt_exotic.subplots(2)
-                    #     ax[0].imshow(simg,cmap='binary_r',vmin=np.percentile(simg,55), vmax=np.percentile(simg,99))
-                    #     ax[0].set_title("image:"+str(j))
-                    #     ax[0].plot(coord[0], coord[1], 'go',label='start')
-                    #     ax[0].plot(*psf_data[ckey][:j,:2].T,'g-',label='centroid',alpha=0.75)
-                    #     ax[0].plot(*psf_data[ckey+"_align"][:j,:2].T,'c-',label='alignment',alpha=0.75)
-                    #     ax[0].legend(loc='best')
-                    #     ax[1].imshow(allImageData[j])
-                    #     ax[1].plot(coord[0], coord[1], 'go',label='start')
-                    #     ax[1].plot(*psf_data[ckey][j,:2].T,'r.',label='centroid',alpha=0.75)
-                    #     ax[1].plot(*psf_data[ckey+"_align"][j,:2].T,'c.',label='alignment',alpha=0.75)
-                    #     ax[1].set_ylim([psf_data[ckey][j,:2].T[1]-20,psf_data[ckey][j,:2].T[1]+20])
-                    #     ax[1].set_xlim([psf_data[ckey][j,:2].T[0]-20,psf_data[ckey][j,:2].T[0]+20])
-                    #     plt_exotic.show()
-
-            # create alignment plot
-            simg = np.sum(allImageData,0)
-            f,ax = plt_exotic.subplots(1)
-            ax.imshow(simg,vmin=np.percentile(simg,55),vmax=np.percentile(simg,99),cmap='binary_r')
-            ax.plot(psf_data["target"][0][0],psf_data["target"][0][1], 'go',label="Target Start")
-            ax.plot(*psf_data["target_align"].T,'m-', alpha=0.5, label="Image Alignment Estimate")
-            ax.plot(*psf_data["target"][:,:2].T,'g-', alpha=0.5, label="Centroid Fit")
-
-            for i,coord in enumerate(compStarList):
-                ckey = "comp{}".format(i+1)
-                ax.plot(*coord, 'ko')
-                ax.plot(*psf_data[ckey+"_align"].T,'b-', alpha=0.5)
-                ax.plot(*psf_data[ckey][:,:2].T,'g-', alpha=0.5)
-
-            ax.legend(loc='best')
-            plt_exotic.savefig(Path(exotic_infoDict['saveplot']) / "temp" /
-                               f"ImageAlignment_{pDict['pName']}_{exotic_infoDict['date']}.png")
-            plt_exotic.close()
-
-            # fit centroids for first image to determine priors to be used later
-            for compCounter in range(0, len(compStarList)):
-                log.info("\n\n***************************************************************")
-                log.info(f"Determining Optimal Aperture and Annulus Size for Comp Star #{compCounter + 1}")
-                log.info("***************************************************************\n")
-
-                ckey = f"comp{compCounter + 1}"
-
-                log.info(f"Target X: {round(psf_data['target'][0, 0])} Target Y: {round(psf_data['target'][0, 1])}\n")
-                log.info(f"Comparison X: {round(psf_data[ckey][0, 0])} Comparison Y: {round(psf_data[ckey][0, 1])}\n")
-
-                # If plate solution was generated, use it to check if the comparison stars selected are variable
-                # If yes, skip determining optimal aperture and annulus for that comparison star
-                if wcs_file:
-                    log.info("Checking for variability in current comparison star... ")
-                    if variableStarCheck(round(psf_data[ckey][0, 0]), round(psf_data[ckey][0, 1]), hdulWCS):
-                        log.info("Current comparison star is variable, proceeding to next star.")
-                        continue
-
-                # determines the aperture and annulus combinations to iterate through based on the sigmas of the LM fit
-                aperture_min = 1 * np.nanmax([targsigX, targsigY])
-                aperture_max = 6 * np.nanmax([targsigX, targsigY])
-
-                # run through apertures based on PSF shape
-                if aperture_min <= 1:
-                    aperture_sizes = np.arange(1, 10, 2)
-                else:
-                    aperture_sizes = np.round(np.linspace(aperture_min, aperture_max, 15), 2)
-
-                aperture_sizes = np.append(aperture_sizes, -1*aperture_sizes)  # no comparison star
-                aperture_sizes = np.append(aperture_sizes, 0)  # PSF fit
-
-                # single annulus size
-                annulus_sizes = np.round(np.array([5, 10, 15]) * np.nanmax([targsigX, targsigY]),2)
-
-                for apertureR in aperture_sizes:  # aperture loop
-                    for annulusR in annulus_sizes:  # annulus loop # no need
-                        # don't reprocess
-                        if apertureR < 0 < compCounter:
-                            continue
-
-                        # only do PSF fit in first annulus for loop
-                        if apertureR == 0 and annulusR != annulus_sizes[0]:
-                            continue
-
-                        if apertureR == 0:
-                            log.debug('Testing Comparison Star #' + str(compCounter + 1) + ' with a PSF photometry.')
-                        elif apertureR < 0 and compCounter == 0:
-                            log.debug('Testing NO Comparison Star with a ' + str(
-                                abs(apertureR)) + ' pixel aperture and a ' + str(abs(annulusR)) + ' pixel annulus.')
-                        else:
-                            log.debug('Testing Comparison Star #' + str(compCounter + 1) + ' with a ' + str(
-                                apertureR) + ' pixel aperture and a ' + str(annulusR) + ' pixel annulus.')
-
-                        # alloc flux data
-                        tFlux = np.zeros(len(allImageData))
-                        cFlux = np.zeros(len(allImageData))
-
-                        for fileNumber, imageData in enumerate(allImageData):
-
-                            if apertureR == 0: # psf photometry
-                                # area = 2*PI*sigx*sigy*amp
-                                tFlux[fileNumber] = psf_data["target"][fileNumber][2] * psf_data["target"][fileNumber][3] * psf_data["target"][fileNumber][4] * 2 * np.pi
-                                cFlux[fileNumber] = psf_data[ckey][fileNumber][2] * psf_data[ckey][fileNumber][3] * psf_data[ckey][fileNumber][4] * 2 * np.pi
-
-                            elif apertureR < 0: # no comparison star aper phot
-                                cFlux = np.ones(len(allImageData))
-                                tFlux[fileNumber], bg = getFlux(
-                                    allImageData[fileNumber],
-                                    psf_data["target"][fileNumber,0], 
-                                    psf_data["target"][fileNumber,1], 
-                                    abs(apertureR), annulusR
-                                )
-                            else: # aperture photometry with comp star
-                                tFlux[fileNumber], bg = getFlux(
-                                    allImageData[fileNumber],
-                                    psf_data["target"][fileNumber,0], 
-                                    psf_data["target"][fileNumber,1], 
-                                    abs(apertureR), annulusR
-                                )
-
-                                cFlux[fileNumber], bg = getFlux(
-                                    allImageData[fileNumber],
-                                    psf_data[ckey][fileNumber,0], 
-                                    psf_data[ckey][fileNumber,1], 
-                                    abs(apertureR), annulusR
-                                )
-
-                        # remove outliers TODO 
-                        dt = np.mean(np.diff(np.sort(timeList)))
-                        ndt = int(15./24./60./dt)*2+1 # 35 minutes
-                        filtered_data = sigma_clip(tFlux/cFlux, sigma=3, dt=ndt)
-                        # plt.plot(arrayTimes, arrayFinalFlux,'k.'); plt.plot(timeList, median_filter(tFlux/cFlux,21)); plt.show()
-                        arrayFinalFlux = (tFlux/cFlux)[~filtered_data]
-                        arrayNormUnc = (np.sqrt(tFlux)/cFlux)[~filtered_data]
-                        arrayTimes = timeList[~filtered_data]
-                        arrayAirmass = airMassList[~filtered_data]
-
-                        # remove nans
-                        nanmask = np.isnan(arrayFinalFlux) | np.isnan(arrayNormUnc) | np.isnan(arrayTimes) | np.isnan(arrayAirmass) | np.less_equal(arrayFinalFlux, 0) | np.less_equal(arrayNormUnc, 0)
-                        nanmask = nanmask | np.isinf(arrayFinalFlux) | np.isinf(arrayNormUnc) | np.isinf(arrayTimes) | np.isinf(arrayAirmass)
-                        if np.sum(~nanmask) == 0:
-                            continue
-                        arrayFinalFlux = arrayFinalFlux[~nanmask]
-                        arrayNormUnc = arrayNormUnc[~nanmask]
-                        arrayTimes = arrayTimes[~nanmask]
-                        arrayAirmass = arrayAirmass[~nanmask]
-
-                        # -----LM LIGHTCURVE FIT--------------------------------------
-                        prior = {
-                            'rprs': pDict['rprs'],    # Rp/Rs
-                            'ars': pDict['aRs'],      # a/Rs
-                            'per': pDict['pPer'],     # Period [day]
-                            'inc': pDict['inc'],      # Inclination [deg]
-                            'u0': ld0[0], 'u1': ld1[0], 'u2': ld2[0], 'u3': ld3[0],  # limb darkening (nonlinear)
-                            'ecc': pDict['ecc'],     # Eccentricity
-                            'omega': 0,          # Arg of periastron
-                            'tmid': pDict['midT'],    # time of mid transit [day]
-                            'a1': arrayFinalFlux.mean(),  # max() - arrayFinalFlux.min(), #mid Flux
-                            'a2': 0,             # Flux lower bound
-                        }
-
-                        arrayPhases = (arrayTimes-pDict['midT'])/prior['per']
-                        prior['tmid'] = pDict['midT'] + np.floor(arrayPhases).max()*prior['per']
-                        upper = prior['tmid'] + np.abs(25*pDict['midTUnc'] + np.floor(arrayPhases).max()*25*pDict['pPerUnc'])
-                        lower = prior['tmid'] - np.abs(25*pDict['midTUnc'] + np.floor(arrayPhases).max()*25*pDict['pPerUnc'])
-
-                        if np.floor(arrayPhases).max()-np.floor(arrayPhases).min() == 0:
-                            log.info("\nWARNING!")
-                            log.info(" Estimated mid-transit time is not within the observations")
-                            log.info(" Check Period & Mid-transit time in inits.json. Make sure the uncertainties are not 0 or Nan.")
-                            log.info(f"  obs start:{arrayTimes.min()}")
-                            log.info(f"    obs end:{arrayTimes.max()}")
-                            log.info(f" tmid prior:{prior['tmid']}\n")
-
-                        # check for Nans + Zeros
-                        for k in pDict:
-                            if "Unc" in k:
-                                if not pDict[k]:
-                                    log.info(f"WARNING! {k} uncertainty is 0. Please use a non-zero value in inits.json")
-                                    pDict[k] = 1
-                                elif pDict[k] == 0 or np.isnan(pDict[k]):
-                                    log.info(f"WARNING! {k} uncertainty is 0. Please use a non-zero value in inits.json")
-                                    pDict[k] = 1
-                            elif pDict[k] is None:
-                                log.info(f"WARNING! {k} is None. Please use a numeric value in inits.json")
-                                pDict[k] = 0
-
-                        mybounds = {
-                            'rprs': [0, pDict['rprs']*1.25],
-                            'tmid': [lower, upper],
-                            'ars': [pDict['aRs']-5*pDict['aRsUnc'], pDict['aRs']+5*pDict['aRsUnc']],
-
-                            'a1': [ 0.5*min(arrayFinalFlux), 2*max(arrayFinalFlux)],
-                            'a2': [-1, 1]
-                        }
-
-                        myfit = lc_fitter(
-                            arrayTimes,
-                            arrayFinalFlux,
-                            arrayNormUnc,
-                            arrayAirmass,
-                            prior,
-                            mybounds,
-                            mode='lm'
-                        )
-
-                        for k in myfit.bounds.keys():
-                            log.debug("  {}: {:.6f}".format(k, myfit.parameters[k]))  # , myfit.errors[k]))
-
-                        log.debug('The Residual Standard Deviation is: ' + str(round(100*myfit.residuals.std()/np.median(myfit.data), 6))+"%")
-                        log.debug('The Mean Squared Error is: ' + str(round(np.sum(myfit.residuals**2), 6)) + '\n')
-
-                        resstd = myfit.residuals.std()/np.median(myfit.data)
-                        if minSTD > resstd:  # If the standard deviation is less than the previous min
-                            bestCompStar = compCounter + 1
-                            comp_coords = compStarList[compCounter]
-                            minSTD = resstd  # set the minimum standard deviation to that
-
-                            arrayNormUnc = arrayNormUnc * np.sqrt(myfit.chi2 / myfit.data.shape[0])  # scale errorbars by sqrt(rchi2)
-                            minAnnulus = annulusR  # then set min aperature and annulus to those values
-                            minAperture = apertureR
-
-                            # sets the lists we want to print to correspond to the optimal aperature
-                            goodFluxes = np.copy(arrayFinalFlux)
-                            goodNormUnc = np.copy(arrayNormUnc)
-                            nonBJDTimes = np.copy(arrayTimes)
-                            nonBJDPhases = np.copy(arrayPhases)
-                            goodAirmasses = np.copy(arrayAirmass)
-                            goodTargets = tFlux[~filtered_data]
-                            goodReferences = cFlux[~filtered_data]
-                            goodTUnc = tFlux[~filtered_data]**0.5
-                            goodRUnc = cFlux[~filtered_data]**0.5
-                            goodResids = myfit.residuals
-                            bestlmfit = myfit
-
-                            finXTargCent = psf_data["target"][~filtered_data,0]
-                            finYTargCent = psf_data["target"][~filtered_data,1]
-
-                            finXRefCent = psf_data[ckey][~filtered_data,0]
-                            finYRefCent = psf_data[ckey][~filtered_data,1]
-
-                    # Exit annulus loop
-                # Exit aperture loop
-            # Exit the Comp Stars Loop
->>>>>>> f51a07a4
 
             # filter bad images
             badmask = (psf_data["target"][:,0] == 0) | (aper_data["target"][:,0] == 0) | np.isnan(aper_data["target"][:,0])
@@ -3000,7 +2527,7 @@
                 log.error("No images to fit...check reference image for alignment (first image of sequence)")
 
             # convert to numpy arrays
-            times = np.array(timesListed)[~badmask]
+            times = np.array(timeList)[~badmask]
             airmass = np.array(airMassList)[~badmask]
             psf_data["target"] = psf_data["target"][~badmask]
             psf_data["target_align"] = psf_data["target_align"][~badmask]
@@ -3256,6 +2783,7 @@
             goodFluxes = goodFluxes[si][gi]
             goodNormUnc = goodNormUnc[si][gi]
             goodAirmasses = goodAirmasses[si][gi]
+
             # if flatsBool:
             #     log.info("Flattening images.")
             #     allImageData = allImageData / generalFlat
@@ -3938,80 +3466,6 @@
             if flux_format != 'flux':
                 goodFluxes, goodNormUnc = fluxConvert(goodFluxes, goodNormUnc, flux_format)
 
-<<<<<<< HEAD
-=======
-        log.info("\n")
-        log.info("****************************************")
-        log.info("Fitting a Light Curve Model to Your Data")
-        log.info("****************************************\n")
-
-        ##########################
-        # NESTED SAMPLING FITTING
-        ##########################
-
-        try:
-            prior = {
-                'rprs': pDict['rprs'],    # Rp/Rs
-                'ars': pDict['aRs'],      # a/Rs
-                'per': pDict['pPer'],     # Period [day]
-                'inc': pDict['inc'],      # Inclination [deg]
-                'u0': ld0[0], 'u1': ld1[0], 'u2': ld2[0], 'u3': ld3[0],  # limb darkening (nonlinear)
-                'ecc': pDict['ecc'],     # Eccentricity
-                'omega': 0,          # Arg of periastron
-                'tmid': pDict['midT'],    # time of mid transit [day]
-                'a1': bestlmfit.parameters['a1'],  # mid Flux
-                'a2': bestlmfit.parameters['a2'],  # Flux lower bound
-            }
-        except:
-            prior = {
-                'rprs': pDict['rprs'],    # Rp/Rs
-                'ars': pDict['aRs'],      # a/Rs
-                'per': pDict['pPer'],     # Period [day]
-                'inc': pDict['inc'],      # Inclination [deg]
-                'u0': ld0[0], 'u1': ld1[0], 'u2': ld2[0], 'u3': ld3[0],  # limb darkening (nonlinear)
-                'ecc': pDict['ecc'],     # Eccentricity
-                'omega': 0,          # Arg of periastron
-                'tmid': pDict['midT'],    # time of mid transit [day]
-                'a1': goodFluxes.mean(),  # max() - arrayFinalFlux.min(), #mid Flux
-                'a2': 0,             # Flux lower bound
-            }
-
-        phase = (goodTimes-prior['tmid'])/prior['per']
-        prior['tmid'] = pDict['midT'] + np.floor(phase).max()*prior['per']
-        upper = pDict['midT'] + 25*pDict['midTUnc'] + np.floor(phase).max()*(pDict['pPer']+25*pDict['pPerUnc'])
-        lower = pDict['midT'] - 25*pDict['midTUnc'] + np.floor(phase).max()*(pDict['pPer']-25*pDict['pPerUnc'])
-
-        if np.floor(phase).max()-np.floor(phase).min() == 0:
-            log.info("ERROR: Estimated mid-transit not in observation range (check priors or observation time)")
-            log.info(f"start:{goodTimes.min()}")
-            log.info(f"  end:{goodTimes.max()}")
-            log.info(f"prior:{prior['tmid']}")
-
-        try:
-            mybounds = {
-                'rprs': [pDict['rprs']-5*pDict['rprsUnc'], pDict['rprs']*1.25],
-                'tmid': [max(lower, goodTimes.min()), min(goodTimes.max(), upper)],
-                'ars': [pDict['aRs']-1, pDict['aRs']+1],
-
-                'a1': [bestlmfit.parameters['a1']*0.75, bestlmfit.parameters['a1']*1.25],
-                'a2': [bestlmfit.parameters['a2']-0.25, bestlmfit.parameters['a2']+0.25],
-            }
-        except:
-            mybounds = {
-                'rprs': [pDict['rprs']-3*pDict['rprsUnc'], pDict['rprs']*1.25],
-                'tmid': [max(lower, goodTimes.min()), min(goodTimes.max(), upper)],
-                'ars': [pDict['aRs']-10*pDict['aRsUnc'], pDict['aRs']+10*pDict['aRsUnc']],
-                'a1': [ min(0,np.nanmin(goodFluxes)), 3*np.nanmax(goodFluxes)],
-                'a2': [-3, 3],
-            }
-
-        if fitsortext == 1:
-            del allImageData
-
-        # fitting method in elca.py
-        myfit = lc_fitter(goodTimes, goodFluxes, goodNormUnc, goodAirmasses, prior, mybounds, mode='ns')
-
->>>>>>> f51a07a4
         # for k in myfit.bounds.keys():
         #     print("{:.6f} +- {}".format( myfit.parameters[k], myfit.errors[k]))
 
