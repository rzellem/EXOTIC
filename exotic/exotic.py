--- conflicted
+++ resolved
@@ -3340,7 +3340,6 @@
         else:
             comp_star = []
 
-<<<<<<< HEAD
         ##########
         # SAVE DATA
         ##########
@@ -3360,75 +3359,6 @@
             output_files.aavso(comp_star, goodAirmasses, ld0, ld1, ld2, ld3)
         except Exception as e:
             log.info(f"Error: Could not create AAVSO.txt. {error_txt}\n{e}")
-=======
-        filter_dict = {'name': exotic_infoDict['filter'],
-                       'fwhm': [
-                           str(exotic_infoDict['wl_min']) if exotic_infoDict['wl_min'] else exotic_infoDict['wl_min'],
-                           str(exotic_infoDict['wl_max']) if exotic_infoDict['wl_max'] else exotic_infoDict['wl_max']]}
-
-        priors_dict = {'Period': {'value': str(round_to_2(pDict['pPer'], pDict['pPerUnc'])),
-                                  'uncertainty': str(round_to_2(pDict['pPerUnc'])) if pDict['pPerUnc'] else pDict[
-                                      'pPerUnc']},
-                       'a/R*': {'value': str(round_to_2(pDict['aRs'], pDict['aRsUnc'])),
-                                'uncertainty': str(round_to_2(pDict['aRsUnc'])) if pDict['aRsUnc'] else pDict[
-                                    'aRsUnc']},
-                       'inc': {'value': str(round_to_2(pDict['inc'], pDict['incUnc'])),
-                               'uncertainty': str(round_to_2(pDict['incUnc'])) if pDict['incUnc'] else pDict['incUnc']},
-                       'ecc': {'value': str(round_to_2(pDict['ecc'])), 'uncertainty': None},
-                       'u0': {'value': str(round_to_2(ld0[0], ld0[1])), 'uncertainty': str(round_to_2(ld0[1]))},
-                       'u1': {'value': str(round_to_2(ld1[0], ld1[1])), 'uncertainty': str(round_to_2(ld1[1]))},
-                       'u2': {'value': str(round_to_2(ld2[0], ld2[1])), 'uncertainty': str(round_to_2(ld2[1]))},
-                       'u3': {'value': str(round_to_2(ld3[0], ld3[1])), 'uncertainty': str(round_to_2(ld3[1]))}}
-
-        round_to_2(myfit.parameters['a1'], myfit.errors['a1'])
-
-        results_dict = {'Tc': {'value': str(round_to_2(myfit.parameters['tmid'], myfit.errors['tmid'])),
-                               'uncertainty': str(round_to_2(myfit.errors['tmid']))},
-                        'Rp/R*': {'value': str(round_to_2(myfit.parameters['rprs'], myfit.errors['rprs'])),
-                                  'uncertainty': str(round_to_2(myfit.errors['rprs']))},
-                        'Am1': {'value': str(round_to_2(myfit.parameters['a1'], myfit.errors['a1'])),
-                                'uncertainty': str(round_to_2(myfit.errors['a1']))},
-                        'Am2': {'value': str(round_to_2(myfit.parameters['a2'], myfit.errors['a2'])),
-                                'uncertainty': str(round_to_2(myfit.errors['a2']))},
-                        'Duration':{'value':str(round_to_2(np.mean(durs))),
-                                    'uncertainty':str(round_to_2(np.std(durs)))}}
-
-        params_file = Path(exotic_infoDict['saveplot']) / f"AAVSO_{pDict['pName']}_{exotic_infoDict['date']}.txt"
-        with params_file.open('w') as f:
-            f.write("#TYPE=EXOPLANET\n"  # fixed
-                    f"#OBSCODE={exotic_infoDict['aavsonum']}\n"  # UI
-                    f"#SECONDARY_OBSCODE={exotic_infoDict['secondobs']}\n"  # UI
-                    f"#SOFTWARE=EXOTIC v{__version__}\n"  # fixed
-                    "#DELIM=,\n"  # fixed
-                    "#DATE_TYPE=BJD_TDB\n"  # fixed
-                    f"#OBSTYPE={exotic_infoDict['ctype']}\n"
-                    f"#STAR_NAME={pDict['sName']}\n"  # code yields
-                    f"#EXOPLANET_NAME={pDict['pName']}\n"  # code yields
-                    f"#BINNING={exotic_infoDict['pixelbin']}\n"  # user input
-                    f"#EXPOSURE_TIME={exotic_infoDict.get('exposure', -1)}\n"  # UI
-                    f"#FILTER-XC={json.dumps(filter_dict)}\n"
-                    f"#COMP_STAR-XC={json.dumps(comp_star)}\n"
-                    f"#NOTES={exotic_infoDict['notes']}\n"
-                    "#DETREND_PARAMETERS=AIRMASS, AIRMASS CORRECTION FUNCTION\n"  # fixed
-                    "#MEASUREMENT_TYPE=Rnflux\n"  # fixed
-                    f"#PRIORS-XC={json.dumps(priors_dict)}\n"  # code yields
-                    f"#RESULTS-XC={json.dumps(results_dict)}\n")  # code yields
-
-            # Older formatting, will remove later
-            f.write(previous_data_format(pDict, ld0, ld1, ld2, ld3, myfit))
-
-            f.write("# EXOTIC is developed by Exoplanet Watch (exoplanets.nasa.gov/exoplanet-watch/), a citizen science project managed by NASA’s Jet Propulsion Laboratory on behalf of NASA’s Universe of Learning. This work is supported by NASA under award number NNX16AC65A to the Space Telescope Science Institute.\n"
-                    "# Use of this data is governed by the AAVSO Data Usage Guidelines: aavso.org/data-usage-guidelines\n")
-
-            f.write("#DATE,DIFF,ERR,DETREND_1,DETREND_2\n")
-            for aavsoC in range(0, len(myfit.time)):
-                # f.write(f"{round(myfit.time[aavsoC], 8)},{round(myfit.data[aavsoC] / myfit.parameters['a1'], 7)},"
-                #         f"{round(myfit.dataerr[aavsoC] / myfit.parameters['a1'], 7)},{round(goodAirmasses[aavsoC], 7)},"
-                #         f"{round(myfit.airmass_model[aavsoC] / myfit.parameters['a1'], 7)}\n")
-                f.write(f"{round(myfit.time[aavsoC], 8)},{round(myfit.data[aavsoC], 7)},"
-                        f"{round(myfit.dataerr[aavsoC], 7)},{round(goodAirmasses[aavsoC], 7)},"
-                        f"{round(myfit.airmass_model[aavsoC], 7)}\n")
->>>>>>> 201c6d02
 
         log.info("Output File Saved")
 
